#!perl

use strict;
use warnings;

use FindBin;
use lib "$FindBin::Bin/../lib";

use Test::More;

<<<<<<< HEAD
plan tests => 33;
=======
plan tests => 39;
>>>>>>> 76988362

use_ok('TestApp');

my $dispatcher = TestApp->dispatcher;

#
#   Private Action
#
my $private_action = $dispatcher->get_action_by_path(
                       '/class_forward_test_method'
                     );

ok(!defined($dispatcher->uri_for_action($private_action)),
   "Private action returns undef for URI");

#
#   Path Action
#
my $path_action = $dispatcher->get_action_by_path(
                    '/action/testrelative/relative'
                  );

is($dispatcher->uri_for_action($path_action), "/action/relative/relative",
   "Public path action returns correct URI");

ok(!defined($dispatcher->uri_for_action($path_action, [ 'foo' ])),
   "no URI returned for Path action when snippets are given");

#
#   Regex Action
#
my $regex_action = $dispatcher->get_action_by_path(
                     '/action/regexp/one'
                   );

ok(!defined($dispatcher->uri_for_action($regex_action)),
   "Regex action without captures returns undef");

ok(!defined($dispatcher->uri_for_action($regex_action, [ 1, 2, 3 ])),
   "Regex action with too many captures returns undef");

is($dispatcher->uri_for_action($regex_action, [ 'foo', 123 ]),
   "/action/regexp/foo/123",
   "Regex action interpolates captures correctly");

my $regex_action_bs = $dispatcher->get_action_by_path(
                     '/action/regexp/one_backslashes'
                   );

ok(!defined($dispatcher->uri_for_action($regex_action_bs)),
   "Regex action without captures returns undef");

ok(!defined($dispatcher->uri_for_action($regex_action_bs, [ 1, 2, 3 ])),
   "Regex action with too many captures returns undef");

is($dispatcher->uri_for_action($regex_action_bs, [ 'foo', 123 ]),
   "/action/regexp/foo/123.html",
   "Regex action interpolates captures correctly");


#
#   Index Action
#
my $index_action = $dispatcher->get_action_by_path(
                     '/action/index/index'
                   );

ok(!defined($dispatcher->uri_for_action($index_action, [ 'foo' ])),
   "no URI returned for index action when snippets are given");

is($dispatcher->uri_for_action($index_action),
   "/action/index",
   "index action returns correct path");

#
#   Chained Action
#
my $chained_action = $dispatcher->get_action_by_path(
                       '/action/chained/endpoint',
                     );

ok(!defined($dispatcher->uri_for_action($chained_action)),
   "Chained action without captures returns undef");

ok(!defined($dispatcher->uri_for_action($chained_action, [ 1, 2 ])),
   "Chained action with too many captures returns undef");

is($dispatcher->uri_for_action($chained_action, [ 1 ]),
   "/chained/foo/1/end",
   "Chained action with correct captures returns correct path");

#
#   Tests with Context
#
my $request = Catalyst::Request->new( {
                base => URI->new('http://127.0.0.1/foo')
              } );

my $context = TestApp->new( {
                request => $request,
                namespace => 'yada',
              } );

is($context->uri_for($context->controller('Action')),
   "http://127.0.0.1/foo/yada/action/",
   "uri_for a controller");

is($context->uri_for($path_action),
   "http://127.0.0.1/foo/action/relative/relative",
   "uri_for correct for path action");

is($context->uri_for($path_action, qw/one two/, { q => 1 }),
   "http://127.0.0.1/foo/action/relative/relative/one/two?q=1",
   "uri_for correct for path action with args and query");

ok(!defined($context->uri_for($path_action, [ 'blah' ])),
   "no URI returned by uri_for for Path action with snippets");

is($context->uri_for($regex_action, [ 'foo', 123 ], qw/bar baz/, { q => 1 }),
   "http://127.0.0.1/foo/action/regexp/foo/123/bar/baz?q=1",
   "uri_for correct for regex with captures, args and query");

is($context->uri_for($chained_action, [ 1 ], 2, { q => 1 }),
   "http://127.0.0.1/foo/chained/foo/1/end/2?q=1",
   "uri_for correct for chained with captures, args and query");

#
#   More Chained with Context Tests
#
{
    is( $context->uri_for_action( '/action/chained/endpoint2', [1,2], (3,4), { x => 5 } ),
        'http://127.0.0.1/foo/chained/foo2/1/2/end2/3/4?x=5',
        'uri_for_action correct for chained with multiple captures and args' );

    is( $context->uri_for_action( '/action/chained/endpoint2', [1,2,3,4], { x => 5 } ),
        'http://127.0.0.1/foo/chained/foo2/1/2/end2/3/4?x=5',
        'uri_for_action correct for chained with multiple captures and args combined' );

    is( $context->uri_for_action( '/action/chained/three_end', [1,2,3], (4,5,6) ),
        'http://127.0.0.1/foo/chained/one/1/two/2/3/three/4/5/6',
        'uri_for_action correct for chained with multiple capturing actions' );

    is( $context->uri_for_action( '/action/chained/three_end', [1,2,3,4,5,6] ),
        'http://127.0.0.1/foo/chained/one/1/two/2/3/three/4/5/6',
        'uri_for_action correct for chained with multiple capturing actions and args combined' );

    my $action_needs_two = '/action/chained/endpoint2';
    
    ok( ! defined( $context->uri_for_action($action_needs_two, [1],     (2,3)) ),
        'uri_for_action returns undef for not enough captures' );
        
    is( $context->uri_for_action($action_needs_two,            [1,2],   (2,3)),
        'http://127.0.0.1/foo/chained/foo2/1/2/end2/2/3',
        'uri_for_action returns correct uri for correct captures' );

    is( $context->uri_for_action($action_needs_two,            [1,2,2,3]),
        'http://127.0.0.1/foo/chained/foo2/1/2/end2/2/3',
        'uri_for_action returns correct uri for correct captures and args combined' );

    ok( ! defined( $context->uri_for_action($action_needs_two, [1,2,3], (2,3)) ),
        'uri_for_action returns undef for too many captures' );
    
    is( $context->uri_for_action($action_needs_two, [1,2],   (3)),
        'http://127.0.0.1/foo/chained/foo2/1/2/end2/3',
        'uri_for_action returns uri with lesser args than specified on action' );

    is( $context->uri_for_action($action_needs_two, [1,2,3]),
        'http://127.0.0.1/foo/chained/foo2/1/2/end2/3',
        'uri_for_action returns uri with lesser args than specified on action with captures combined' );

    is( $context->uri_for_action($action_needs_two, [1,2],   (3,4,5)),
        'http://127.0.0.1/foo/chained/foo2/1/2/end2/3/4/5',
        'uri_for_action returns uri with more args than specified on action' );

    is( $context->uri_for_action($action_needs_two, [1,2,3,4,5]),
        'http://127.0.0.1/foo/chained/foo2/1/2/end2/3/4/5',
        'uri_for_action returns uri with more args than specified on action with captures combined' );

    is( $context->uri_for_action($action_needs_two, [1,''], (3,4)),
        'http://127.0.0.1/foo/chained/foo2/1//end2/3/4',
        'uri_for_action returns uri with empty capture on undef capture' );

    is( $context->uri_for_action($action_needs_two, [1,'',3,4]),
        'http://127.0.0.1/foo/chained/foo2/1//end2/3/4',
        'uri_for_action returns uri with empty capture on undef capture and args combined' );

    is( $context->uri_for_action($action_needs_two, [1,2], ('',3)),
        'http://127.0.0.1/foo/chained/foo2/1/2/end2//3',
        'uri_for_action returns uri with empty arg on undef argument' );

    is( $context->uri_for_action($action_needs_two, [1,2,'',3]),
        'http://127.0.0.1/foo/chained/foo2/1/2/end2//3',
        'uri_for_action returns uri with empty arg on undef argument and args combined' );

    is( $context->uri_for_action($action_needs_two, [1,2], (3,'')),
        'http://127.0.0.1/foo/chained/foo2/1/2/end2/3/',
        'uri_for_action returns uri with empty arg on undef last argument' );

    is( $context->uri_for_action($action_needs_two, [1,2,3,'']),
        'http://127.0.0.1/foo/chained/foo2/1/2/end2/3/',
        'uri_for_action returns uri with empty arg on undef last argument with captures combined' );

    my $complex_chained = '/action/chained/empty_chain_f';
    is( $context->uri_for_action( $complex_chained, [23], (13), {q => 3} ),
        'http://127.0.0.1/foo/chained/empty/23/13?q=3',
        'uri_for_action returns correct uri for chain with many empty path parts' );
    is( $context->uri_for_action( $complex_chained, [23,13], {q => 3} ),
        'http://127.0.0.1/foo/chained/empty/23/13?q=3',
        'uri_for_action returns correct uri for chain with many empty path parts with captures and args combined' );

    eval { $context->uri_for_action( '/does/not/exist' ) };
    like $@, qr{^Can't find action for path '/does/not/exist'},
        'uri_for_action croaks on nonexistent path';

}
<|MERGE_RESOLUTION|>--- conflicted
+++ resolved
@@ -6,13 +6,7 @@
 use FindBin;
 use lib "$FindBin::Bin/../lib";
 
-use Test::More;
-
-<<<<<<< HEAD
-plan tests => 33;
-=======
-plan tests => 39;
->>>>>>> 76988362
+use Test::More 0.88;
 
 use_ok('TestApp');
 
@@ -228,3 +222,5 @@
         'uri_for_action croaks on nonexistent path';
 
 }
+
+done_testing;
