#!perl

use strict;
use warnings;

use FindBin;
use lib "$FindBin::Bin/../lib";

use Test::More;

<<<<<<< HEAD
plan tests => 42;
=======
plan tests => 30;
>>>>>>> 9b7d26c7

use_ok('TestApp');

my $dispatcher = TestApp->dispatcher;

#
#   Private Action
#
my $private_action = $dispatcher->get_action_by_path(
                       '/class_forward_test_method'
                     );

ok(!defined($dispatcher->uri_for_action($private_action)),
   "Private action returns undef for URI");

#
#   Path Action
#
my $path_action = $dispatcher->get_action_by_path(
                    '/action/testrelative/relative'
                  );

is($dispatcher->uri_for_action($path_action), "/action/relative/relative",
   "Public path action returns correct URI");

ok(!defined($dispatcher->uri_for_action($path_action, [ 'foo' ])),
   "no URI returned for Path action when snippets are given");

#
#   Regex Action
#
my $regex_action = $dispatcher->get_action_by_path(
                     '/action/regexp/one'
                   );

ok(!defined($dispatcher->uri_for_action($regex_action)),
   "Regex action without captures returns undef");

ok(!defined($dispatcher->uri_for_action($regex_action, [ 1, 2, 3 ])),
   "Regex action with too many captures returns undef");

is($dispatcher->uri_for_action($regex_action, [ 'foo', 123 ]),
   "/action/regexp/foo/123",
   "Regex action interpolates captures correctly");

#
#   Index Action
#
my $index_action = $dispatcher->get_action_by_path(
                     '/action/index/index'
                   );

ok(!defined($dispatcher->uri_for_action($index_action, [ 'foo' ])),
   "no URI returned for index action when snippets are given");

is($dispatcher->uri_for_action($index_action),
   "/action/index",
   "index action returns correct path");

#
#   Chained Action
#
my $chained_action = $dispatcher->get_action_by_path(
                       '/action/chained/endpoint',
                     );

ok(!defined($dispatcher->uri_for_action($chained_action)),
   "Chained action without captures returns undef");

ok(!defined($dispatcher->uri_for_action($chained_action, [ 1, 2 ])),
   "Chained action with too many captures returns undef");

is($dispatcher->uri_for_action($chained_action, [ 1 ]),
   "/chained/foo/1/end",
   "Chained action with correct captures returns correct path");

#
#   Tests with Context
#
my $request = Catalyst::Request->new( {
                base => URI->new('http://127.0.0.1/foo')
              } );

my $context = TestApp->new( {
                request => $request,
                namespace => 'yada',
              } );

is($context->uri_for($context->controller('Action')),
   "http://127.0.0.1/foo/yada/action/",
   "uri_for a controller");

is($context->uri_for($path_action),
   "http://127.0.0.1/foo/action/relative/relative",
   "uri_for correct for path action");

is($context->uri_for($path_action, qw/one two/, { q => 1 }),
   "http://127.0.0.1/foo/action/relative/relative/one/two?q=1",
   "uri_for correct for path action with args and query");

ok(!defined($context->uri_for($path_action, [ 'blah' ])),
   "no URI returned by uri_for for Path action with snippets");

is($context->uri_for($regex_action, [ 'foo', 123 ], qw/bar baz/, { q => 1 }),
   "http://127.0.0.1/foo/action/regexp/foo/123/bar/baz?q=1",
   "uri_for correct for regex with captures, args and query");

is($context->uri_for($regex_action, 'foo', 123, { q => 1 }),
   "http://127.0.0.1/foo/action/regexp/foo/123?q=1",
   "uri_for correct for regex no captures with args and query");

is($context->uri_for($chained_action, [ 1 ], 2, { q => 1 }),
   "http://127.0.0.1/foo/chained/foo/1/end/2?q=1",
   "uri_for correct for chained with captures, args and query");

is($context->uri_for($chained_action, 1, 2, { q => 1 }),
   "http://127.0.0.1/foo/chained/foo/1/end/2?q=1",
   "uri_for correct for chained no captures with args and query");

#
#   More Chained with Context Tests
#
{
    is( $context->uri_for_action( '/action/chained/endpoint2', [1,2], (3,4), { x => 5 } ),
        'http://127.0.0.1/foo/chained/foo2/1/2/end2/3/4?x=5',
        'uri_for_action correct for chained with multiple captures and args' );

    is( $context->uri_for_action( '/action/chained/endpoint2', qw(1 2 3 4), { x => 5 } ),
        'http://127.0.0.1/foo/chained/foo2/1/2/end2/3/4?x=5',
        'uri_for_action correct for chained without captures with multiple args' );

    is( $context->uri_for_action( '/action/chained/three_end', [1,2,3], (4,5,6) ),
        'http://127.0.0.1/foo/chained/one/1/two/2/3/three/4/5/6',
        'uri_for_action correct for chained with multiple capturing actions' );

    is( $context->uri_for_action( '/action/chained/three_end', qw(1 2 3 4 5 6) ),
        'http://127.0.0.1/foo/chained/one/1/two/2/3/three/4/5/6',
        'uri_for_action correct for chained no captures multi capturing actions' );

    ok( ! defined( $context->uri_for_action( '/action/chained/foo2' ) ),
        'uri_for_action returns undef for chained action midpoints' );

    my $action_needs_two = '/action/chained/endpoint2';

    ok( ! defined( $context->uri_for_action($action_needs_two, [1],     (2,3)) ),
        'uri_for_action returns undef for not enough captures' );

    ok( ! defined( $context->uri_for_action($action_needs_two, 1) ),
        'uri_for_action returns undef for not enough captures/args total' );

    is( $context->uri_for_action($action_needs_two,            [1,2],   (2,3)),
        'http://127.0.0.1/foo/chained/foo2/1/2/end2/2/3',
        'uri_for_action returns correct uri for correct captures' );

    is( $context->uri_for_action($action_needs_two,            qw(1 2 2 3)),
        'http://127.0.0.1/foo/chained/foo2/1/2/end2/2/3',
        'uri_for_action returns correct uri for correct captures/args total' );

    ok( ! defined( $context->uri_for_action($action_needs_two, [1,2,3], (2,3)) ),
        'uri_for_action returns undef for too many captures' );

    is( $context->uri_for_action($action_needs_two, [1,2],   (3)),
        'http://127.0.0.1/foo/chained/foo2/1/2/end2/3',
        'uri_for_action returns uri with lesser args than specified on action' );

    is( $context->uri_for_action($action_needs_two, qw(1 2 3)),
        'http://127.0.0.1/foo/chained/foo2/1/2/end2/3',
        'uri_for_action returns uri with lesser args and no captures' );

    is( $context->uri_for_action($action_needs_two, [1,2],   (3,4,5)),
        'http://127.0.0.1/foo/chained/foo2/1/2/end2/3/4/5',
        'uri_for_action returns uri with more args than specified on action' );

    is( $context->uri_for_action($action_needs_two, qw(1 2 3 4 5)),
        'http://127.0.0.1/foo/chained/foo2/1/2/end2/3/4/5',
        'uri_for_action returns uri with more args and no captures' );

    is( $context->uri_for_action($action_needs_two, [1,''], (3,4)),
        'http://127.0.0.1/foo/chained/foo2/1//end2/3/4',
        'uri_for_action returns uri with empty capture on undef capture' );

    is( $context->uri_for_action($action_needs_two, 1, '', 3, 4),
        'http://127.0.0.1/foo/chained/foo2/1//end2/3/4',
        'uri_for_action returns uri with no captures and empty arg' );

    is( $context->uri_for_action($action_needs_two, [1,2], ('',3)),
        'http://127.0.0.1/foo/chained/foo2/1/2/end2//3',
        'uri_for_action returns uri with empty arg on undef argument' );

    is( $context->uri_for_action($action_needs_two, 1, 2, '', 3),
        'http://127.0.0.1/foo/chained/foo2/1/2/end2//3',
        'uri_for_action returns uri no captures with empty arg on undef argument' );

    is( $context->uri_for_action($action_needs_two, [1,2], (3,'')),
        'http://127.0.0.1/foo/chained/foo2/1/2/end2/3/',
        'uri_for_action returns uri with empty arg on undef last argument' );

    is( $context->uri_for_action($action_needs_two, 1, 2, 3, ''),
        'http://127.0.0.1/foo/chained/foo2/1/2/end2/3/',
        'uri_for_action returns uri no captures empty arg undef last argument' );

    my $complex_chained = '/action/chained/empty_chain_f';
    is( $context->uri_for_action( $complex_chained, [23], (13), {q => 3} ),
        'http://127.0.0.1/foo/chained/empty/23/13?q=3',
        'uri_for_action returns correct uri for chain with many empty path parts' );

    is( $context->uri_for_action( $complex_chained, 23, 13, {q => 3} ),
        'http://127.0.0.1/foo/chained/empty/23/13?q=3',
        'uri_for_action returns correct uri for chain no captures empty path parts' );

    eval { $context->uri_for_action( '/does/not/exist' ) };
    like $@, qr{^Can't find action for path '/does/not/exist'},
        'uri_for_action croaks on nonexistent path';

}
<|MERGE_RESOLUTION|>--- conflicted
+++ resolved
@@ -8,11 +8,7 @@
 
 use Test::More;
 
-<<<<<<< HEAD
-plan tests => 42;
-=======
 plan tests => 30;
->>>>>>> 9b7d26c7
 
 use_ok('TestApp');
 
@@ -120,17 +116,9 @@
    "http://127.0.0.1/foo/action/regexp/foo/123/bar/baz?q=1",
    "uri_for correct for regex with captures, args and query");
 
-is($context->uri_for($regex_action, 'foo', 123, { q => 1 }),
-   "http://127.0.0.1/foo/action/regexp/foo/123?q=1",
-   "uri_for correct for regex no captures with args and query");
-
 is($context->uri_for($chained_action, [ 1 ], 2, { q => 1 }),
    "http://127.0.0.1/foo/chained/foo/1/end/2?q=1",
    "uri_for correct for chained with captures, args and query");
-
-is($context->uri_for($chained_action, 1, 2, { q => 1 }),
-   "http://127.0.0.1/foo/chained/foo/1/end/2?q=1",
-   "uri_for correct for chained no captures with args and query");
 
 #
 #   More Chained with Context Tests
@@ -140,89 +128,47 @@
         'http://127.0.0.1/foo/chained/foo2/1/2/end2/3/4?x=5',
         'uri_for_action correct for chained with multiple captures and args' );
 
-    is( $context->uri_for_action( '/action/chained/endpoint2', qw(1 2 3 4), { x => 5 } ),
-        'http://127.0.0.1/foo/chained/foo2/1/2/end2/3/4?x=5',
-        'uri_for_action correct for chained without captures with multiple args' );
-
     is( $context->uri_for_action( '/action/chained/three_end', [1,2,3], (4,5,6) ),
         'http://127.0.0.1/foo/chained/one/1/two/2/3/three/4/5/6',
         'uri_for_action correct for chained with multiple capturing actions' );
 
-    is( $context->uri_for_action( '/action/chained/three_end', qw(1 2 3 4 5 6) ),
-        'http://127.0.0.1/foo/chained/one/1/two/2/3/three/4/5/6',
-        'uri_for_action correct for chained no captures multi capturing actions' );
-
-    ok( ! defined( $context->uri_for_action( '/action/chained/foo2' ) ),
-        'uri_for_action returns undef for chained action midpoints' );
-
     my $action_needs_two = '/action/chained/endpoint2';
-
+    
     ok( ! defined( $context->uri_for_action($action_needs_two, [1],     (2,3)) ),
         'uri_for_action returns undef for not enough captures' );
-
-    ok( ! defined( $context->uri_for_action($action_needs_two, 1) ),
-        'uri_for_action returns undef for not enough captures/args total' );
-
+        
     is( $context->uri_for_action($action_needs_two,            [1,2],   (2,3)),
         'http://127.0.0.1/foo/chained/foo2/1/2/end2/2/3',
         'uri_for_action returns correct uri for correct captures' );
-
-    is( $context->uri_for_action($action_needs_two,            qw(1 2 2 3)),
-        'http://127.0.0.1/foo/chained/foo2/1/2/end2/2/3',
-        'uri_for_action returns correct uri for correct captures/args total' );
-
+        
     ok( ! defined( $context->uri_for_action($action_needs_two, [1,2,3], (2,3)) ),
         'uri_for_action returns undef for too many captures' );
-
+    
     is( $context->uri_for_action($action_needs_two, [1,2],   (3)),
         'http://127.0.0.1/foo/chained/foo2/1/2/end2/3',
         'uri_for_action returns uri with lesser args than specified on action' );
-
-    is( $context->uri_for_action($action_needs_two, qw(1 2 3)),
-        'http://127.0.0.1/foo/chained/foo2/1/2/end2/3',
-        'uri_for_action returns uri with lesser args and no captures' );
 
     is( $context->uri_for_action($action_needs_two, [1,2],   (3,4,5)),
         'http://127.0.0.1/foo/chained/foo2/1/2/end2/3/4/5',
         'uri_for_action returns uri with more args than specified on action' );
 
-    is( $context->uri_for_action($action_needs_two, qw(1 2 3 4 5)),
-        'http://127.0.0.1/foo/chained/foo2/1/2/end2/3/4/5',
-        'uri_for_action returns uri with more args and no captures' );
-
     is( $context->uri_for_action($action_needs_two, [1,''], (3,4)),
         'http://127.0.0.1/foo/chained/foo2/1//end2/3/4',
         'uri_for_action returns uri with empty capture on undef capture' );
-
-    is( $context->uri_for_action($action_needs_two, 1, '', 3, 4),
-        'http://127.0.0.1/foo/chained/foo2/1//end2/3/4',
-        'uri_for_action returns uri with no captures and empty arg' );
 
     is( $context->uri_for_action($action_needs_two, [1,2], ('',3)),
         'http://127.0.0.1/foo/chained/foo2/1/2/end2//3',
         'uri_for_action returns uri with empty arg on undef argument' );
 
-    is( $context->uri_for_action($action_needs_two, 1, 2, '', 3),
-        'http://127.0.0.1/foo/chained/foo2/1/2/end2//3',
-        'uri_for_action returns uri no captures with empty arg on undef argument' );
-
     is( $context->uri_for_action($action_needs_two, [1,2], (3,'')),
         'http://127.0.0.1/foo/chained/foo2/1/2/end2/3/',
         'uri_for_action returns uri with empty arg on undef last argument' );
-
-    is( $context->uri_for_action($action_needs_two, 1, 2, 3, ''),
-        'http://127.0.0.1/foo/chained/foo2/1/2/end2/3/',
-        'uri_for_action returns uri no captures empty arg undef last argument' );
 
     my $complex_chained = '/action/chained/empty_chain_f';
     is( $context->uri_for_action( $complex_chained, [23], (13), {q => 3} ),
         'http://127.0.0.1/foo/chained/empty/23/13?q=3',
         'uri_for_action returns correct uri for chain with many empty path parts' );
 
-    is( $context->uri_for_action( $complex_chained, 23, 13, {q => 3} ),
-        'http://127.0.0.1/foo/chained/empty/23/13?q=3',
-        'uri_for_action returns correct uri for chain no captures empty path parts' );
-
     eval { $context->uri_for_action( '/does/not/exist' ) };
     like $@, qr{^Can't find action for path '/does/not/exist'},
         'uri_for_action croaks on nonexistent path';
