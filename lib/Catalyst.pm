--- conflicted
+++ resolved
@@ -561,12 +561,8 @@
     unshift @args, $c;
 
     if( $name ) {
-<<<<<<< HEAD
+        # Direct component hash lookup to avoid costly regexps
         return $container->get_component($name, \@args)
-=======
-        # Direct component hash lookup to avoid costly regexps
-        return $c->container->get_component('controller', $name, \@args)
->>>>>>> 56089c3b
             if $container->has_service($name) && !ref $name;
 
         return $container->get_component_regexp( $c, $name, \@args );
@@ -604,13 +600,8 @@
 
     if( $name ) {
         # Direct component hash lookup to avoid costly regexps
-<<<<<<< HEAD
         return $container->get_component($name, \@args)
-            if ( !ref $name && $container->has_service($name));
-=======
-        return $c->container->get_component('model', $name, \@args)
             if $container->has_service($name) && !ref $name;
->>>>>>> 56089c3b
 
         return $container->get_component_regexp( $c, $name, \@args );
     }
