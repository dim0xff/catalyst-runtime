--- conflicted
+++ resolved
@@ -1291,7 +1291,6 @@
         $path = '/' if $path eq '';
     }
 
-<<<<<<< HEAD
     undef($path) if (defined $path && $path eq '');
 
     my $params =
@@ -1305,8 +1304,6 @@
     s/([^$URI::uric])/$URI::Escape::escapes{$1}/go for @args;
     s|/|%2F| for @args;
 
-=======
->>>>>>> 1bebcac6
     unshift(@args, $path);
 
     unless (defined $path && $path =~ s!^/!!) { # in-place strip
