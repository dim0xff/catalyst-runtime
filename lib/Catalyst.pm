package Catalyst;

use Moose;
use Moose::Meta::Class ();
extends 'Catalyst::Component';
use Moose::Util qw/find_meta/;
use namespace::clean -except => 'meta';
use Catalyst::Exception;
use Catalyst::Exception::Detach;
use Catalyst::Exception::Go;
use Catalyst::Log;
use Catalyst::Request;
use Catalyst::Request::Upload;
use Catalyst::Response;
use Catalyst::Utils;
use Catalyst::Controller;
use Data::OptList;
use Devel::InnerPackage ();
use Module::Pluggable::Object ();
use Text::SimpleTable ();
use Path::Class::Dir ();
use Path::Class::File ();
use URI ();
use URI::http;
use URI::https;
use HTML::Entities;
use Tree::Simple qw/use_weak_refs/;
use Tree::Simple::Visitor::FindByUID;
use Class::C3::Adopt::NEXT;
use List::MoreUtils qw/uniq/;
use attributes;
use String::RewritePrefix;
use Catalyst::EngineLoader;
use utf8;
use Carp qw/croak carp shortmess/;
use Try::Tiny;
use Safe::Isa;
use Moose::Util 'find_meta';
use Plack::Middleware::Conditional;
use Plack::Middleware::ReverseProxy;
use Plack::Middleware::IIS6ScriptNameFix;
use Plack::Middleware::IIS7KeepAliveFix;
use Plack::Middleware::LighttpdScriptNameFix;
use Plack::Middleware::ContentLength;
use Plack::Middleware::Head;
use Plack::Middleware::HTTPExceptions;
use Plack::Middleware::FixMissingBodyInRedirect;
use Plack::Middleware::MethodOverride;
use Plack::Middleware::RemoveRedundantBody;
use Catalyst::Middleware::Stash;
use Plack::Util;
use Class::Load 'load_class';
use Encode 2.21 'decode_utf8', 'encode_utf8';

BEGIN { require 5.008003; }

has stack => (is => 'ro', default => sub { [] });
has state => (is => 'rw', default => 0);
has stats => (is => 'rw');
has action => (is => 'rw');
has counter => (is => 'rw', default => sub { {} });
has request => (
    is => 'rw',
    default => sub {
        my $self = shift;
        $self->request_class->new($self->_build_request_constructor_args);
    },
    lazy => 1,
);
sub _build_request_constructor_args {
    my $self = shift;
    my %p = ( _log => $self->log );
    $p{_uploadtmp} = $self->_uploadtmp if $self->_has_uploadtmp;
    $p{data_handlers} = {$self->registered_data_handlers};
    $p{_use_hash_multivalue} = $self->config->{use_hash_multivalue_in_request}
      if $self->config->{use_hash_multivalue_in_request};
    \%p;
}

has response => (
    is => 'rw',
    default => sub {
        my $self = shift;
        $self->response_class->new($self->_build_response_constructor_args);
    },
    lazy => 1,
);
sub _build_response_constructor_args {
    return +{
      _log => $_[0]->log,
      encoding => $_[0]->encoding,
    };
}

has namespace => (is => 'rw');

sub depth { scalar @{ shift->stack || [] }; }
sub comp { shift->component(@_) }

sub req {
    my $self = shift; return $self->request(@_);
}
sub res {
    my $self = shift; return $self->response(@_);
}

# For backwards compatibility
sub finalize_output { shift->finalize_body(@_) };

# For statistics
our $COUNT     = 1;
our $START     = time;
our $RECURSION = 1000;
our $DETACH    = Catalyst::Exception::Detach->new;
our $GO        = Catalyst::Exception::Go->new;

#I imagine that very few of these really need to be class variables. if any.
#maybe we should just make them attributes with a default?
__PACKAGE__->mk_classdata($_)
  for qw/components arguments dispatcher engine log dispatcher_class
  engine_loader context_class request_class response_class stats_class
  setup_finished _psgi_app loading_psgi_file run_options _psgi_middleware
  _data_handlers _encoding _encode_check/;

__PACKAGE__->dispatcher_class('Catalyst::Dispatcher');
__PACKAGE__->request_class('Catalyst::Request');
__PACKAGE__->response_class('Catalyst::Response');
__PACKAGE__->stats_class('Catalyst::Stats');
__PACKAGE__->_encode_check(Encode::FB_CROAK | Encode::LEAVE_SRC);

# Remember to update this in Catalyst::Runtime as well!
<<<<<<< HEAD
our $VERSION = '5.90079_004';
$VERSION = eval $VERSION if $VERSION =~ /_/; # numify for warning-free dev releases
=======
our $VERSION = '5.90078';
>>>>>>> e4f3fb24

sub import {
    my ( $class, @arguments ) = @_;

    # We have to limit $class to Catalyst to avoid pushing Catalyst upon every
    # callers @ISA.
    return unless $class eq 'Catalyst';

    my $caller = caller();
    return if $caller eq 'main';

    my $meta = Moose::Meta::Class->initialize($caller);
    unless ( $caller->isa('Catalyst') ) {
        my @superclasses = ($meta->superclasses, $class, 'Catalyst::Controller');
        $meta->superclasses(@superclasses);
    }
    # Avoid possible C3 issues if 'Moose::Object' is already on RHS of MyApp
    $meta->superclasses(grep { $_ ne 'Moose::Object' } $meta->superclasses);

    unless( $meta->has_method('meta') ){
        if ($Moose::VERSION >= 1.15) {
            $meta->_add_meta_method('meta');
        }
        else {
            $meta->add_method(meta => sub { Moose::Meta::Class->initialize("${caller}") } );
        }
    }

    $caller->arguments( [@arguments] );
    $caller->setup_home;
}

sub _application { $_[0] }

=encoding UTF-8

=head1 NAME

Catalyst - The Elegant MVC Web Application Framework

=head1 SYNOPSIS

See the L<Catalyst::Manual> distribution for comprehensive
documentation and tutorials.

    # Install Catalyst::Devel for helpers and other development tools
    # use the helper to create a new application
    catalyst.pl MyApp

    # add models, views, controllers
    script/myapp_create.pl model MyDatabase DBIC::Schema create=static dbi:SQLite:/path/to/db
    script/myapp_create.pl view MyTemplate TT
    script/myapp_create.pl controller Search

    # built in testserver -- use -r to restart automatically on changes
    # --help to see all available options
    script/myapp_server.pl

    # command line testing interface
    script/myapp_test.pl /yada

    ### in lib/MyApp.pm
    use Catalyst qw/-Debug/; # include plugins here as well

    ### In lib/MyApp/Controller/Root.pm (autocreated)
    sub foo : Chained('/') Args() { # called for /foo, /foo/1, /foo/1/2, etc.
        my ( $self, $c, @args ) = @_; # args are qw/1 2/ for /foo/1/2
        $c->stash->{template} = 'foo.tt'; # set the template
        # lookup something from db -- stash vars are passed to TT
        $c->stash->{data} =
          $c->model('Database::Foo')->search( { country => $args[0] } );
        if ( $c->req->params->{bar} ) { # access GET or POST parameters
            $c->forward( 'bar' ); # process another action
            # do something else after forward returns
        }
    }

    # The foo.tt TT template can use the stash data from the database
    [% WHILE (item = data.next) %]
        [% item.foo %]
    [% END %]

    # called for /bar/of/soap, /bar/of/soap/10, etc.
    sub bar : Chained('/') PathPart('/bar/of/soap') Args() { ... }

    # called after all actions are finished
    sub end : Action {
        my ( $self, $c ) = @_;
        if ( scalar @{ $c->error } ) { ... } # handle errors
        return if $c->res->body; # already have a response
        $c->forward( 'MyApp::View::TT' ); # render template
    }

See L<Catalyst::Manual::Intro> for additional information.

=head1 DESCRIPTION

Catalyst is a modern framework for making web applications without the
pain usually associated with this process. This document is a reference
to the main Catalyst application. If you are a new user, we suggest you
start with L<Catalyst::Manual::Tutorial> or L<Catalyst::Manual::Intro>.

See L<Catalyst::Manual> for more documentation.

Catalyst plugins can be loaded by naming them as arguments to the "use
Catalyst" statement. Omit the C<Catalyst::Plugin::> prefix from the
plugin name, i.e., C<Catalyst::Plugin::My::Module> becomes
C<My::Module>.

    use Catalyst qw/My::Module/;

If your plugin starts with a name other than C<Catalyst::Plugin::>, you can
fully qualify the name by using a unary plus:

    use Catalyst qw/
        My::Module
        +Fully::Qualified::Plugin::Name
    /;

Special flags like C<-Debug> can also be specified as
arguments when Catalyst is loaded:

    use Catalyst qw/-Debug My::Module/;

The position of plugins and flags in the chain is important, because
they are loaded in the order in which they appear.

The following flags are supported:

=head2 -Debug

Enables debug output. You can also force this setting from the system
environment with CATALYST_DEBUG or <MYAPP>_DEBUG. The environment
settings override the application, with <MYAPP>_DEBUG having the highest
priority.

This sets the log level to 'debug' and enables full debug output on the
error screen. If you only want the latter, see L<< $c->debug >>.

=head2 -Home

Forces Catalyst to use a specific home directory, e.g.:

    use Catalyst qw[-Home=/usr/mst];

This can also be done in the shell environment by setting either the
C<CATALYST_HOME> environment variable or C<MYAPP_HOME>; where C<MYAPP>
is replaced with the uppercased name of your application, any "::" in
the name will be replaced with underscores, e.g. MyApp::Web should use
MYAPP_WEB_HOME. If both variables are set, the MYAPP_HOME one will be used.

If none of these are set, Catalyst will attempt to automatically detect the
home directory. If you are working in a development environment, Catalyst
will try and find the directory containing either Makefile.PL, Build.PL,
dist.ini, or cpanfile. If the application has been installed into the system
(i.e. you have done C<make install>), then Catalyst will use the path to your
application module, without the .pm extension (e.g., /foo/MyApp if your
application was installed at /foo/MyApp.pm)

=head2 -Log

    use Catalyst '-Log=warn,fatal,error';

Specifies a comma-delimited list of log levels.

=head2 -Stats

Enables statistics collection and reporting.

   use Catalyst qw/-Stats=1/;

You can also force this setting from the system environment with CATALYST_STATS
or <MYAPP>_STATS. The environment settings override the application, with
<MYAPP>_STATS having the highest priority.

Stats are also enabled if L<< debugging |/"-Debug" >> is enabled.

=head1 METHODS

=head2 INFORMATION ABOUT THE CURRENT REQUEST

=head2 $c->action

Returns a L<Catalyst::Action> object for the current action, which
stringifies to the action name. See L<Catalyst::Action>.

=head2 $c->namespace

Returns the namespace of the current action, i.e., the URI prefix
corresponding to the controller of the current action. For example:

    # in Controller::Foo::Bar
    $c->namespace; # returns 'foo/bar';

=head2 $c->request

=head2 $c->req

Returns the current L<Catalyst::Request> object, giving access to
information about the current client request (including parameters,
cookies, HTTP headers, etc.). See L<Catalyst::Request>.

=head2 REQUEST FLOW HANDLING

=head2 $c->forward( $action [, \@arguments ] )

=head2 $c->forward( $class, $method, [, \@arguments ] )

This is one way of calling another action (method) in the same or
a different controller. You can also use C<< $self->my_method($c, @args) >>
in the same controller or C<< $c->controller('MyController')->my_method($c, @args) >>
in a different controller.
The main difference is that 'forward' uses some of the Catalyst request
cycle overhead, including debugging, which may be useful to you. On the
other hand, there are some complications to using 'forward', restrictions
on values returned from 'forward', and it may not handle errors as you prefer.
Whether you use 'forward' or not is up to you; it is not considered superior to
the other ways to call a method.

'forward' calls  another action, by its private name. If you give a
class name but no method, C<process()> is called. You may also optionally
pass arguments in an arrayref. The action will receive the arguments in
C<@_> and C<< $c->req->args >>. Upon returning from the function,
C<< $c->req->args >> will be restored to the previous values.

Any data C<return>ed from the action forwarded to, will be returned by the
call to forward.

    my $foodata = $c->forward('/foo');
    $c->forward('index');
    $c->forward(qw/Model::DBIC::Foo do_stuff/);
    $c->forward('View::TT');

Note that L<< forward|/"$c->forward( $action [, \@arguments ] )" >> implies
an C<< eval { } >> around the call (actually
L<< execute|/"$c->execute( $class, $coderef )" >> does), thus rendering all
exceptions thrown by the called action non-fatal and pushing them onto
$c->error instead. If you want C<die> to propagate you need to do something
like:

    $c->forward('foo');
    die join "\n", @{ $c->error } if @{ $c->error };

Or make sure to always return true values from your actions and write
your code like this:

    $c->forward('foo') || return;

Another note is that C<< $c->forward >> always returns a scalar because it
actually returns $c->state which operates in a scalar context.
Thus, something like:

    return @array;

in an action that is forwarded to is going to return a scalar,
i.e. how many items are in that array, which is probably not what you want.
If you need to return an array then return a reference to it,
or stash it like so:

    $c->stash->{array} = \@array;

and access it from the stash.

Keep in mind that the C<end> method used is that of the caller action. So a C<$c-E<gt>detach> inside a forwarded action would run the C<end> method from the original action requested.

=cut

sub forward { my $c = shift; no warnings 'recursion'; $c->dispatcher->forward( $c, @_ ) }

=head2 $c->detach( $action [, \@arguments ] )

=head2 $c->detach( $class, $method, [, \@arguments ] )

=head2 $c->detach()

The same as L<< forward|/"$c->forward( $action [, \@arguments ] )" >>, but
doesn't return to the previous action when processing is finished.

When called with no arguments it escapes the processing chain entirely.

=cut

sub detach { my $c = shift; $c->dispatcher->detach( $c, @_ ) }

=head2 $c->visit( $action [, \@arguments ] )

=head2 $c->visit( $action [, \@captures, \@arguments ] )

=head2 $c->visit( $class, $method, [, \@arguments ] )

=head2 $c->visit( $class, $method, [, \@captures, \@arguments ] )

Almost the same as L<< forward|/"$c->forward( $action [, \@arguments ] )" >>,
but does a full dispatch, instead of just calling the new C<$action> /
C<< $class->$method >>. This means that C<begin>, C<auto> and the method
you go to are called, just like a new request.

In addition both C<< $c->action >> and C<< $c->namespace >> are localized.
This means, for example, that C<< $c->action >> methods such as
L<name|Catalyst::Action/name>, L<class|Catalyst::Action/class> and
L<reverse|Catalyst::Action/reverse> return information for the visited action
when they are invoked within the visited action.  This is different from the
behavior of L<< forward|/"$c->forward( $action [, \@arguments ] )" >>, which
continues to use the $c->action object from the caller action even when
invoked from the called action.

C<< $c->stash >> is kept unchanged.

In effect, L<< visit|/"$c->visit( $action [, \@captures, \@arguments ] )" >>
allows you to "wrap" another action, just as it would have been called by
dispatching from a URL, while the analogous
L<< go|/"$c->go( $action [, \@captures, \@arguments ] )" >> allows you to
transfer control to another action as if it had been reached directly from a URL.

=cut

sub visit { my $c = shift; $c->dispatcher->visit( $c, @_ ) }

=head2 $c->go( $action [, \@arguments ] )

=head2 $c->go( $action [, \@captures, \@arguments ] )

=head2 $c->go( $class, $method, [, \@arguments ] )

=head2 $c->go( $class, $method, [, \@captures, \@arguments ] )

The relationship between C<go> and
L<< visit|/"$c->visit( $action [, \@captures, \@arguments ] )" >> is the same as
the relationship between
L<< forward|/"$c->forward( $class, $method, [, \@arguments ] )" >> and
L<< detach|/"$c->detach( $action [, \@arguments ] )" >>. Like C<< $c->visit >>,
C<< $c->go >> will perform a full dispatch on the specified action or method,
with localized C<< $c->action >> and C<< $c->namespace >>. Like C<detach>,
C<go> escapes the processing of the current request chain on completion, and
does not return to its caller.

@arguments are arguments to the final destination of $action. @captures are
arguments to the intermediate steps, if any, on the way to the final sub of
$action.

=cut

sub go { my $c = shift; $c->dispatcher->go( $c, @_ ) }

=head2 $c->response

=head2 $c->res

Returns the current L<Catalyst::Response> object, see there for details.

=head2 $c->stash

Returns a hashref to the stash, which may be used to store data and pass
it between components during a request. You can also set hash keys by
passing arguments. The stash is automatically sent to the view. The
stash is cleared at the end of a request; it cannot be used for
persistent storage (for this you must use a session; see
L<Catalyst::Plugin::Session> for a complete system integrated with
Catalyst).

    $c->stash->{foo} = $bar;
    $c->stash( { moose => 'majestic', qux => 0 } );
    $c->stash( bar => 1, gorch => 2 ); # equivalent to passing a hashref

    # stash is automatically passed to the view for use in a template
    $c->forward( 'MyApp::View::TT' );

The stash hash is currently stored in the PSGI C<$env> and is managed by
L<Catalyst::Middleware::Stash>.  Since it's part of the C<$env> items in
the stash can be accessed in sub applications mounted under your main
L<Catalyst> application.  For example if you delegate the response of an
action to another L<Catalyst> application, that sub application will have
access to all the stash keys of the main one, and if can of course add
more keys of its own.  However those new keys will not 'bubble' back up
to the main application.

For more information the best thing to do is to review the test case:
t/middleware-stash.t in the distribution /t directory.

=cut

sub stash {
  my $c = shift;
  return Catalyst::Middleware::Stash::get_stash($c->req->env)->(@_);
}

=head2 $c->error

=head2 $c->error($error, ...)

=head2 $c->error($arrayref)

Returns an arrayref containing error messages.  If Catalyst encounters an
error while processing a request, it stores the error in $c->error.  This
method should only be used to store fatal error messages.

    my @error = @{ $c->error };

Add a new error.

    $c->error('Something bad happened');

Calling this will always return an arrayref (if there are no errors it
will be an empty arrayref.

=cut

sub error {
    my $c = shift;
    if ( $_[0] ) {
        my $error = ref $_[0] eq 'ARRAY' ? $_[0] : [@_];
        croak @$error unless ref $c;
        push @{ $c->{error} }, @$error;
    }
    elsif ( defined $_[0] ) { $c->{error} = undef }
    return $c->{error} || [];
}


=head2 $c->state

Contains the return value of the last executed action.
Note that << $c->state >> operates in a scalar context which means that all
values it returns are scalar.

=head2 $c->clear_errors

Clear errors.  You probably don't want to clear the errors unless you are
implementing a custom error screen.

This is equivalent to running

    $c->error(0);

=cut

sub clear_errors {
    my $c = shift;
    $c->error(0);
}

=head2 $c->has_errors

Returns true if you have errors

=cut

sub has_errors { scalar(@{shift->error}) ? 1:0 }

=head2 $c->last_error

Returns the most recent error in the stack (the one most recently added...)
or nothing if there are no errors.

=cut

sub last_error { my ($err, @errs) = @{shift->error}; return $err }

=head2 shift_errors

shifts the most recently added error off the error stack and returns if.  Returns
nothing if there are nomore errors.

=cut

sub shift_errors {
    my ($self) = @_;
    my ($err, @errors) = @{$self->error};
    $self->{error} = \@errors;
    return $err;
}

sub _comp_search_prefixes {
    my $c = shift;
    return map $c->components->{ $_ }, $c->_comp_names_search_prefixes(@_);
}

# search components given a name and some prefixes
sub _comp_names_search_prefixes {
    my ( $c, $name, @prefixes ) = @_;
    my $appclass = ref $c || $c;
    my $filter   = "^${appclass}::(" . join( '|', @prefixes ) . ')::';
    $filter = qr/$filter/; # Compile regex now rather than once per loop

    # map the original component name to the sub part that we will search against
    my %eligible = map { my $n = $_; $n =~ s{^$appclass\::[^:]+::}{}; $_ => $n; }
        grep { /$filter/ } keys %{ $c->components };

    # undef for a name will return all
    return keys %eligible if !defined $name;

    my $query  = $name->$_isa('Regexp') ? $name : qr/^$name$/i;
    my @result = grep { $eligible{$_} =~ m{$query} } keys %eligible;

    return @result if @result;

    # if we were given a regexp to search against, we're done.
    return if $name->$_isa('Regexp');

    # skip regexp fallback if configured
    return
        if $appclass->config->{disable_component_resolution_regex_fallback};

    # regexp fallback
    $query  = qr/$name/i;
    @result = grep { $eligible{ $_ } =~ m{$query} } keys %eligible;

    # no results? try against full names
    if( !@result ) {
        @result = grep { m{$query} } keys %eligible;
    }

    # don't warn if we didn't find any results, it just might not exist
    if( @result ) {
        # Disgusting hack to work out correct method name
        my $warn_for = lc $prefixes[0];
        my $msg = "Used regexp fallback for \$c->${warn_for}('${name}'), which found '" .
           (join '", "', @result) . "'. Relying on regexp fallback behavior for " .
           "component resolution is unreliable and unsafe.";
        my $short = $result[0];
        # remove the component namespace prefix
        $short =~ s/.*?(Model|Controller|View):://;
        my $shortmess = Carp::shortmess('');
        if ($shortmess =~ m#Catalyst/Plugin#) {
           $msg .= " You probably need to set '$short' instead of '${name}' in this " .
              "plugin's config";
        } elsif ($shortmess =~ m#Catalyst/lib/(View|Controller)#) {
           $msg .= " You probably need to set '$short' instead of '${name}' in this " .
              "component's config";
        } else {
           $msg .= " You probably meant \$c->${warn_for}('$short') instead of \$c->${warn_for}('${name}'), " .
              "but if you really wanted to search, pass in a regexp as the argument " .
              "like so: \$c->${warn_for}(qr/${name}/)";
        }
        $c->log->warn( "${msg}$shortmess" );
    }

    return @result;
}

# Find possible names for a prefix
sub _comp_names {
    my ( $c, @prefixes ) = @_;
    my $appclass = ref $c || $c;

    my $filter = "^${appclass}::(" . join( '|', @prefixes ) . ')::';

    my @names = map { s{$filter}{}; $_; }
        $c->_comp_names_search_prefixes( undef, @prefixes );

    return @names;
}

# Filter a component before returning by calling ACCEPT_CONTEXT if available
sub _filter_component {
    my ( $c, $comp, @args ) = @_;

    if ( eval { $comp->can('ACCEPT_CONTEXT'); } ) {
        return $comp->ACCEPT_CONTEXT( $c, @args );
    }

    return $comp;
}

=head2 COMPONENT ACCESSORS

=head2 $c->controller($name)

Gets a L<Catalyst::Controller> instance by name.

    $c->controller('Foo')->do_stuff;

If the name is omitted, will return the controller for the dispatched
action.

If you want to search for controllers, pass in a regexp as the argument.

    # find all controllers that start with Foo
    my @foo_controllers = $c->controller(qr{^Foo});


=cut

sub controller {
    my ( $c, $name, @args ) = @_;

    my $appclass = ref($c) || $c;
    if( $name ) {
        unless ( $name->$_isa('Regexp') ) { # Direct component hash lookup to avoid costly regexps
            my $comps = $c->components;
            my $check = $appclass."::Controller::".$name;
            return $c->_filter_component( $comps->{$check}, @args ) if exists $comps->{$check};
        }
        my @result = $c->_comp_search_prefixes( $name, qw/Controller C/ );
        return map { $c->_filter_component( $_, @args ) } @result if ref $name;
        return $c->_filter_component( $result[ 0 ], @args );
    }

    return $c->component( $c->action->class );
}

=head2 $c->model($name)

Gets a L<Catalyst::Model> instance by name.

    $c->model('Foo')->do_stuff;

Any extra arguments are directly passed to ACCEPT_CONTEXT.

If the name is omitted, it will look for
 - a model object in $c->stash->{current_model_instance}, then
 - a model name in $c->stash->{current_model}, then
 - a config setting 'default_model', or
 - check if there is only one model, and return it if that's the case.

If you want to search for models, pass in a regexp as the argument.

    # find all models that start with Foo
    my @foo_models = $c->model(qr{^Foo});

=cut

sub model {
    my ( $c, $name, @args ) = @_;
    my $appclass = ref($c) || $c;
    if( $name ) {
        unless ( $name->$_isa('Regexp') ) { # Direct component hash lookup to avoid costly regexps
            my $comps = $c->components;
            my $check = $appclass."::Model::".$name;
            return $c->_filter_component( $comps->{$check}, @args ) if exists $comps->{$check};
        }
        my @result = $c->_comp_search_prefixes( $name, qw/Model M/ );
        return map { $c->_filter_component( $_, @args ) } @result if ref $name;
        return $c->_filter_component( $result[ 0 ], @args );
    }

    if (ref $c) {
        return $c->stash->{current_model_instance}
          if $c->stash->{current_model_instance};
        return $c->model( $c->stash->{current_model} )
          if $c->stash->{current_model};
    }
    return $c->model( $appclass->config->{default_model} )
      if $appclass->config->{default_model};

    my( $comp, $rest ) = $c->_comp_search_prefixes( undef, qw/Model M/);

    if( $rest ) {
        $c->log->warn( Carp::shortmess('Calling $c->model() will return a random model unless you specify one of:') );
        $c->log->warn( '* $c->config(default_model => "the name of the default model to use")' );
        $c->log->warn( '* $c->stash->{current_model} # the name of the model to use for this request' );
        $c->log->warn( '* $c->stash->{current_model_instance} # the instance of the model to use for this request' );
        $c->log->warn( 'NB: in version 5.81, the "random" behavior will not work at all.' );
    }

    return $c->_filter_component( $comp );
}


=head2 $c->view($name)

Gets a L<Catalyst::View> instance by name.

    $c->view('Foo')->do_stuff;

Any extra arguments are directly passed to ACCEPT_CONTEXT.

If the name is omitted, it will look for
 - a view object in $c->stash->{current_view_instance}, then
 - a view name in $c->stash->{current_view}, then
 - a config setting 'default_view', or
 - check if there is only one view, and return it if that's the case.

If you want to search for views, pass in a regexp as the argument.

    # find all views that start with Foo
    my @foo_views = $c->view(qr{^Foo});

=cut

sub view {
    my ( $c, $name, @args ) = @_;

    my $appclass = ref($c) || $c;
    if( $name ) {
        unless ( $name->$_isa('Regexp') ) { # Direct component hash lookup to avoid costly regexps
            my $comps = $c->components;
            my $check = $appclass."::View::".$name;
            if( exists $comps->{$check} ) {
                return $c->_filter_component( $comps->{$check}, @args );
            }
            else {
                $c->log->warn( "Attempted to use view '$check', but does not exist" );
            }
        }
        my @result = $c->_comp_search_prefixes( $name, qw/View V/ );
        return map { $c->_filter_component( $_, @args ) } @result if ref $name;
        return $c->_filter_component( $result[ 0 ], @args );
    }

    if (ref $c) {
        return $c->stash->{current_view_instance}
          if $c->stash->{current_view_instance};
        return $c->view( $c->stash->{current_view} )
          if $c->stash->{current_view};
    }
    return $c->view( $appclass->config->{default_view} )
      if $appclass->config->{default_view};

    my( $comp, $rest ) = $c->_comp_search_prefixes( undef, qw/View V/);

    if( $rest ) {
        $c->log->warn( 'Calling $c->view() will return a random view unless you specify one of:' );
        $c->log->warn( '* $c->config(default_view => "the name of the default view to use")' );
        $c->log->warn( '* $c->stash->{current_view} # the name of the view to use for this request' );
        $c->log->warn( '* $c->stash->{current_view_instance} # the instance of the view to use for this request' );
        $c->log->warn( 'NB: in version 5.81, the "random" behavior will not work at all.' );
    }

    return $c->_filter_component( $comp );
}

=head2 $c->controllers

Returns the available names which can be passed to $c->controller

=cut

sub controllers {
    my ( $c ) = @_;
    return $c->_comp_names(qw/Controller C/);
}

=head2 $c->models

Returns the available names which can be passed to $c->model

=cut

sub models {
    my ( $c ) = @_;
    return $c->_comp_names(qw/Model M/);
}


=head2 $c->views

Returns the available names which can be passed to $c->view

=cut

sub views {
    my ( $c ) = @_;
    return $c->_comp_names(qw/View V/);
}

=head2 $c->comp($name)

=head2 $c->component($name)

Gets a component object by name. This method is not recommended,
unless you want to get a specific component by full
class. C<< $c->controller >>, C<< $c->model >>, and C<< $c->view >>
should be used instead.

If C<$name> is a regexp, a list of components matched against the full
component name will be returned.

If Catalyst can't find a component by name, it will fallback to regex
matching by default. To disable this behaviour set
disable_component_resolution_regex_fallback to a true value.

    __PACKAGE__->config( disable_component_resolution_regex_fallback => 1 );

=cut

sub component {
    my ( $c, $name, @args ) = @_;

    if( $name ) {
        my $comps = $c->components;

        if( !ref $name ) {
            # is it the exact name?
            return $c->_filter_component( $comps->{ $name }, @args )
                       if exists $comps->{ $name };

            # perhaps we just omitted "MyApp"?
            my $composed = ( ref $c || $c ) . "::${name}";
            return $c->_filter_component( $comps->{ $composed }, @args )
                       if exists $comps->{ $composed };

            # search all of the models, views and controllers
            my( $comp ) = $c->_comp_search_prefixes( $name, qw/Model M Controller C View V/ );
            return $c->_filter_component( $comp, @args ) if $comp;
        }

        return
            if $c->config->{disable_component_resolution_regex_fallback};

        # This is here so $c->comp( '::M::' ) works
        my $query = ref $name ? $name : qr{$name}i;

        my @result = grep { m{$query} } keys %{ $c->components };
        return map { $c->_filter_component( $_, @args ) } @result if ref $name;

        if( $result[ 0 ] ) {
            $c->log->warn( Carp::shortmess(qq(Found results for "${name}" using regexp fallback)) );
            $c->log->warn( 'Relying on the regexp fallback behavior for component resolution' );
            $c->log->warn( 'is unreliable and unsafe. You have been warned' );
            return $c->_filter_component( $result[ 0 ], @args );
        }

        # I would expect to return an empty list here, but that breaks back-compat
    }

    # fallback
    return sort keys %{ $c->components };
}

=head2 CLASS DATA AND HELPER CLASSES

=head2 $c->config

Returns or takes a hashref containing the application's configuration.

    __PACKAGE__->config( { db => 'dsn:SQLite:foo.db' } );

You can also use a C<YAML>, C<XML> or L<Config::General> config file
like C<myapp.conf> in your applications home directory. See
L<Catalyst::Plugin::ConfigLoader>.

=head3 Cascading configuration

The config method is present on all Catalyst components, and configuration
will be merged when an application is started. Configuration loaded with
L<Catalyst::Plugin::ConfigLoader> takes precedence over other configuration,
followed by configuration in your top level C<MyApp> class. These two
configurations are merged, and then configuration data whose hash key matches a
component name is merged with configuration for that component.

The configuration for a component is then passed to the C<new> method when a
component is constructed.

For example:

    MyApp->config({ 'Model::Foo' => { bar => 'baz', overrides => 'me' } });
    MyApp::Model::Foo->config({ quux => 'frob', overrides => 'this' });

will mean that C<MyApp::Model::Foo> receives the following data when
constructed:

    MyApp::Model::Foo->new({
        bar => 'baz',
        quux => 'frob',
        overrides => 'me',
    });

It's common practice to use a Moose attribute
on the receiving component to access the config value.

    package MyApp::Model::Foo;

    use Moose;

    # this attr will receive 'baz' at construction time
    has 'bar' => (
        is  => 'rw',
        isa => 'Str',
    );

You can then get the value 'baz' by calling $c->model('Foo')->bar
(or $self->bar inside code in the model).

B<NOTE:> you MUST NOT call C<< $self->config >> or C<< __PACKAGE__->config >>
as a way of reading config within your code, as this B<will not> give you the
correctly merged config back. You B<MUST> take the config values supplied to
the constructor and use those instead.

=cut

around config => sub {
    my $orig = shift;
    my $c = shift;

    croak('Setting config after setup has been run is not allowed.')
        if ( @_ and $c->setup_finished );

    $c->$orig(@_);
};

=head2 $c->log

Returns the logging object instance. Unless it is already set, Catalyst
sets this up with a L<Catalyst::Log> object. To use your own log class,
set the logger with the C<< __PACKAGE__->log >> method prior to calling
C<< __PACKAGE__->setup >>.

 __PACKAGE__->log( MyLogger->new );
 __PACKAGE__->setup;

And later:

    $c->log->info( 'Now logging with my own logger!' );

Your log class should implement the methods described in
L<Catalyst::Log>.

=head2 has_encoding

Returned True if there's a valid encoding

=head2 clear_encoding

Clears the encoding for the current context

=head2 encoding

Sets or gets the application encoding.

=cut

sub has_encoding { shift->encoding ? 1:0 }

sub clear_encoding {
    my $c = shift;
    if(blessed $c) {
        $c->encoding(undef);
    } else {
        $c->debug->error("You can't clear encoding on the application");
    }
}

sub encoding {
    my $c = shift;
    my $encoding;

    if ( scalar @_ ) {
        # Let it be set to undef
        if (my $wanted = shift)  {
            $encoding = Encode::find_encoding($wanted)
              or Carp::croak( qq/Unknown encoding '$wanted'/ );
            binmode(STDERR, ':encoding(' . $encoding->name . ')');
        }
        else {
            binmode(STDERR);
        }

        $encoding = ref $c
                  ? $c->{encoding} = $encoding
                  : $c->_encoding($encoding);
    } else {
      $encoding = ref $c && exists $c->{encoding}
                ? $c->{encoding}
                : $c->_encoding;
    }

    return $encoding;
}

=head2 $c->debug

Returns 1 if debug mode is enabled, 0 otherwise.

You can enable debug mode in several ways:

=over

=item By calling myapp_server.pl with the -d flag

=item With the environment variables MYAPP_DEBUG, or CATALYST_DEBUG

=item The -Debug option in your MyApp.pm

=item By declaring C<sub debug { 1 }> in your MyApp.pm.

=back

The first three also set the log level to 'debug'.

Calling C<< $c->debug(1) >> has no effect.

=cut

sub debug { 0 }

=head2 $c->dispatcher

Returns the dispatcher instance. See L<Catalyst::Dispatcher>.

=head2 $c->engine

Returns the engine instance. See L<Catalyst::Engine>.


=head2 UTILITY METHODS

=head2 $c->path_to(@path)

Merges C<@path> with C<< $c->config->{home} >> and returns a
L<Path::Class::Dir> object. Note you can usually use this object as
a filename, but sometimes you will have to explicitly stringify it
yourself by calling the C<< ->stringify >> method.

For example:

    $c->path_to( 'db', 'sqlite.db' );

=cut

sub path_to {
    my ( $c, @path ) = @_;
    my $path = Path::Class::Dir->new( $c->config->{home}, @path );
    if ( -d $path ) { return $path }
    else { return Path::Class::File->new( $c->config->{home}, @path ) }
}

sub plugin {
    my ( $class, $name, $plugin, @args ) = @_;

    # See block comment in t/unit_core_plugin.t
    $class->log->warn(qq/Adding plugin using the ->plugin method is deprecated, and will be removed in a future release/);

    $class->_register_plugin( $plugin, 1 );

    eval { $plugin->import };
    $class->mk_classdata($name);
    my $obj;
    eval { $obj = $plugin->new(@args) };

    if ($@) {
        Catalyst::Exception->throw( message =>
              qq/Couldn't instantiate instant plugin "$plugin", "$@"/ );
    }

    $class->$name($obj);
    $class->log->debug(qq/Initialized instant plugin "$plugin" as "$name"/)
      if $class->debug;
}

=head2 MyApp->setup

Initializes the dispatcher and engine, loads any plugins, and loads the
model, view, and controller components. You may also specify an array
of plugins to load here, if you choose to not load them in the C<use
Catalyst> line.

    MyApp->setup;
    MyApp->setup( qw/-Debug/ );

B<Note:> You B<should not> wrap this method with method modifiers
or bad things will happen - wrap the C<setup_finalize> method instead.

=cut

sub setup {
    my ( $class, @arguments ) = @_;
    croak('Running setup more than once')
        if ( $class->setup_finished );

    unless ( $class->isa('Catalyst') ) {

        Catalyst::Exception->throw(
            message => qq/'$class' does not inherit from Catalyst/ );
    }

    if ( $class->arguments ) {
        @arguments = ( @arguments, @{ $class->arguments } );
    }

    # Process options
    my $flags = {};

    foreach (@arguments) {

        if (/^-Debug$/) {
            $flags->{log} =
              ( $flags->{log} ) ? 'debug,' . $flags->{log} : 'debug';
        }
        elsif (/^-(\w+)=?(.*)$/) {
            $flags->{ lc $1 } = $2;
        }
        else {
            push @{ $flags->{plugins} }, $_;
        }
    }

    $class->setup_home( delete $flags->{home} );

    $class->setup_log( delete $flags->{log} );
    $class->setup_plugins( delete $flags->{plugins} );

    $class->setup_data_handlers();
    $class->setup_dispatcher( delete $flags->{dispatcher} );
    if (my $engine = delete $flags->{engine}) {
        $class->log->warn("Specifying the engine in ->setup is no longer supported, see Catalyst::Upgrading");
    }
    $class->setup_engine();
    $class->setup_stats( delete $flags->{stats} );

    for my $flag ( sort keys %{$flags} ) {

        if ( my $code = $class->can( 'setup_' . $flag ) ) {
            &$code( $class, delete $flags->{$flag} );
        }
        else {
            $class->log->warn(qq/Unknown flag "$flag"/);
        }
    }

    eval { require Catalyst::Devel; };
    if( !$@ && $ENV{CATALYST_SCRIPT_GEN} && ( $ENV{CATALYST_SCRIPT_GEN} < $Catalyst::Devel::CATALYST_SCRIPT_GEN ) ) {
        $class->log->warn(<<"EOF");
You are running an old script!

  Please update by running (this will overwrite existing files):
    catalyst.pl -force -scripts $class

  or (this will not overwrite existing files):
    catalyst.pl -scripts $class

EOF
    }

    # Call plugins setup, this is stupid and evil.
    # Also screws C3 badly on 5.10, hack to avoid.
    {
        no warnings qw/redefine/;
        local *setup = sub { };
        $class->setup unless $Catalyst::__AM_RESTARTING;
    }

    # If you are expecting configuration info as part of your setup, it needs
    # to get called here and below, since we need the above line to support
    # ConfigLoader based configs.

    $class->setup_encoding();
    $class->setup_middleware();

    # Initialize our data structure
    $class->components( {} );

    $class->setup_components;

    if ( $class->debug ) {
        my @plugins = map { "$_  " . ( $_->VERSION || '' ) } $class->registered_plugins;

        if (@plugins) {
            my $column_width = Catalyst::Utils::term_width() - 6;
            my $t = Text::SimpleTable->new($column_width);
            $t->row($_) for @plugins;
            $class->log->debug( "Loaded plugins:\n" . $t->draw . "\n" );
        }

        my @middleware = map {
          ref $_ eq 'CODE' ? 
            "Inline Coderef" : 
              (ref($_) .'  '. ($_->can('VERSION') ? $_->VERSION || '' : '') 
                || '')  } $class->registered_middlewares;

        if (@middleware) {
            my $column_width = Catalyst::Utils::term_width() - 6;
            my $t = Text::SimpleTable->new($column_width);
            $t->row($_) for @middleware;
            $class->log->debug( "Loaded PSGI Middleware:\n" . $t->draw . "\n" );
        }

        my %dh = $class->registered_data_handlers;
        if (my @data_handlers = keys %dh) {
            my $column_width = Catalyst::Utils::term_width() - 6;
            my $t = Text::SimpleTable->new($column_width);
            $t->row($_) for @data_handlers;
            $class->log->debug( "Loaded Request Data Handlers:\n" . $t->draw . "\n" );
        }

        my $dispatcher = $class->dispatcher;
        my $engine     = $class->engine;
        my $home       = $class->config->{home};

        $class->log->debug(sprintf(q/Loaded dispatcher "%s"/, blessed($dispatcher)));
        $class->log->debug(sprintf(q/Loaded engine "%s"/, blessed($engine)));

        $home
          ? ( -d $home )
          ? $class->log->debug(qq/Found home "$home"/)
          : $class->log->debug(qq/Home "$home" doesn't exist/)
          : $class->log->debug(q/Couldn't find home/);

        my $column_width = Catalyst::Utils::term_width() - 8 - 9;
        my $t = Text::SimpleTable->new( [ $column_width, 'Class' ], [ 8, 'Type' ] );
        for my $comp ( sort keys %{ $class->components } ) {
            my $type = ref $class->components->{$comp} ? 'instance' : 'class';
            $t->row( $comp, $type );
        }
        $class->log->debug( "Loaded components:\n" . $t->draw . "\n" )
          if ( keys %{ $class->components } );
    }

    # Add our self to components, since we are also a component
    if( $class->isa('Catalyst::Controller') ){
      $class->components->{$class} = $class;
    }

    $class->setup_actions;

    if ( $class->debug ) {
        my $name = $class->config->{name} || 'Application';
        $class->log->info("$name powered by Catalyst $Catalyst::VERSION");
    }

    if ($class->config->{case_sensitive}) {
        $class->log->warn($class . "->config->{case_sensitive} is set.");
        $class->log->warn("This setting is deprecated and planned to be removed in Catalyst 5.81.");
    }

    $class->setup_finalize;

    # Flush the log for good measure (in case something turned off 'autoflush' early)
    $class->log->_flush() if $class->log->can('_flush');

    return $class || 1; # Just in case someone named their Application 0...
}

=head2 $app->setup_finalize

A hook to attach modifiers to. This method does not do anything except set the
C<setup_finished> accessor.

Applying method modifiers to the C<setup> method doesn't work, because of quirky things done for plugin setup.

Example:

    after setup_finalize => sub {
        my $app = shift;

        ## do stuff here..
    };

=cut

sub setup_finalize {
    my ($class) = @_;
    $class->setup_finished(1);
}

=head2 $c->uri_for( $path?, @args?, \%query_values? )

=head2 $c->uri_for( $action, \@captures?, @args?, \%query_values? )

=head2 $c->uri_for( $action, [@captures, @args], \%query_values? )

Constructs an absolute L<URI> object based on the application root, the
provided path, and the additional arguments and query parameters provided.
When used as a string, provides a textual URI.  If you need more flexibility
than this (i.e. the option to provide relative URIs etc.) see
L<Catalyst::Plugin::SmartURI>.

If no arguments are provided, the URI for the current action is returned.
To return the current action and also provide @args, use
C<< $c->uri_for( $c->action, @args ) >>.

If the first argument is a string, it is taken as a public URI path relative
to C<< $c->namespace >> (if it doesn't begin with a forward slash) or
relative to the application root (if it does). It is then merged with
C<< $c->request->base >>; any C<@args> are appended as additional path
components; and any C<%query_values> are appended as C<?foo=bar> parameters.

If the first argument is a L<Catalyst::Action> it represents an action which
will have its path resolved using C<< $c->dispatcher->uri_for_action >>. The
optional C<\@captures> argument (an arrayref) allows passing the captured
variables that are needed to fill in the paths of Chained and Regex actions;
once the path is resolved, C<uri_for> continues as though a path was
provided, appending any arguments or parameters and creating an absolute
URI.

The captures for the current request can be found in
C<< $c->request->captures >>, and actions can be resolved using
C<< Catalyst::Controller->action_for($name) >>. If you have a private action
path, use C<< $c->uri_for_action >> instead.

  # Equivalent to $c->req->uri
  $c->uri_for($c->action, $c->req->captures,
      @{ $c->req->args }, $c->req->params);

  # For the Foo action in the Bar controller
  $c->uri_for($c->controller('Bar')->action_for('Foo'));

  # Path to a static resource
  $c->uri_for('/static/images/logo.png');

In general the scheme of the generated URI object will follow the incoming request
however if your targeted action or action chain has the Scheme attribute it will
use that instead.

=cut

sub uri_for {
    my ( $c, $path, @args ) = @_;

    if ( $path->$_isa('Catalyst::Controller') ) {
        $path = $path->path_prefix;
        $path =~ s{/+\z}{};
        $path .= '/';
    }

    undef($path) if (defined $path && $path eq '');

    my $params =
      ( scalar @args && ref $args[$#args] eq 'HASH' ? pop @args : {} );

    carp "uri_for called with undef argument" if grep { ! defined $_ } @args;

    my @encoded_args = ();
    foreach my $arg (@args) {
      if(ref($arg)||'' eq 'ARRAY') {
        push @encoded_args, [map {
          my $encoded = encode_utf8 $_;
          $encoded =~ s/([^$URI::uric])/$URI::Escape::escapes{$1}/go;
         $encoded;
        } @$arg];
      } else {
        push @encoded_args, do {
          my $encoded = encode_utf8 $arg;
          $encoded =~ s/([^$URI::uric])/$URI::Escape::escapes{$1}/go;
          $encoded;
        }
      }
    }

    my $target_action = $path->$_isa('Catalyst::Action') ? $path : undef;
    if ( $path->$_isa('Catalyst::Action') ) { # action object
        s|/|%2F|g for @encoded_args;
        my $captures = [ map { s|/|%2F|g; $_; }
                        ( scalar @encoded_args && ref $encoded_args[0] eq 'ARRAY'
                         ? @{ shift(@encoded_args) }
                         : ()) ];

        my $action = $path;
        # ->uri_for( $action, \@captures_and_args, \%query_values? )
        if( !@encoded_args && $action->number_of_args ) {
            my $expanded_action = $c->dispatcher->expand_action( $action );
            my $num_captures = $expanded_action->number_of_captures;
            unshift @encoded_args, splice @$captures, $num_captures;
        }

       $path = $c->dispatcher->uri_for_action($action, $captures);
        if (not defined $path) {
            $c->log->debug(qq/Can't find uri_for action '$action' @$captures/)
                if $c->debug;
            return undef;
        }
        $path = '/' if $path eq '';
    }

    unshift(@encoded_args, $path);

    unless (defined $path && $path =~ s!^/!!) { # in-place strip
        my $namespace = $c->namespace;
        if (defined $path) { # cheesy hack to handle path '../foo'
           $namespace =~ s{(?:^|/)[^/]+$}{} while $encoded_args[0] =~ s{^\.\./}{};
        }
        unshift(@encoded_args, $namespace || '');
    }

    # join args with '/', or a blank string
    my $args = join('/', grep { defined($_) } @encoded_args);
    $args =~ s/\?/%3F/g; # STUPID STUPID SPECIAL CASE
    $args =~ s!^/+!!;

    my ($base, $class) = ('/', 'URI::_generic');
    if(blessed($c)) {
      $base = $c->req->base;
      if($target_action) {
        $target_action = $c->dispatcher->expand_action($target_action);
        if(my $s = $target_action->scheme) {
          $s = lc($s);
          $class = "URI::$s";
          $base->scheme($s);
        } else {
          $class = ref($base);
        }
      } else {
        $class = ref($base);
      }

      $base =~ s{(?<!/)$}{/};
    }

    my $query = '';

    if (my @keys = keys %$params) {
      # somewhat lifted from URI::_query's query_form
      $query = '?'.join('&', map {
          my $val = $params->{$_};
          #s/([;\/?:@&=+,\$\[\]%])/$URI::Escape::escapes{$1}/go; ## Commented out because seems to lead to double encoding - JNAP
          s/ /+/g;
          my $key = $_;
          $val = '' unless defined $val;
          (map {
              my $param = "$_";
              $param = encode_utf8($param);
              # using the URI::Escape pattern here so utf8 chars survive
              $param =~ s/([^A-Za-z0-9\-_.!~*'() ])/$URI::Escape::escapes{$1}/go;
              $param =~ s/ /+/g;

              $key = encode_utf8($key);
              # using the URI::Escape pattern here so utf8 chars survive
              $key =~ s/([^A-Za-z0-9\-_.!~*'() ])/$URI::Escape::escapes{$1}/go;
              $key =~ s/ /+/g;

              "${key}=$param"; } ( ref $val eq 'ARRAY' ? @$val : $val ));
      } @keys);
    }

    my $res = bless(\"${base}${args}${query}", $class);
    $res;
}

=head2 $c->uri_for_action( $path, \@captures_and_args?, @args?, \%query_values? )

=head2 $c->uri_for_action( $action, \@captures_and_args?, @args?, \%query_values? )

=over

=item $path

A private path to the Catalyst action you want to create a URI for.

This is a shortcut for calling C<< $c->dispatcher->get_action_by_path($path)
>> and passing the resulting C<$action> and the remaining arguments to C<<
$c->uri_for >>.

You can also pass in a Catalyst::Action object, in which case it is passed to
C<< $c->uri_for >>.

Note that although the path looks like a URI that dispatches to the wanted action, it is not a URI, but an internal path to that action.

For example, if the action looks like:

 package MyApp::Controller::Users;

 sub lst : Path('the-list') {}

You can use:

 $c->uri_for_action('/users/lst')

and it will create the URI /users/the-list.

=item \@captures_and_args?

Optional array reference of Captures (i.e. C<<CaptureArgs or $c->req->captures>)
and arguments to the request. Usually used with L<Catalyst::DispatchType::Chained>
to interpolate all the parameters in the URI.

=item @args?

Optional list of extra arguments - can be supplied in the
C<< \@captures_and_args? >> array ref, or here - whichever is easier for your
code.

Your action can have zero, a fixed or a variable number of args (e.g.
C<< Args(1) >> for a fixed number or C<< Args() >> for a variable number)..

=item \%query_values?

Optional array reference of query parameters to append. E.g.

  { foo => 'bar' }

will generate

  /rest/of/your/uri?foo=bar

=back

=cut

sub uri_for_action {
    my ( $c, $path, @args ) = @_;
    my $action = blessed($path)
      ? $path
      : $c->dispatcher->get_action_by_path($path);
    unless (defined $action) {
      croak "Can't find action for path '$path'";
    }
    return $c->uri_for( $action, @args );
}

=head2 $c->welcome_message

Returns the Catalyst welcome HTML page.

=cut

sub welcome_message {
    my $c      = shift;
    my $name   = $c->config->{name};
    my $logo   = $c->uri_for('/static/images/catalyst_logo.png');
    my $prefix = Catalyst::Utils::appprefix( ref $c );
    $c->response->content_type('text/html; charset=utf-8');
    return <<"EOF";
<!DOCTYPE html PUBLIC "-//W3C//DTD XHTML 1.0 Transitional//EN"
    "http://www.w3.org/TR/xhtml1/DTD/xhtml1-transitional.dtd">
<html xmlns="http://www.w3.org/1999/xhtml" xml:lang="en" lang="en">
    <head>
    <meta http-equiv="Content-Language" content="en" />
    <meta http-equiv="Content-Type" content="text/html; charset=utf-8" />
        <title>$name on Catalyst $VERSION</title>
        <style type="text/css">
            body {
                color: #000;
                background-color: #eee;
            }
            div#content {
                width: 640px;
                margin-left: auto;
                margin-right: auto;
                margin-top: 10px;
                margin-bottom: 10px;
                text-align: left;
                background-color: #ccc;
                border: 1px solid #aaa;
            }
            p, h1, h2 {
                margin-left: 20px;
                margin-right: 20px;
                font-family: verdana, tahoma, sans-serif;
            }
            a {
                font-family: verdana, tahoma, sans-serif;
            }
            :link, :visited {
                    text-decoration: none;
                    color: #b00;
                    border-bottom: 1px dotted #bbb;
            }
            :link:hover, :visited:hover {
                    color: #555;
            }
            div#topbar {
                margin: 0px;
            }
            pre {
                margin: 10px;
                padding: 8px;
            }
            div#answers {
                padding: 8px;
                margin: 10px;
                background-color: #fff;
                border: 1px solid #aaa;
            }
            h1 {
                font-size: 0.9em;
                font-weight: normal;
                text-align: center;
            }
            h2 {
                font-size: 1.0em;
            }
            p {
                font-size: 0.9em;
            }
            p img {
                float: right;
                margin-left: 10px;
            }
            span#appname {
                font-weight: bold;
                font-size: 1.6em;
            }
        </style>
    </head>
    <body>
        <div id="content">
            <div id="topbar">
                <h1><span id="appname">$name</span> on <a href="http://catalyst.perl.org">Catalyst</a>
                    $VERSION</h1>
             </div>
             <div id="answers">
                 <p>
                 <img src="$logo" alt="Catalyst Logo" />
                 </p>
                 <p>Welcome to the  world of Catalyst.
                    This <a href="http://en.wikipedia.org/wiki/MVC">MVC</a>
                    framework will make web development something you had
                    never expected it to be: Fun, rewarding, and quick.</p>
                 <h2>What to do now?</h2>
                 <p>That really depends  on what <b>you</b> want to do.
                    We do, however, provide you with a few starting points.</p>
                 <p>If you want to jump right into web development with Catalyst
                    you might want to start with a tutorial.</p>
<pre>perldoc <a href="https://metacpan.org/module/Catalyst::Manual::Tutorial">Catalyst::Manual::Tutorial</a></code>
</pre>
<p>Afterwards you can go on to check out a more complete look at our features.</p>
<pre>
<code>perldoc <a href="https://metacpan.org/module/Catalyst::Manual::Intro">Catalyst::Manual::Intro</a>
<!-- Something else should go here, but the Catalyst::Manual link seems unhelpful -->
</code></pre>
                 <h2>What to do next?</h2>
                 <p>Next it's time to write an actual application. Use the
                    helper scripts to generate <a href="https://metacpan.org/search?q=Catalyst%3A%3AController">controllers</a>,
                    <a href="https://metacpan.org/search?q=Catalyst%3A%3AModel">models</a>, and
                    <a href="https://metacpan.org/search?q=Catalyst%3A%3AView">views</a>;
                    they can save you a lot of work.</p>
                    <pre><code>script/${prefix}_create.pl --help</code></pre>
                    <p>Also, be sure to check out the vast and growing
                    collection of <a href="http://search.cpan.org/search?query=Catalyst">plugins for Catalyst on CPAN</a>;
                    you are likely to find what you need there.
                    </p>

                 <h2>Need help?</h2>
                 <p>Catalyst has a very active community. Here are the main places to
                    get in touch with us.</p>
                 <ul>
                     <li>
                         <a href="http://dev.catalyst.perl.org">Wiki</a>
                     </li>
                     <li>
                         <a href="http://lists.scsys.co.uk/cgi-bin/mailman/listinfo/catalyst">Mailing-List</a>
                     </li>
                     <li>
                         <a href="irc://irc.perl.org/catalyst">IRC channel #catalyst on irc.perl.org</a>
                     </li>
                 </ul>
                 <h2>In conclusion</h2>
                 <p>The Catalyst team hopes you will enjoy using Catalyst as much
                    as we enjoyed making it. Please contact us if you have ideas
                    for improvement or other feedback.</p>
             </div>
         </div>
    </body>
</html>
EOF
}

=head2 run_options

Contains a hash of options passed from the application script, including
the original ARGV the script received, the processed values from that
ARGV and any extra arguments to the script which were not processed.

This can be used to add custom options to your application's scripts
and setup your application differently depending on the values of these
options.

=head1 INTERNAL METHODS

These methods are not meant to be used by end users.

=head2 $c->components

Returns a hash of components.

=head2 $c->context_class

Returns or sets the context class.

=head2 $c->counter

Returns a hashref containing coderefs and execution counts (needed for
deep recursion detection).

=head2 $c->depth

Returns the number of actions on the current internal execution stack.

=head2 $c->dispatch

Dispatches a request to actions.

=cut

sub dispatch { my $c = shift; $c->dispatcher->dispatch( $c, @_ ) }

=head2 $c->dispatcher_class

Returns or sets the dispatcher class.

=head2 $c->dump_these

Returns a list of 2-element array references (name, structure) pairs
that will be dumped on the error page in debug mode.

=cut

sub dump_these {
    my $c = shift;
    [ Request => $c->req ],
    [ Response => $c->res ],
    [ Stash => $c->stash ],
    [ Config => $c->config ];
}

=head2 $c->engine_class

Returns or sets the engine class.

=head2 $c->execute( $class, $coderef )

Execute a coderef in given class and catch exceptions. Errors are available
via $c->error.

=cut

sub execute {
    my ( $c, $class, $code ) = @_;
    $class = $c->component($class) || $class;
    $c->state(0);

    if ( $c->depth >= $RECURSION ) {
        my $action = $code->reverse();
        $action = "/$action" unless $action =~ /->/;
        my $error = qq/Deep recursion detected calling "${action}"/;
        $c->log->error($error);
        $c->error($error);
        $c->state(0);
        return $c->state;
    }

    my $stats_info = $c->_stats_start_execute( $code ) if $c->use_stats;

    push( @{ $c->stack }, $code );

    no warnings 'recursion';
    # N.B. This used to be combined, but I have seen $c get clobbered if so, and
    #      I have no idea how, ergo $ret (which appears to fix the issue)
    eval { my $ret = $code->execute( $class, $c, @{ $c->req->args } ) || 0; $c->state( $ret ) };

    $c->_stats_finish_execute( $stats_info ) if $c->use_stats and $stats_info;

    my $last = pop( @{ $c->stack } );

    if ( my $error = $@ ) {
        #rethow if this can be handled by middleware
        if ( $c->_handle_http_exception($error) ) {
            foreach my $err (@{$c->error}) {
                $c->log->error($err);
            }
            $c->clear_errors;
            $c->log->_flush if $c->log->can('_flush');

            $error->can('rethrow') ? $error->rethrow : croak $error;
        }
        if ( blessed($error) and $error->isa('Catalyst::Exception::Detach') ) {
            $error->rethrow if $c->depth > 1;
        }
        elsif ( blessed($error) and $error->isa('Catalyst::Exception::Go') ) {
            $error->rethrow if $c->depth > 0;
        }
        else {
            unless ( ref $error ) {
                no warnings 'uninitialized';
                chomp $error;
                my $class = $last->class;
                my $name  = $last->name;
                $error = qq/Caught exception in $class->$name "$error"/;
            }
            $c->error($error);
        }
        $c->state(0);
    }
    return $c->state;
}

sub _stats_start_execute {
    my ( $c, $code ) = @_;
    my $appclass = ref($c) || $c;
    return if ( ( $code->name =~ /^_.*/ )
        && ( !$appclass->config->{show_internal_actions} ) );

    my $action_name = $code->reverse();
    $c->counter->{$action_name}++;

    my $action = $action_name;
    $action = "/$action" unless $action =~ /->/;

    # determine if the call was the result of a forward
    # this is done by walking up the call stack and looking for a calling
    # sub of Catalyst::forward before the eval
    my $callsub = q{};
    for my $index ( 2 .. 11 ) {
        last
        if ( ( caller($index) )[0] eq 'Catalyst'
            && ( caller($index) )[3] eq '(eval)' );

        if ( ( caller($index) )[3] =~ /forward$/ ) {
            $callsub = ( caller($index) )[3];
            $action  = "-> $action";
            last;
        }
    }

    my $uid = $action_name . $c->counter->{$action_name};

    # is this a root-level call or a forwarded call?
    if ( $callsub =~ /forward$/ ) {
        my $parent = $c->stack->[-1];

        # forward, locate the caller
        if ( defined $parent && exists $c->counter->{"$parent"} ) {
            $c->stats->profile(
                begin  => $action,
                parent => "$parent" . $c->counter->{"$parent"},
                uid    => $uid,
            );
        }
        else {

            # forward with no caller may come from a plugin
            $c->stats->profile(
                begin => $action,
                uid   => $uid,
            );
        }
    }
    else {

        # root-level call
        $c->stats->profile(
            begin => $action,
            uid   => $uid,
        );
    }
    return $action;

}

sub _stats_finish_execute {
    my ( $c, $info ) = @_;
    $c->stats->profile( end => $info );
}

=head2 $c->finalize

Finalizes the request.

=cut

sub finalize {
    my $c = shift;

    for my $error ( @{ $c->error } ) {
        $c->log->error($error);
    }

    # Support skipping finalize for psgix.io style 'jailbreak'.  Used to support
    # stuff like cometd and websockets

    if($c->request->_has_io_fh) {
      $c->log_response;
      return;
    }

    # Allow engine to handle finalize flow (for POE)
    my $engine = $c->engine;
    if ( my $code = $engine->can('finalize') ) {
        $engine->$code($c);
    }
    else {

        $c->finalize_uploads;

        # Error
        if ( $#{ $c->error } >= 0 ) {
            $c->finalize_error;
        }

        $c->finalize_encoding;
        $c->finalize_headers unless $c->response->finalized_headers;
        $c->finalize_body;
    }

    $c->log_response;

    if ($c->use_stats) {
        my $elapsed = $c->stats->elapsed;
        my $av = $elapsed == 0 ? '??' : sprintf '%.3f', 1 / $elapsed;
        $c->log->info(
            "Request took ${elapsed}s ($av/s)\n" . $c->stats->report . "\n" );
    }

    return $c->response->status;
}

=head2 $c->finalize_body

Finalizes body.

=cut

sub finalize_body { my $c = shift; $c->engine->finalize_body( $c, @_ ) }

=head2 $c->finalize_cookies

Finalizes cookies.

=cut

sub finalize_cookies { my $c = shift; $c->engine->finalize_cookies( $c, @_ ) }

=head2 $c->finalize_error

Finalizes error.  If there is only one error in L</error> and it is an object that
does C<as_psgi> or C<code> we rethrow the error and presume it caught by middleware
up the ladder.  Otherwise we return the debugging error page (in debug mode) or we
return the default error page (production mode).

=cut

sub finalize_error {
    my $c = shift;
    if($#{$c->error} > 0) {
        $c->engine->finalize_error( $c, @_ );
    } else {
        my ($error) = @{$c->error};
        if ( $c->_handle_http_exception($error) ) {
            # In the case where the error 'knows what it wants', becauses its PSGI
            # aware, just rethow and let middleware catch it
            $error->can('rethrow') ? $error->rethrow : croak $error;
        } else {
            $c->engine->finalize_error( $c, @_ )
        }
    }
}

=head2 $c->finalize_headers

Finalizes headers.

=cut

sub finalize_headers {
    my $c = shift;

    my $response = $c->response; #accessor calls can add up?

    # Check if we already finalized headers
    return if $response->finalized_headers;

    # Handle redirects
    if ( my $location = $response->redirect ) {
        $c->log->debug(qq/Redirecting to "$location"/) if $c->debug;
        $response->header( Location => $location );
    }

    # Remove incorrectly added body and content related meta data when returning
    # an information response, or a response the is required to not include a body

    $c->finalize_cookies;

    # This currently is a NOOP but I don't want to remove it since I guess people
    # might have Response subclasses that use it for something... (JNAP)
    $c->response->finalize_headers();

    # Done
    $response->finalized_headers(1);
}

=head2 $c->finalize_encoding

Make sure your body is encoded properly IF you set an encoding.  By
default the encoding is UTF-8 but you can disable it by explictly setting the
encoding configuration value to undef.

We can only encode when the body is a scalar.  Methods for encoding via the
streaming interfaces (such as C<write> and C<write_fh> on L<Catalyst::Response>
are available).

See L</ENCODING>.

=cut

sub finalize_encoding {
    my $c = shift;
    my $res = $c->res || return;

    # Warn if the set charset is different from the one you put into encoding.  We need
    # to do this early since encodable_response is false for this condition and we need
    # to match the debug output for backcompat (there's a test for this...) -JNAP
    if(
      $res->content_type_charset and $c->encoding and 
      (uc($c->encoding->mime_name) ne uc($res->content_type_charset))
    ) {
        my $ct = lc($res->content_type_charset);
        $c->log->debug("Catalyst encoding config is set to encode in '" .
            $c->encoding->mime_name .
            "', content type is '$ct', not encoding ");
    }

    if(
      ($res->encodable_response) and
      (defined($res->body)) and
      (ref(\$res->body) eq 'SCALAR')
    ) {
        $c->res->body( $c->encoding->encode( $c->res->body, $c->_encode_check ) );

        # Set the charset if necessary.  This might be a bit bonkers since encodable response
        # is false when the set charset is not the same as the encoding mimetype (maybe 
        # confusing action at a distance here..
        # Don't try to set the charset if one already exists
        $c->res->content_type($c->res->content_type . "; charset=" . $c->encoding->mime_name)
          unless($c->res->content_type_charset);
    }
}

=head2 $c->finalize_output

An alias for finalize_body.

=head2 $c->finalize_read

Finalizes the input after reading is complete.

=cut

sub finalize_read { my $c = shift; $c->engine->finalize_read( $c, @_ ) }

=head2 $c->finalize_uploads

Finalizes uploads. Cleans up any temporary files.

=cut

sub finalize_uploads { my $c = shift; $c->engine->finalize_uploads( $c, @_ ) }

=head2 $c->get_action( $action, $namespace )

Gets an action in a given namespace.

=cut

sub get_action { my $c = shift; $c->dispatcher->get_action(@_) }

=head2 $c->get_actions( $action, $namespace )

Gets all actions of a given name in a namespace and all parent
namespaces.

=cut

sub get_actions { my $c = shift; $c->dispatcher->get_actions( $c, @_ ) }

=head2 $app->handle_request( @arguments )

Called to handle each HTTP request.

=cut

sub handle_request {
    my ( $class, @arguments ) = @_;

    # Always expect worst case!
    my $status = -1;
    try {
        if ($class->debug) {
            my $secs = time - $START || 1;
            my $av = sprintf '%.3f', $COUNT / $secs;
            my $time = localtime time;
            $class->log->info("*** Request $COUNT ($av/s) [$$] [$time] ***");
        }

        my $c = $class->prepare(@arguments);
        $c->dispatch;
        $status = $c->finalize;
    } catch {
        #rethow if this can be handled by middleware
        if ( $class->_handle_http_exception($_) ) {
            $_->can('rethrow') ? $_->rethrow : croak $_;
        }
        chomp(my $error = $_);
        $class->log->error(qq/Caught exception in engine "$error"/);
    };

    $COUNT++;

    if(my $coderef = $class->log->can('_flush')){
        $class->log->$coderef();
    }
    return $status;
}

=head2 $class->prepare( @arguments )

Creates a Catalyst context from an engine-specific request (Apache, CGI,
etc.).

=cut

has _uploadtmp => (
    is => 'ro',
    predicate => '_has_uploadtmp',
);

sub prepare {
    my ( $class, @arguments ) = @_;

    # XXX
    # After the app/ctxt split, this should become an attribute based on something passed
    # into the application.
    $class->context_class( ref $class || $class ) unless $class->context_class;

    my $uploadtmp = $class->config->{uploadtmp};
    my $c = $class->context_class->new({ $uploadtmp ? (_uploadtmp => $uploadtmp) : ()});

    $c->response->_context($c);

    #surely this is not the most efficient way to do things...
    $c->stats($class->stats_class->new)->enable($c->use_stats);
    if ( $c->debug || $c->config->{enable_catalyst_header} ) {
        $c->res->headers->header( 'X-Catalyst' => $Catalyst::VERSION );
    }

    try {
        # Allow engine to direct the prepare flow (for POE)
        if ( my $prepare = $c->engine->can('prepare') ) {
            $c->engine->$prepare( $c, @arguments );
        }
        else {
            $c->prepare_request(@arguments);
            $c->prepare_connection;
            $c->prepare_query_parameters;
            $c->prepare_headers; # Just hooks, no longer needed - they just
            $c->prepare_cookies; # cause the lazy attribute on req to build
            $c->prepare_path;

            # Prepare the body for reading, either by prepare_body
            # or the user, if they are using $c->read
            $c->prepare_read;

            # Parse the body unless the user wants it on-demand
            unless ( ref($c)->config->{parse_on_demand} ) {
                $c->prepare_body;
            }
        }
        $c->prepare_action;
    }
    # VERY ugly and probably shouldn't rely on ->finalize actually working
    catch {
        # failed prepare is always due to an invalid request, right?
        $c->response->status(400);
        $c->response->content_type('text/plain');
        $c->response->body('Bad Request');
        # Note we call finalize and then die here, which escapes
        # finalize being called in the enclosing block..
        # It in fact couldn't be called, as we don't return $c..
        # This is a mess - but I'm unsure you can fix this without
        # breaking compat for people doing crazy things (we should set
        # the 400 and just return the ctx here IMO, letting finalize get called
        # above...
        $c->finalize;
        die $_;
    };

    $c->log_request;

    return $c;
}

=head2 $c->prepare_action

Prepares action. See L<Catalyst::Dispatcher>.

=cut

sub prepare_action {
    my $c = shift;
    my $ret = $c->dispatcher->prepare_action( $c, @_);

    if($c->encoding) {
        foreach (@{$c->req->arguments}, @{$c->req->captures}) {
          $_ = $c->_handle_param_unicode_decoding($_);
        }
    }

    return $ret;
}


=head2 $c->prepare_body

Prepares message body.

=cut

sub prepare_body {
    my $c = shift;

    return if $c->request->_has_body;

    # Initialize on-demand data
    $c->engine->prepare_body( $c, @_ );
    $c->prepare_parameters;
    $c->prepare_uploads;
}

=head2 $c->prepare_body_chunk( $chunk )

Prepares a chunk of data before sending it to L<HTTP::Body>.

See L<Catalyst::Engine>.

=cut

sub prepare_body_chunk {
    my $c = shift;
    $c->engine->prepare_body_chunk( $c, @_ );
}

=head2 $c->prepare_body_parameters

Prepares body parameters.

=cut

sub prepare_body_parameters {
    my $c = shift;
    $c->request->prepare_body_parameters( $c, @_ );
}

=head2 $c->prepare_connection

Prepares connection.

=cut

sub prepare_connection {
    my $c = shift;
    $c->request->prepare_connection($c);
}

=head2 $c->prepare_cookies

Prepares cookies by ensuring that the attribute on the request
object has been built.

=cut

sub prepare_cookies { my $c = shift; $c->request->cookies }

=head2 $c->prepare_headers

Prepares request headers by ensuring that the attribute on the request
object has been built.

=cut

sub prepare_headers { my $c = shift; $c->request->headers }

=head2 $c->prepare_parameters

Prepares parameters.

=cut

sub prepare_parameters {
    my $c = shift;
    $c->prepare_body_parameters;
    $c->engine->prepare_parameters( $c, @_ );
}

=head2 $c->prepare_path

Prepares path and base.

=cut

sub prepare_path { my $c = shift; $c->engine->prepare_path( $c, @_ ) }

=head2 $c->prepare_query_parameters

Prepares query parameters.

=cut

sub prepare_query_parameters {
    my $c = shift;

    $c->engine->prepare_query_parameters( $c, @_ );
}

=head2 $c->log_request

Writes information about the request to the debug logs.  This includes:

=over 4

=item * Request method, path, and remote IP address

=item * Query keywords (see L<Catalyst::Request/query_keywords>)

=item * Request parameters

=item * File uploads

=back

=cut

sub log_request {
    my $c = shift;

    return unless $c->debug;

    my($dump) = grep {$_->[0] eq 'Request' } $c->dump_these;
    my $request = $dump->[1];

    my ( $method, $path, $address ) = ( $request->method, $request->path, $request->address );
    $method ||= '';
    $path = '/' unless length $path;
    $address ||= '';

    $path =~ s/%([0-9A-Fa-f]{2})/chr(hex($1))/eg;
    $path = decode_utf8($path);

    $c->log->debug(qq/"$method" request for "$path" from "$address"/);

    $c->log_request_headers($request->headers);

    if ( my $keywords = $request->query_keywords ) {
        $c->log->debug("Query keywords are: $keywords");
    }

    $c->log_request_parameters( query => $request->query_parameters, $request->_has_body ? (body => $request->body_parameters) : () );

    $c->log_request_uploads($request);
}

=head2 $c->log_response

Writes information about the response to the debug logs by calling
C<< $c->log_response_status_line >> and C<< $c->log_response_headers >>.

=cut

sub log_response {
    my $c = shift;

    return unless $c->debug;

    my($dump) = grep {$_->[0] eq 'Response' } $c->dump_these;
    my $response = $dump->[1];

    $c->log_response_status_line($response);
    $c->log_response_headers($response->headers);
}

=head2 $c->log_response_status_line($response)

Writes one line of information about the response to the debug logs.  This includes:

=over 4

=item * Response status code

=item * Content-Type header (if present)

=item * Content-Length header (if present)

=back

=cut

sub log_response_status_line {
    my ($c, $response) = @_;

    $c->log->debug(
        sprintf(
            'Response Code: %s; Content-Type: %s; Content-Length: %s',
            $response->status                            || 'unknown',
            $response->headers->header('Content-Type')   || 'unknown',
            $response->headers->header('Content-Length') || 'unknown'
        )
    );
}

=head2 $c->log_response_headers($headers);

Hook method which can be wrapped by plugins to log the response headers.
No-op in the default implementation.

=cut

sub log_response_headers {}

=head2 $c->log_request_parameters( query => {}, body => {} )

Logs request parameters to debug logs

=cut

sub log_request_parameters {
    my $c          = shift;
    my %all_params = @_;

    return unless $c->debug;

    my $column_width = Catalyst::Utils::term_width() - 44;
    foreach my $type (qw(query body)) {
        my $params = $all_params{$type};
        next if ! keys %$params;
        my $t = Text::SimpleTable->new( [ 35, 'Parameter' ], [ $column_width, 'Value' ] );
        for my $key ( sort keys %$params ) {
            my $param = $params->{$key};
            my $value = defined($param) ? $param : '';
            $t->row( $key, ref $value eq 'ARRAY' ? ( join ', ', @$value ) : $value );
        }
        $c->log->debug( ucfirst($type) . " Parameters are:\n" . $t->draw );
    }
}

=head2 $c->log_request_uploads

Logs file uploads included in the request to the debug logs.
The parameter name, filename, file type, and file size are all included in
the debug logs.

=cut

sub log_request_uploads {
    my $c = shift;
    my $request = shift;
    return unless $c->debug;
    my $uploads = $request->uploads;
    if ( keys %$uploads ) {
        my $t = Text::SimpleTable->new(
            [ 12, 'Parameter' ],
            [ 26, 'Filename' ],
            [ 18, 'Type' ],
            [ 9,  'Size' ]
        );
        for my $key ( sort keys %$uploads ) {
            my $upload = $uploads->{$key};
            for my $u ( ref $upload eq 'ARRAY' ? @{$upload} : ($upload) ) {
                $t->row( $key, $u->filename, $u->type, $u->size );
            }
        }
        $c->log->debug( "File Uploads are:\n" . $t->draw );
    }
}

=head2 $c->log_request_headers($headers);

Hook method which can be wrapped by plugins to log the request headers.
No-op in the default implementation.

=cut

sub log_request_headers {}

=head2 $c->log_headers($type => $headers)

Logs L<HTTP::Headers> (either request or response) to the debug logs.

=cut

sub log_headers {
    my $c       = shift;
    my $type    = shift;
    my $headers = shift;    # an HTTP::Headers instance

    return unless $c->debug;

    my $column_width = Catalyst::Utils::term_width() - 28;
    my $t = Text::SimpleTable->new( [ 15, 'Header Name' ], [ $column_width, 'Value' ] );
    $headers->scan(
        sub {
            my ( $name, $value ) = @_;
            $t->row( $name, $value );
        }
    );
    $c->log->debug( ucfirst($type) . " Headers:\n" . $t->draw );
}


=head2 $c->prepare_read

Prepares the input for reading.

=cut

sub prepare_read { my $c = shift; $c->engine->prepare_read( $c, @_ ) }

=head2 $c->prepare_request

Prepares the engine request.

=cut

sub prepare_request { my $c = shift; $c->engine->prepare_request( $c, @_ ) }

=head2 $c->prepare_uploads

Prepares uploads.

=cut

sub prepare_uploads {
    my $c = shift;
    $c->engine->prepare_uploads( $c, @_ );
}

=head2 $c->prepare_write

Prepares the output for writing.

=cut

sub prepare_write { my $c = shift; $c->engine->prepare_write( $c, @_ ) }

=head2 $c->request_class

Returns or sets the request class. Defaults to L<Catalyst::Request>.

=head2 $c->response_class

Returns or sets the response class. Defaults to L<Catalyst::Response>.

=head2 $c->read( [$maxlength] )

Reads a chunk of data from the request body. This method is designed to
be used in a while loop, reading C<$maxlength> bytes on every call.
C<$maxlength> defaults to the size of the request if not specified.

You have to set C<< MyApp->config(parse_on_demand => 1) >> to use this
directly.

Warning: If you use read(), Catalyst will not process the body,
so you will not be able to access POST parameters or file uploads via
$c->request.  You must handle all body parsing yourself.

=cut

sub read { my $c = shift; return $c->request->read( @_ ) }

=head2 $c->run

Starts the engine.

=cut

sub run {
  my $app = shift;
  $app->_make_immutable_if_needed;
  $app->engine_loader->needs_psgi_engine_compat_hack ?
    $app->engine->run($app, @_) :
      $app->engine->run( $app, $app->_finalized_psgi_app, @_ );
}

sub _make_immutable_if_needed {
    my $class = shift;
    my $meta = find_meta($class);
    my $isa_ca = $class->isa('Class::Accessor::Fast') || $class->isa('Class::Accessor');
    if (
        $meta->is_immutable
        && ! { $meta->immutable_options }->{replace_constructor}
        && $isa_ca
    ) {
        warn("You made your application class ($class) immutable, "
            . "but did not inline the\nconstructor. "
            . "This will break catalyst, as your app \@ISA "
            . "Class::Accessor(::Fast)?\nPlease pass "
            . "(replace_constructor => 1)\nwhen making your class immutable.\n");
    }
    unless ($meta->is_immutable) {
        # XXX - FIXME warning here as you should make your app immutable yourself.
        $meta->make_immutable(
            replace_constructor => 1,
        );
    }
}

=head2 $c->set_action( $action, $code, $namespace, $attrs )

Sets an action in a given namespace.

=cut

sub set_action { my $c = shift; $c->dispatcher->set_action( $c, @_ ) }

=head2 $c->setup_actions($component)

Sets up actions for a component.

=cut

sub setup_actions { my $c = shift; $c->dispatcher->setup_actions( $c, @_ ) }

=head2 $c->setup_components

This method is called internally to set up the application's components.

It finds modules by calling the L<locate_components> method, expands them to
package names with the L<expand_component_module> method, and then installs
each component into the application.

The C<setup_components> config option is passed to both of the above methods.

Installation of each component is performed by the L<setup_component> method,
below.

=cut

sub setup_components {
    my $class = shift;

    my $config  = $class->config->{ setup_components };

    my @comps = $class->locate_components($config);
    my %comps = map { $_ => 1 } @comps;

    my $deprecatedcatalyst_component_names = grep { /::[CMV]::/ } @comps;
    $class->log->warn(qq{Your application is using the deprecated ::[MVC]:: type naming scheme.\n}.
        qq{Please switch your class names to ::Model::, ::View:: and ::Controller: as appropriate.\n}
    ) if $deprecatedcatalyst_component_names;

    for my $component ( @comps ) {

        # We pass ignore_loaded here so that overlay files for (e.g.)
        # Model::DBI::Schema sub-classes are loaded - if it's in @comps
        # we know M::P::O found a file on disk so this is safe

        Catalyst::Utils::ensure_class_loaded( $component, { ignore_loaded => 1 } );
    }

    for my $component (@comps) {
        my $instance = $class->components->{ $component } = $class->setup_component($component);
        my @expanded_components = $instance->can('expand_modules')
            ? $instance->expand_modules( $component, $config )
            : $class->expand_component_module( $component, $config );
        for my $component (@expanded_components) {
            next if $comps{$component};
            $class->components->{ $component } = $class->setup_component($component);
        }
    }
}

=head2 $c->locate_components( $setup_component_config )

This method is meant to provide a list of component modules that should be
setup for the application.  By default, it will use L<Module::Pluggable>.

Specify a C<setup_components> config option to pass additional options directly
to L<Module::Pluggable>. To add additional search paths, specify a key named
C<search_extra> as an array reference. Items in the array beginning with C<::>
will have the application class name prepended to them.

=cut

sub locate_components {
    my $class  = shift;
    my $config = shift;

    my @paths   = qw( ::M ::Model ::V ::View ::C ::Controller );
    my $extra   = delete $config->{ search_extra } || [];

    unshift @paths, @$extra;

    my @comps = map { sort { length($a) <=> length($b) } Module::Pluggable::Object->new(
      search_path => [ map { s/^(?=::)/$class/; $_; } ($_) ],
      %$config
    )->plugins } @paths;

    return @comps;
}

=head2 $c->expand_component_module( $component, $setup_component_config )

Components found by C<locate_components> will be passed to this method, which
is expected to return a list of component (package) names to be set up.

=cut

sub expand_component_module {
    my ($class, $module) = @_;
    return Devel::InnerPackage::list_packages( $module );
}

=head2 $c->setup_component

=cut

sub setup_component {
    my( $class, $component ) = @_;

    unless ( $component->can( 'COMPONENT' ) ) {
        return $component;
    }

    my $suffix = Catalyst::Utils::class2classsuffix( $component );
    my $config = $class->config->{ $suffix } || {};
    # Stash catalyst_component_name in the config here, so that custom COMPONENT
    # methods also pass it. local to avoid pointlessly shitting in config
    # for the debug screen, as $component is already the key name.
    local $config->{catalyst_component_name} = $component;

    my $instance = eval { $component->COMPONENT( $class, $config ); };

    if ( my $error = $@ ) {
        chomp $error;
        Catalyst::Exception->throw(
            message => qq/Couldn't instantiate component "$component", "$error"/
        );
    }

    unless (blessed $instance) {
        my $metaclass = Moose::Util::find_meta($component);
        my $method_meta = $metaclass->find_method_by_name('COMPONENT');
        my $component_method_from = $method_meta->associated_metaclass->name;
        my $value = defined($instance) ? $instance : 'undef';
        Catalyst::Exception->throw(
            message =>
            qq/Couldn't instantiate component "$component", COMPONENT() method (from $component_method_from) didn't return an object-like value (value was $value)./
        );
    }
    return $instance;
}

=head2 $c->setup_dispatcher

Sets up dispatcher.

=cut

sub setup_dispatcher {
    my ( $class, $dispatcher ) = @_;

    if ($dispatcher) {
        $dispatcher = 'Catalyst::Dispatcher::' . $dispatcher;
    }

    if ( my $env = Catalyst::Utils::env_value( $class, 'DISPATCHER' ) ) {
        $dispatcher = 'Catalyst::Dispatcher::' . $env;
    }

    unless ($dispatcher) {
        $dispatcher = $class->dispatcher_class;
    }

    load_class($dispatcher);

    # dispatcher instance
    $class->dispatcher( $dispatcher->new );
}

=head2 $c->setup_engine

Sets up engine.

=cut

sub engine_class {
    my ($class, $requested_engine) = @_;

    if (!$class->engine_loader || $requested_engine) {
        $class->engine_loader(
            Catalyst::EngineLoader->new({
                application_name => $class,
                (defined $requested_engine
                     ? (catalyst_engine_class => $requested_engine) : ()),
            }),
        );
    }

    $class->engine_loader->catalyst_engine_class;
}

sub setup_engine {
    my ($class, $requested_engine) = @_;

    my $engine = do {
        my $loader = $class->engine_loader;

        if (!$loader || $requested_engine) {
            $loader = Catalyst::EngineLoader->new({
                application_name => $class,
                (defined $requested_engine
                     ? (requested_engine => $requested_engine) : ()),
            }),

            $class->engine_loader($loader);
        }

        $loader->catalyst_engine_class;
    };

    # Don't really setup_engine -- see _setup_psgi_app for explanation.
    return if $class->loading_psgi_file;

    load_class($engine);

    if ($ENV{MOD_PERL}) {
        my $apache = $class->engine_loader->auto;

        my $meta = find_meta($class);
        my $was_immutable = $meta->is_immutable;
        my %immutable_options = $meta->immutable_options;
        $meta->make_mutable if $was_immutable;

        $meta->add_method(handler => sub {
            my $r = shift;
            my $psgi_app = $class->_finalized_psgi_app;
            $apache->call_app($r, $psgi_app);
        });

        $meta->make_immutable(%immutable_options) if $was_immutable;
    }

    $class->engine( $engine->new );

    return;
}

## This exists just to supply a prebuild psgi app for mod_perl and for the 
## build in server support (back compat support for pre psgi port behavior).
## This is so that we don't build a new psgi app for each request when using
## the mod_perl handler or the built in servers (http and fcgi, etc).

sub _finalized_psgi_app {
    my ($app) = @_;

    unless ($app->_psgi_app) {
        my $psgi_app = $app->_setup_psgi_app;
        $app->_psgi_app($psgi_app);
    }

    return $app->_psgi_app;
}

## Look for a psgi file like 'myapp_web.psgi' (if the app is MyApp::Web) in the
## home directory and load that and return it (just assume it is doing the 
## right thing :) ).  If that does not exist, call $app->psgi_app, wrap that
## in default_middleware and return it ( this is for backward compatibility
## with pre psgi port behavior ).

sub _setup_psgi_app {
    my ($app) = @_;

    for my $home (Path::Class::Dir->new($app->config->{home})) {
        my $psgi_file = $home->file(
            Catalyst::Utils::appprefix($app) . '.psgi',
        );

        next unless -e $psgi_file;

        # If $psgi_file calls ->setup_engine, it's doing so to load
        # Catalyst::Engine::PSGI. But if it does that, we're only going to
        # throw away the loaded PSGI-app and load the 5.9 Catalyst::Engine
        # anyway. So set a flag (ick) that tells setup_engine not to populate
        # $c->engine or do any other things we might regret.

        $app->loading_psgi_file(1);
        my $psgi_app = Plack::Util::load_psgi($psgi_file);
        $app->loading_psgi_file(0);

        return $psgi_app
            unless $app->engine_loader->needs_psgi_engine_compat_hack;

        warn <<"EOW";
Found a legacy Catalyst::Engine::PSGI .psgi file at ${psgi_file}.

Its content has been ignored. Please consult the Catalyst::Upgrading
documentation on how to upgrade from Catalyst::Engine::PSGI.
EOW
    }

    return $app->apply_default_middlewares($app->psgi_app);
}

=head2 $c->apply_default_middlewares

Adds the following L<Plack> middlewares to your application, since they are
useful and commonly needed:

L<Plack::Middleware::ReverseProxy>, (conditionally added based on the status
of your $ENV{REMOTE_ADDR}, and can be forced on with C<using_frontend_proxy>
or forced off with C<ignore_frontend_proxy>), L<Plack::Middleware::LighttpdScriptNameFix>
(if you are using Lighttpd), L<Plack::Middleware::IIS6ScriptNameFix> (always
applied since this middleware is smart enough to conditionally apply itself).

Additionally if we detect we are using Nginx, we add a bit of custom middleware
to solve some problems with the way that server handles $ENV{PATH_INFO} and
$ENV{SCRIPT_NAME}

=cut


sub apply_default_middlewares {
    my ($app, $psgi_app) = @_;

    $psgi_app = Plack::Middleware::Conditional->wrap(
        $psgi_app,
        builder   => sub { Plack::Middleware::ReverseProxy->wrap($_[0]) },
        condition => sub {
            my ($env) = @_;
            return if $app->config->{ignore_frontend_proxy};
            return $env->{REMOTE_ADDR} eq '127.0.0.1'
                || $app->config->{using_frontend_proxy};
        },
    );

    # If we're running under Lighttpd, swap PATH_INFO and SCRIPT_NAME
    # http://lists.scsys.co.uk/pipermail/catalyst/2006-June/008361.html
    $psgi_app = Plack::Middleware::Conditional->wrap(
        $psgi_app,
        builder   => sub { Plack::Middleware::LighttpdScriptNameFix->wrap($_[0]) },
        condition => sub {
            my ($env) = @_;
            return unless $env->{SERVER_SOFTWARE} && $env->{SERVER_SOFTWARE} =~ m!lighttpd[-/]1\.(\d+\.\d+)!;
            return unless $1 < 4.23;
            1;
        },
    );

    # we're applying this unconditionally as the middleware itself already makes
    # sure it doesn't fuck things up if it's not running under one of the right
    # IIS versions
    $psgi_app = Plack::Middleware::IIS6ScriptNameFix->wrap($psgi_app);

    # And another IIS issue, this time with IIS7.
    $psgi_app = Plack::Middleware::Conditional->wrap(
        $psgi_app,
        builder => sub { Plack::Middleware::IIS7KeepAliveFix->wrap($_[0]) },
        condition => sub {
            my ($env) = @_;
            return $env->{SERVER_SOFTWARE} && $env->{SERVER_SOFTWARE} =~ m!IIS/7\.[0-9]!;
        },
    );

    return $psgi_app;
}

=head2 App->psgi_app

=head2 App->to_app

Returns a PSGI application code reference for the catalyst application
C<$c>. This is the bare application without any middlewares
applied. C<${myapp}.psgi> is not taken into account.

This is what you want to be using to retrieve the PSGI application code
reference of your Catalyst application for use in F<.psgi> files.

=cut

*to_app = \&psgi_app;

sub psgi_app {
    my ($app) = @_;
    my $psgi = $app->engine->build_psgi_app($app);
    return $app->Catalyst::Utils::apply_registered_middleware($psgi);
}

=head2 $c->setup_home

Sets up the home directory.

=cut

sub setup_home {
    my ( $class, $home ) = @_;

    if ( my $env = Catalyst::Utils::env_value( $class, 'HOME' ) ) {
        $home = $env;
    }

    $home ||= Catalyst::Utils::home($class);

    if ($home) {
        #I remember recently being scolded for assigning config values like this
        $class->config->{home} ||= $home;
        $class->config->{root} ||= Path::Class::Dir->new($home)->subdir('root');
    }
}

=head2 $c->setup_encoding

Sets up the input/output encoding. See L<ENCODING>

=cut

sub setup_encoding {
    my $c = shift;
    if( exists($c->config->{encoding}) && !defined($c->config->{encoding}) ) {
        # Ok, so the user has explicitly said "I don't want encoding..."
        return;
    } else {
      my $enc = defined($c->config->{encoding}) ?
        delete $c->config->{encoding} : 'UTF-8'; # not sure why we delete it... (JNAP)
      $c->encoding($enc);
    }
}

=head2 handle_unicode_encoding_exception

Hook to let you customize how encoding errors are handled.  By default
we just throw an exception.  Receives a hashref of debug information.
Example:

    $c->handle_unicode_encoding_exception({
        param_value => $value,
        error_msg => $_,
            encoding_step => 'params',
        });

=cut

sub handle_unicode_encoding_exception {
    my ( $self, $exception_ctx ) = @_;
    die $exception_ctx->{error_msg};
}

# Some unicode helpers cargo culted from the old plugin.  These could likely
# be neater.

sub _handle_unicode_decoding {
    my ( $self, $value ) = @_;

    return unless defined $value;

    ## I think this mess is to support the old nested
    if ( ref $value eq 'ARRAY' ) {
        foreach ( @$value ) {
            $_ = $self->_handle_unicode_decoding($_);
        }
        return $value;
    }
    elsif ( ref $value eq 'HASH' ) {
        foreach (keys %$value) {
            my $encoded_key = $self->_handle_param_unicode_decoding($_);
            $value->{$encoded_key} = $self->_handle_unicode_decoding($value->{$_});

            # If the key was encoded we now have two (the original and current so
            # delete the original.
            delete $value->{$_} if $_ ne $encoded_key;
        }
        return $value;
    }
    else {
        return $self->_handle_param_unicode_decoding($value);
    }
}

sub _handle_param_unicode_decoding {
    my ( $self, $value ) = @_;
    return unless defined $value; # not in love with just ignoring undefs - jnap

    my $enc = $self->encoding;
    return try {
      $enc->decode( $value, $self->_encode_check );
    }
    catch {
        $self->handle_unicode_encoding_exception({
            param_value => $value,
            error_msg => $_,
            encoding_step => 'params',
        });
    };
}

=head2 $c->setup_log

Sets up log by instantiating a L<Catalyst::Log|Catalyst::Log> object and
passing it to C<log()>. Pass in a comma-delimited list of levels to set the
log to.

This method also installs a C<debug> method that returns a true value into the
catalyst subclass if the "debug" level is passed in the comma-delimited list,
or if the C<$CATALYST_DEBUG> environment variable is set to a true value.

Note that if the log has already been setup, by either a previous call to
C<setup_log> or by a call such as C<< __PACKAGE__->log( MyLogger->new ) >>,
that this method won't actually set up the log object.

=cut

sub setup_log {
    my ( $class, $levels ) = @_;

    $levels ||= '';
    $levels =~ s/^\s+//;
    $levels =~ s/\s+$//;
    my %levels = map { $_ => 1 } split /\s*,\s*/, $levels;

    my $env_debug = Catalyst::Utils::env_value( $class, 'DEBUG' );
    if ( defined $env_debug ) {
        $levels{debug} = 1 if $env_debug; # Ugly!
        delete($levels{debug}) unless $env_debug;
    }

    unless ( $class->log ) {
        $class->log( Catalyst::Log->new(keys %levels) );
    }

    if ( $levels{debug} ) {
        Class::MOP::get_metaclass_by_name($class)->add_method('debug' => sub { 1 });
        $class->log->debug('Debug messages enabled');
    }
}

=head2 $c->setup_plugins

Sets up plugins.

=cut

=head2 $c->setup_stats

Sets up timing statistics class.

=cut

sub setup_stats {
    my ( $class, $stats ) = @_;

    Catalyst::Utils::ensure_class_loaded($class->stats_class);

    my $env = Catalyst::Utils::env_value( $class, 'STATS' );
    if ( defined($env) ? $env : ($stats || $class->debug ) ) {
        Class::MOP::get_metaclass_by_name($class)->add_method('use_stats' => sub { 1 });
        $class->log->debug('Statistics enabled');
    }
}


=head2 $c->registered_plugins

Returns a sorted list of the plugins which have either been stated in the
import list.

If passed a given plugin name, it will report a boolean value indicating
whether or not that plugin is loaded.  A fully qualified name is required if
the plugin name does not begin with C<Catalyst::Plugin::>.

 if ($c->registered_plugins('Some::Plugin')) {
     ...
 }

=cut

{

    sub registered_plugins {
        my $proto = shift;
        return sort keys %{ $proto->_plugins } unless @_;
        my $plugin = shift;
        return 1 if exists $proto->_plugins->{$plugin};
        return exists $proto->_plugins->{"Catalyst::Plugin::$plugin"};
    }

    sub _register_plugin {
        my ( $proto, $plugin, $instant ) = @_;
        my $class = ref $proto || $proto;

        load_class( $plugin );
        $class->log->warn( "$plugin inherits from 'Catalyst::Component' - this is deprecated and will not work in 5.81" )
            if $plugin->isa( 'Catalyst::Component' );
        my $plugin_meta = Moose::Meta::Class->create($plugin);
        if (!$plugin_meta->has_method('new')
            && ( $plugin->isa('Class::Accessor::Fast') || $plugin->isa('Class::Accessor') ) ) {
            $plugin_meta->add_method('new', Moose::Object->meta->get_method('new'))
        }
        if (!$instant && !$proto->_plugins->{$plugin}) {
            my $meta = Class::MOP::get_metaclass_by_name($class);
            $meta->superclasses($plugin, $meta->superclasses);
        }
        $proto->_plugins->{$plugin} = 1;
        return $class;
    }

    sub _default_plugins { return qw() }

    sub setup_plugins {
        my ( $class, $plugins ) = @_;

        $class->_plugins( {} ) unless $class->_plugins;
        $plugins = [ grep {
            m/Unicode::Encoding/ ? do {
                $class->log->warn(
                    'Unicode::Encoding plugin is auto-applied,'
                    . ' please remove this from your appclass'
                    . ' and make sure to define "encoding" config'
                );
                unless (exists $class->config->{'encoding'}) {
                  $class->config->{'encoding'} = 'UTF-8';
                }
                () }
                : $_
        } @$plugins ];
        push @$plugins, $class->_default_plugins;
        $plugins = Data::OptList::mkopt($plugins || []);

        my @plugins = map {
            [ Catalyst::Utils::resolve_namespace(
                  $class . '::Plugin',
                  'Catalyst::Plugin', $_->[0]
              ),
              $_->[1],
            ]
         } @{ $plugins };

        for my $plugin ( reverse @plugins ) {
            load_class($plugin->[0], $plugin->[1]);
            my $meta = find_meta($plugin->[0]);
            next if $meta && $meta->isa('Moose::Meta::Role');

            $class->_register_plugin($plugin->[0]);
        }

        my @roles =
            map  { $_->[0]->name, $_->[1] }
            grep { blessed($_->[0]) && $_->[0]->isa('Moose::Meta::Role') }
            map  { [find_meta($_->[0]), $_->[1]] }
            @plugins;

        Moose::Util::apply_all_roles(
            $class => @roles
        ) if @roles;
    }
}

=head2 registered_middlewares

Read only accessor that returns an array of all the middleware in the order
that they were added (which is the REVERSE of the order they will be applied).

The values returned will be either instances of L<Plack::Middleware> or of a
compatible interface, or a coderef, which is assumed to be inlined middleware

=head2 setup_middleware (?@middleware)

Read configuration information stored in configuration key C<psgi_middleware> or
from passed @args.

See under L</CONFIGURATION> information regarding C<psgi_middleware> and how
to use it to enable L<Plack::Middleware>

This method is automatically called during 'setup' of your application, so
you really don't need to invoke it.  However you may do so if you find the idea
of loading middleware via configuration weird :).  For example:

    package MyApp;

    use Catalyst;

    __PACKAGE__->setup_middleware('Head');
    __PACKAGE__->setup;

When we read middleware definitions from configuration, we reverse the list
which sounds odd but is likely how you expect it to work if you have prior
experience with L<Plack::Builder> or if you previously used the plugin
L<Catalyst::Plugin::EnableMiddleware> (which is now considered deprecated)

So basically your middleware handles an incoming request from the first
registered middleware, down and handles the response from the last middleware
up.

=cut

sub registered_middlewares {
    my $class = shift;
    if(my $middleware = $class->_psgi_middleware) {
        return (
          Catalyst::Middleware::Stash->new,
          Plack::Middleware::HTTPExceptions->new,
          Plack::Middleware::RemoveRedundantBody->new,
          Plack::Middleware::FixMissingBodyInRedirect->new,
          Plack::Middleware::ContentLength->new,
          Plack::Middleware::MethodOverride->new,
          Plack::Middleware::Head->new,
          @$middleware);
    } else {
        die "You cannot call ->registered_middlewares until middleware has been setup";
    }
}

sub setup_middleware {
    my $class = shift;
    my @middleware_definitions = @_ ?
      reverse(@_) : reverse(@{$class->config->{'psgi_middleware'}||[]});

    my @middleware = ();
    while(my $next = shift(@middleware_definitions)) {
        if(ref $next) {
            if(Scalar::Util::blessed $next && $next->can('wrap')) {
                push @middleware, $next;
            } elsif(ref $next eq 'CODE') {
                push @middleware, $next;
            } elsif(ref $next eq 'HASH') {
                my $namespace = shift @middleware_definitions;
                my $mw = $class->Catalyst::Utils::build_middleware($namespace, %$next);
                push @middleware, $mw;
            } else {
              die "I can't handle middleware definition ${\ref $next}";
            }
        } else {
          my $mw = $class->Catalyst::Utils::build_middleware($next);
          push @middleware, $mw;
        }
    }

    my @existing = @{$class->_psgi_middleware || []};
    $class->_psgi_middleware([@middleware,@existing,]);
}

=head2 registered_data_handlers

A read only copy of registered Data Handlers returned as a Hash, where each key
is a content type and each value is a subref that attempts to decode that content
type.

=head2 setup_data_handlers (?@data_handler)

Read configuration information stored in configuration key C<data_handlers> or
from passed @args.

See under L</CONFIGURATION> information regarding C<data_handlers>.

This method is automatically called during 'setup' of your application, so
you really don't need to invoke it.

=head2 default_data_handlers

Default Data Handlers that come bundled with L<Catalyst>.  Currently there are
only two default data handlers, for 'application/json' and an alternative to
'application/x-www-form-urlencoded' which supposed nested form parameters via
L<CGI::Struct> or via L<CGI::Struct::XS> IF you've installed it.

The 'application/json' data handler is used to parse incoming JSON into a Perl
data structure.  It used either L<JSON::MaybeXS> or L<JSON>, depending on which
is installed.  This allows you to fail back to L<JSON:PP>, which is a Pure Perl
JSON decoder, and has the smallest dependency impact.

Because we don't wish to add more dependencies to L<Catalyst>, if you wish to
use this new feature we recommend installing L<JSON> or L<JSON::MaybeXS> in
order to get the best performance.  You should add either to your dependency
list (Makefile.PL, dist.ini, cpanfile, etc.)

=cut

sub registered_data_handlers {
    my $class = shift;
    if(my $data_handlers = $class->_data_handlers) {
        return %$data_handlers;
    } else {
        $class->setup_data_handlers;
        return $class->registered_data_handlers;
    }
}

sub setup_data_handlers {
    my ($class, %data_handler_callbacks) = @_;
    %data_handler_callbacks = (
      %{$class->default_data_handlers},
      %{$class->config->{'data_handlers'}||+{}},
      %data_handler_callbacks);

    $class->_data_handlers(\%data_handler_callbacks);
}

sub default_data_handlers {
    my ($class) = @_;
    return +{
      'application/x-www-form-urlencoded' => sub {
          my ($fh, $req) = @_;
          my $params = $req->_use_hash_multivalue ? $req->body_parameters->mixed : $req->body_parameters;
          Class::Load::load_first_existing_class('CGI::Struct::XS', 'CGI::Struct')
            ->can('build_cgi_struct')->($params);
      },
      'application/json' => sub {
          my ($fh, $req) = @_;
          my $parser = Class::Load::load_first_existing_class('JSON::MaybeXS', 'JSON');
          my $slurped;
          return eval { 
            local $/;
            $slurped = $fh->getline;
            $parser->can("decode_json")->($slurped);
          } || Catalyst::Exception->throw(sprintf "Error Parsing POST '%s', Error: %s", (defined($slurped) ? $slurped : 'undef') ,$@);
        },
    };
}

sub _handle_http_exception {
    my ( $self, $error ) = @_;
    if (
           !$self->config->{always_catch_http_exceptions}
        && blessed $error
        && (
            $error->can('as_psgi')
            || (   $error->can('code')
                && $error->code =~ m/^[1-5][0-9][0-9]$/ )
        )
      )
    {
        return 1;
    }
}

=head2 $c->stack

Returns an arrayref of the internal execution stack (actions that are
currently executing).

=head2 $c->stats

Returns the current timing statistics object. By default Catalyst uses
L<Catalyst::Stats|Catalyst::Stats>, but can be set otherwise with
L<< stats_class|/"$c->stats_class" >>.

Even if L<< -Stats|/"-Stats" >> is not enabled, the stats object is still
available. By enabling it with C< $c->stats->enabled(1) >, it can be used to
profile explicitly, although MyApp.pm still won't profile nor output anything
by itself.

=head2 $c->stats_class

Returns or sets the stats (timing statistics) class. L<Catalyst::Stats|Catalyst::Stats> is used by default.

=head2 $c->use_stats

Returns 1 when L<< stats collection|/"-Stats" >> is enabled.

Note that this is a static method, not an accessor and should be overridden
by declaring C<sub use_stats { 1 }> in your MyApp.pm, not by calling C<< $c->use_stats(1) >>.

=cut

sub use_stats { 0 }


=head2 $c->write( $data )

Writes $data to the output stream. When using this method directly, you
will need to manually set the C<Content-Length> header to the length of
your output data, if known.

=cut

sub write {
    my $c = shift;

    # Finalize headers if someone manually writes output (for compat)
    $c->finalize_headers;

    return $c->response->write( @_ );
}

=head2 version

Returns the Catalyst version number. Mostly useful for "powered by"
messages in template systems.

=cut

sub version { return $Catalyst::VERSION }

=head1 CONFIGURATION

There are a number of 'base' config variables which can be set:

=over

=item *

C<always_catch_http_exceptions> - As of version 5.90060 Catalyst
rethrows errors conforming to the interface described by
L<Plack::Middleware::HTTPExceptions> and lets the middleware deal with it.
Set true to get the deprecated behaviour and have Catalyst catch HTTP exceptions.

=item *

C<default_model> - The default model picked if you say C<< $c->model >>. See L<< /$c->model($name) >>.

=item *

C<default_view> - The default view to be rendered or returned when C<< $c->view >> is called. See L<< /$c->view($name) >>.

=item *

C<disable_component_resolution_regex_fallback> - Turns
off the deprecated component resolution functionality so
that if any of the component methods (e.g. C<< $c->controller('Foo') >>)
are called then regex search will not be attempted on string values and
instead C<undef> will be returned.

=item *

C<home> - The application home directory. In an uninstalled application,
this is the top level application directory. In an installed application,
this will be the directory containing C<< MyApp.pm >>.

=item *

C<ignore_frontend_proxy> - See L</PROXY SUPPORT>

=item *

C<name> - The name of the application in debug messages and the debug and
welcome screens

=item *

C<parse_on_demand> - The request body (for example file uploads) will not be parsed
until it is accessed. This allows you to (for example) check authentication (and reject
the upload) before actually receiving all the data. See L</ON-DEMAND PARSER>

=item *

C<root> - The root directory for templates. Usually this is just a
subdirectory of the home directory, but you can set it to change the
templates to a different directory.

=item *

C<search_extra> - Array reference passed to Module::Pluggable to for additional
namespaces from which components will be loaded (and constructed and stored in
C<< $c->components >>).

=item *

C<show_internal_actions> - If true, causes internal actions such as C<< _DISPATCH >>
to be shown in hit debug tables in the test server.

=item *

C<use_request_uri_for_path> - Controls if the C<REQUEST_URI> or C<PATH_INFO> environment
variable should be used for determining the request path.

Most web server environments pass the requested path to the application using environment variables,
from which Catalyst has to reconstruct the request base (i.e. the top level path to / in the application,
exposed as C<< $c->request->base >>) and the request path below that base.

There are two methods of doing this, both of which have advantages and disadvantages. Which method is used
is determined by the C<< $c->config(use_request_uri_for_path) >> setting (which can either be true or false).

=over

=item use_request_uri_for_path => 0

This is the default (and the) traditional method that Catalyst has used for determining the path information.
The path is generated from a combination of the C<PATH_INFO> and C<SCRIPT_NAME> environment variables.
The allows the application to behave correctly when C<mod_rewrite> is being used to redirect requests
into the application, as these variables are adjusted by mod_rewrite to take account for the redirect.

However this method has the major disadvantage that it is impossible to correctly decode some elements
of the path, as RFC 3875 says: "C<< Unlike a URI path, the PATH_INFO is not URL-encoded, and cannot
contain path-segment parameters. >>" This means PATH_INFO is B<always> decoded, and therefore Catalyst
can't distinguish / vs %2F in paths (in addition to other encoded values).

=item use_request_uri_for_path => 1

This method uses the C<REQUEST_URI> and C<SCRIPT_NAME> environment variables. As C<REQUEST_URI> is never
decoded, this means that applications using this mode can correctly handle URIs including the %2F character
(i.e. with C<AllowEncodedSlashes> set to C<On> in Apache).

Given that this method of path resolution is provably more correct, it is recommended that you use
this unless you have a specific need to deploy your application in a non-standard environment, and you are
aware of the implications of not being able to handle encoded URI paths correctly.

However it also means that in a number of cases when the app isn't installed directly at a path, but instead
is having paths rewritten into it (e.g. as a .cgi/fcgi in a public_html directory, with mod_rewrite in a
.htaccess file, or when SSI is used to rewrite pages into the app, or when sub-paths of the app are exposed
at other URIs than that which the app is 'normally' based at with C<mod_rewrite>), the resolution of
C<< $c->request->base >> will be incorrect.

=back

=item *

C<using_frontend_proxy> - See L</PROXY SUPPORT>.

=item *

C<encoding> - See L</ENCODING>

This now defaults to 'UTF-8'.  You my turn it off by setting this configuration
value to undef.

=item *

C<abort_chain_on_error_fix>

When there is an error in an action chain, the default behavior is to continue
processing the remaining actions and then catch the error upon chain end.  This
can lead to running actions when the application is in an unexpected state.  If
you have this issue, setting this config value to true will promptly exit a
chain when there is an error raised in any action (thus terminating the chain
early.)

use like:

    __PACKAGE__->config(abort_chain_on_error_fix => 1);

In the future this might become the default behavior.

=item *

C<use_hash_multivalue_in_request>

In L<Catalyst::Request> the methods C<query_parameters>, C<body_parametes>
and C<parameters> return a hashref where values might be scalar or an arrayref
depending on the incoming data.  In many cases this can be undesirable as it
leads one to writing defensive code like the following:

    my ($val) = ref($c->req->parameters->{a}) ?
      @{$c->req->parameters->{a}} :
        $c->req->parameters->{a};

Setting this configuration item to true will make L<Catalyst> populate the
attributes underlying these methods with an instance of L<Hash::MultiValue>
which is used by L<Plack::Request> and others to solve this very issue.  You
may prefer this behavior to the default, if so enable this option (be warned
if you enable it in a legacy application we are not sure if it is completely
backwardly compatible).

=item *

C<psgi_middleware> - See L<PSGI MIDDLEWARE>.

=item *

C<data_handlers> - See L<DATA HANDLERS>.

=back

=head1 EXCEPTIONS

Generally when you throw an exception inside an Action (or somewhere in
your stack, such as in a model that an Action is calling) that exception
is caught by Catalyst and unless you either catch it yourself (via eval
or something like L<Try::Tiny> or by reviewing the L</error> stack, it
will eventually reach L</finalize_errors> and return either the debugging
error stack page, or the default error page.  However, if your exception
can be caught by L<Plack::Middleware::HTTPExceptions>, L<Catalyst> will
instead rethrow it so that it can be handled by that middleware (which
is part of the default middleware).  For example this would allow

    use HTTP::Throwable::Factory 'http_throw';

    sub throws_exception :Local {
      my ($self, $c) = @_;

      http_throw(SeeOther => { location =>
        $c->uri_for($self->action_for('redirect')) });

    }

=head1 INTERNAL ACTIONS

Catalyst uses internal actions like C<_DISPATCH>, C<_BEGIN>, C<_AUTO>,
C<_ACTION>, and C<_END>. These are by default not shown in the private
action table, but you can make them visible with a config parameter.

    MyApp->config(show_internal_actions => 1);

=head1 ON-DEMAND PARSER

The request body is usually parsed at the beginning of a request,
but if you want to handle input yourself, you can enable on-demand
parsing with a config parameter.

    MyApp->config(parse_on_demand => 1);

=head1 PROXY SUPPORT

Many production servers operate using the common double-server approach,
with a lightweight frontend web server passing requests to a larger
backend server. An application running on the backend server must deal
with two problems: the remote user always appears to be C<127.0.0.1> and
the server's hostname will appear to be C<localhost> regardless of the
virtual host that the user connected through.

Catalyst will automatically detect this situation when you are running
the frontend and backend servers on the same machine. The following
changes are made to the request.

    $c->req->address is set to the user's real IP address, as read from
    the HTTP X-Forwarded-For header.

    The host value for $c->req->base and $c->req->uri is set to the real
    host, as read from the HTTP X-Forwarded-Host header.

Additionally, you may be running your backend application on an insecure
connection (port 80) while your frontend proxy is running under SSL.  If there
is a discrepancy in the ports, use the HTTP header C<X-Forwarded-Port> to
tell Catalyst what port the frontend listens on.  This will allow all URIs to
be created properly.

In the case of passing in:

    X-Forwarded-Port: 443

All calls to C<uri_for> will result in an https link, as is expected.

Obviously, your web server must support these headers for this to work.

In a more complex server farm environment where you may have your
frontend proxy server(s) on different machines, you will need to set a
configuration option to tell Catalyst to read the proxied data from the
headers.

    MyApp->config(using_frontend_proxy => 1);

If you do not wish to use the proxy support at all, you may set:

    MyApp->config(ignore_frontend_proxy => 0);

=head2 Note about psgi files

Note that if you supply your own .psgi file, calling
C<< MyApp->psgi_app(@_); >>, then B<this will not happen automatically>.

You either need to apply L<Plack::Middleware::ReverseProxy> yourself
in your psgi, for example:

    builder {
        enable "Plack::Middleware::ReverseProxy";
        MyApp->psgi_app
    };

This will unconditionally add the ReverseProxy support, or you need to call
C<< $app = MyApp->apply_default_middlewares($app) >> (to conditionally
apply the support depending upon your config).

See L<Catalyst::PSGI> for more information.

=head1 THREAD SAFETY

Catalyst has been tested under Apache 2's threading C<mpm_worker>,
C<mpm_winnt>, and the standalone forking HTTP server on Windows. We
believe the Catalyst core to be thread-safe.

If you plan to operate in a threaded environment, remember that all other
modules you are using must also be thread-safe. Some modules, most notably
L<DBD::SQLite>, are not thread-safe.

=head1 DATA HANDLERS

The L<Catalyst::Request> object uses L<HTTP::Body> to populate 'classic' HTML
form parameters and URL search query fields.  However it has become common
for various alternative content types to be PUT or POSTed to your controllers
and actions.  People working on RESTful APIs, or using AJAX often use JSON,
XML and other content types when communicating with an application server.  In
order to better support this use case, L<Catalyst> defines a global configuration
option, C<data_handlers>, which lets you associate a content type with a coderef
that parses that content type into something Perl can readily access.

    package MyApp::Web;
 
    use Catalyst;
    use JSON::Maybe;
 
    __PACKAGE__->config(
      data_handlers => {
        'application/json' => sub { local $/; decode_json $_->getline },
      },
      ## Any other configuration.
    );
 
    __PACKAGE__->setup;

By default L<Catalyst> comes with a generic JSON data handler similar to the
example given above, which uses L<JSON::Maybe> to provide either L<JSON::PP>
(a pure Perl, dependency free JSON parser) or L<Cpanel::JSON::XS> if you have
it installed (if you want the faster XS parser, add it to you project Makefile.PL
or dist.ini, cpanfile, etc.)

The C<data_handlers> configuration is a hashref whose keys are HTTP Content-Types
(matched against the incoming request type using a regexp such as to be case
insensitive) and whose values are coderefs that receive a localized version of
C<$_> which is a filehandle object pointing to received body.

This feature is considered an early access release and we reserve the right
to alter the interface in order to provide a performant and secure solution to
alternative request body content.  Your reports welcomed!

=head1 PSGI MIDDLEWARE

You can define middleware, defined as L<Plack::Middleware> or a compatible
interface in configuration.  Your middleware definitions are in the form of an
arrayref under the configuration key C<psgi_middleware>.  Here's an example
with details to follow:

    package MyApp::Web;
 
    use Catalyst;
    use Plack::Middleware::StackTrace;
 
    my $stacktrace_middleware = Plack::Middleware::StackTrace->new;
 
    __PACKAGE__->config(
      'psgi_middleware', [
        'Debug',
        '+MyApp::Custom',
        $stacktrace_middleware,
        'Session' => {store => 'File'},
        sub {
          my $app = shift;
          return sub {
            my $env = shift;
            $env->{myapp.customkey} = 'helloworld';
            $app->($env);
          },
        },
      ],
    );
 
    __PACKAGE__->setup;

So the general form is:

    __PACKAGE__->config(psgi_middleware => \@middleware_definitions);

Where C<@middleware> is one or more of the following, applied in the REVERSE of
the order listed (to make it function similarly to L<Plack::Builder>:

Alternatively, you may also define middleware by calling the L</setup_middleware>
package method:

    package MyApp::Web;

    use Catalyst;

    __PACKAGE__->setup_middleware( \@middleware_definitions);
    __PACKAGE__->setup;

In the case where you do both (use 'setup_middleware' and configuration) the
package call to setup_middleware will be applied earlier (in other words its
middleware will wrap closer to the application).  Keep this in mind since in
some cases the order of middleware is important.

The two approaches are not exclusive.
 
=over 4
 
=item Middleware Object
 
An already initialized object that conforms to the L<Plack::Middleware>
specification:
 
    my $stacktrace_middleware = Plack::Middleware::StackTrace->new;
 
    __PACKAGE__->config(
      'psgi_middleware', [
        $stacktrace_middleware,
      ]);
 
 
=item coderef
 
A coderef that is an inlined middleware:
 
    __PACKAGE__->config(
      'psgi_middleware', [
        sub {
          my $app = shift;
          return sub {
            my $env = shift;
            if($env->{PATH_INFO} =~m/forced/) {
              Plack::App::File
                ->new(file=>TestApp->path_to(qw/share static forced.txt/))
                ->call($env);
            } else {
              return $app->($env);
            }
         },
      },
    ]);
 
 
 
=item a scalar
 
We assume the scalar refers to a namespace after normalizing it using the
following rules:

(1) If the scalar is prefixed with a "+" (as in C<+MyApp::Foo>) then the full string
is assumed to be 'as is', and we just install and use the middleware.

(2) If the scalar begins with "Plack::Middleware" or your application namespace
(the package name of your Catalyst application subclass), we also assume then
that it is a full namespace, and use it.

(3) Lastly, we then assume that the scalar is a partial namespace, and attempt to
resolve it first by looking for it under your application namespace (for example
if you application is "MyApp::Web" and the scalar is "MyMiddleware", we'd look
under "MyApp::Web::Middleware::MyMiddleware") and if we don't find it there, we
will then look under the regular L<Plack::Middleware> namespace (i.e. for the
previous we'd try "Plack::Middleware::MyMiddleware").  We look under your application
namespace first to let you 'override' common L<Plack::Middleware> locally, should
you find that a good idea.

Examples:

    package MyApp::Web;

    __PACKAGE__->config(
      'psgi_middleware', [
        'Debug',  ## MyAppWeb::Middleware::Debug->wrap or Plack::Middleware::Debug->wrap
        'Plack::Middleware::Stacktrace', ## Plack::Middleware::Stacktrace->wrap
        '+MyApp::Custom',  ## MyApp::Custom->wrap
      ],
    );
 
=item a scalar followed by a hashref
 
Just like the previous, except the following C<HashRef> is used as arguments
to initialize the middleware object.
 
    __PACKAGE__->config(
      'psgi_middleware', [
         'Session' => {store => 'File'},
    ]);

=back

Please see L<PSGI> for more on middleware.

=head1 ENCODING

On request, decodes all params from encoding into a sequence of
logical characters. On response, encodes body into encoding.

By default encoding is now 'UTF-8'.  You may turn it off by setting
the encoding configuration to undef.

Encoding is automatically applied when the content-type is set to
a type that can be encoded.  Currently we encode when the content type
matches the following regular expression:

    $content_type =~ /^text|xml$|javascript$/

Encoding is set on the application, but it is copied to the response object
so you can override encoding rules per request (See L<Catalyst::Response>
for more information).

Be default we don't automatically encode 'application/json' since the most
popular JSON encoders (such as L<JSON::MaybeXS> which is the library that
L<Catalyst> can make use of) will do the UTF8 encoding and decoding automatically.
Having it on in Catalyst could result in double encoding.

If you are producing JSON response in an unconventional manner (such
as via a template or manual strings) you should perform the UTF8 encoding
manually as well such as to conform to the JSON specification.

NOTE: We also examine the value of $c->response->content_encoding.  If
you set this (like for example 'gzip', and manually gzipping the body)
we assume that you have done all the neccessary encoding yourself, since
we cannot encode the gzipped contents.  If you use a plugin like
L<Catalyst::Plugin::Compress> we will be updating that plugin to work 
with the new UTF8 encoding code, or you can use L<Plack::Middleware::Deflater>
or (probably best) do your compression on a front end proxy.

=head2 Methods

=over 4

=item encoding

Returns an instance of an C<Encode> encoding

    print $c->encoding->name

=item handle_unicode_encoding_exception ($exception_context)

Method called when decoding process for a request fails.

An C<$exception_context> hashref is provided to allow you to override the
behaviour of your application when given data with incorrect encodings.

The default method throws exceptions in the case of invalid request parameters
(resulting in a 500 error), but ignores errors in upload filenames.

The keys passed in the C<$exception_context> hash are:

=over

=item param_value

The value which was not able to be decoded.

=item error_msg

The exception received from L<Encode>.

=item encoding_step

What type of data was being decoded. Valid values are (currently)
C<params> - for request parameters / arguments / captures
and C<uploads> - for request upload filenames.

=back

=back

=head1 SUPPORT

IRC:

    Join #catalyst on irc.perl.org.

Mailing Lists:

    http://lists.scsys.co.uk/cgi-bin/mailman/listinfo/catalyst
    http://lists.scsys.co.uk/cgi-bin/mailman/listinfo/catalyst-dev

Web:

    http://catalyst.perl.org

Wiki:

    http://dev.catalyst.perl.org

=head1 SEE ALSO

=head2 L<Task::Catalyst> - All you need to start with Catalyst

=head2 L<Catalyst::Manual> - The Catalyst Manual

=head2 L<Catalyst::Component>, L<Catalyst::Controller> - Base classes for components

=head2 L<Catalyst::Engine> - Core engine

=head2 L<Catalyst::Log> - Log class.

=head2 L<Catalyst::Request> - Request object

=head2 L<Catalyst::Response> - Response object

=head2 L<Catalyst::Test> - The test suite.

=head1 PROJECT FOUNDER

sri: Sebastian Riedel <sri@cpan.org>

=head1 CONTRIBUTORS

abw: Andy Wardley

acme: Leon Brocard <leon@astray.com>

abraxxa: Alexander Hartmaier <abraxxa@cpan.org>

Andrew Bramble

Andrew Ford E<lt>A.Ford@ford-mason.co.ukE<gt>

Andrew Ruthven

andyg: Andy Grundman <andy@hybridized.org>

audreyt: Audrey Tang

bricas: Brian Cassidy <bricas@cpan.org>

Caelum: Rafael Kitover <rkitover@io.com>

chansen: Christian Hansen

chicks: Christopher Hicks

Chisel Wright C<pause@herlpacker.co.uk>

Danijel Milicevic C<me@danijel.de>

davewood: David Schmidt <davewood@cpan.org>

David Kamholz E<lt>dkamholz@cpan.orgE<gt>

David Naughton, C<naughton@umn.edu>

David E. Wheeler

dhoss: Devin Austin <dhoss@cpan.org>

dkubb: Dan Kubb <dan.kubb-cpan@onautopilot.com>

Drew Taylor

dwc: Daniel Westermann-Clark <danieltwc@cpan.org>

esskar: Sascha Kiefer

fireartist: Carl Franks <cfranks@cpan.org>

frew: Arthur Axel "fREW" Schmidt <frioux@gmail.com>

gabb: Danijel Milicevic

Gary Ashton Jones

Gavin Henry C<ghenry@perl.me.uk>

Geoff Richards

groditi: Guillermo Roditi <groditi@gmail.com>

hobbs: Andrew Rodland <andrew@cleverdomain.org>

ilmari: Dagfinn Ilmari Mannsåker <ilmari@ilmari.org>

jcamacho: Juan Camacho

jester: Jesse Sheidlower C<jester@panix.com>

jhannah: Jay Hannah <jay@jays.net>

Jody Belka

Johan Lindstrom

jon: Jon Schutz <jjschutz@cpan.org>

Jonathan Rockway C<< <jrockway@cpan.org> >>

Kieren Diment C<kd@totaldatasolution.com>

konobi: Scott McWhirter <konobi@cpan.org>

marcus: Marcus Ramberg <mramberg@cpan.org>

miyagawa: Tatsuhiko Miyagawa <miyagawa@bulknews.net>

mgrimes: Mark Grimes <mgrimes@cpan.org>

mst: Matt S. Trout <mst@shadowcatsystems.co.uk>

mugwump: Sam Vilain

naughton: David Naughton

ningu: David Kamholz <dkamholz@cpan.org>

nothingmuch: Yuval Kogman <nothingmuch@woobling.org>

numa: Dan Sully <daniel@cpan.org>

obra: Jesse Vincent

Octavian Rasnita

omega: Andreas Marienborg

Oleg Kostyuk <cub.uanic@gmail.com>

phaylon: Robert Sedlacek <phaylon@dunkelheit.at>

rafl: Florian Ragwitz <rafl@debian.org>

random: Roland Lammel <lammel@cpan.org>

Robert Sedlacek C<< <rs@474.at> >>

SpiceMan: Marcel Montes

sky: Arthur Bergman

szbalint: Balint Szilakszi <szbalint@cpan.org>

t0m: Tomas Doran <bobtfish@bobtfish.net>

Ulf Edvinsson

vanstyn: Henry Van Styn <vanstyn@cpan.org>

Viljo Marrandi C<vilts@yahoo.com>

Will Hawes C<info@whawes.co.uk>

willert: Sebastian Willert <willert@cpan.org>

wreis: Wallace Reis <wreis@cpan.org>

Yuval Kogman, C<nothingmuch@woobling.org>

rainboxx: Matthias Dietrich, C<perl@rainboxx.de>

dd070: Dhaval Dhanani <dhaval070@gmail.com>

Upasana <me@upasana.me>

=head1 COPYRIGHT

Copyright (c) 2005-2014, the above named PROJECT FOUNDER and CONTRIBUTORS.

=head1 LICENSE

This library is free software. You can redistribute it and/or modify it under
the same terms as Perl itself.

=cut

no Moose;

__PACKAGE__->meta->make_immutable;

1;<|MERGE_RESOLUTION|>--- conflicted
+++ resolved
@@ -129,12 +129,8 @@
 __PACKAGE__->_encode_check(Encode::FB_CROAK | Encode::LEAVE_SRC);
 
 # Remember to update this in Catalyst::Runtime as well!
-<<<<<<< HEAD
-our $VERSION = '5.90079_004';
+our $VERSION = '5.90079_005';
 $VERSION = eval $VERSION if $VERSION =~ /_/; # numify for warning-free dev releases
-=======
-our $VERSION = '5.90078';
->>>>>>> e4f3fb24
 
 sub import {
     my ( $class, @arguments ) = @_;
