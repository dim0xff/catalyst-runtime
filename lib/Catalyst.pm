--- conflicted
+++ resolved
@@ -81,11 +81,7 @@
 
 # Remember to update this in Catalyst::Runtime as well!
 
-<<<<<<< HEAD
 our $VERSION = '5.89000';
-=======
-our $VERSION = '5.80032';
->>>>>>> 82e80cb1
 
 sub import {
     my ( $class, @arguments ) = @_;
