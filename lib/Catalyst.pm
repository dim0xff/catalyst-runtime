--- conflicted
+++ resolved
@@ -122,11 +122,7 @@
 
 # Remember to update this in Catalyst::Runtime as well!
 
-<<<<<<< HEAD
 our $VERSION = '5.90059_002';
-=======
-our $VERSION = '5.90053';
->>>>>>> 5bb2a5b3
 
 sub import {
     my ( $class, @arguments ) = @_;
