package Catalyst;

use Moose;
use Moose::Meta::Class ();
extends 'Catalyst::Component';
use Moose::Util qw/find_meta/;
use namespace::clean -except => 'meta';
use Catalyst::Exception;
use Catalyst::Exception::Detach;
use Catalyst::Exception::Go;
use Catalyst::Log;
use Catalyst::Request;
use Catalyst::Request::Upload;
use Catalyst::Response;
use Catalyst::Utils;
use Catalyst::Controller;
use Data::OptList;
use Devel::InnerPackage ();
use Module::Pluggable::Object ();
use Text::SimpleTable ();
use Path::Class::Dir ();
use Path::Class::File ();
use URI ();
use URI::http;
use URI::https;
use HTML::Entities;
use Tree::Simple qw/use_weak_refs/;
use Tree::Simple::Visitor::FindByUID;
use Class::C3::Adopt::NEXT;
use List::MoreUtils qw/uniq/;
use attributes;
use String::RewritePrefix;
use Catalyst::EngineLoader;
use utf8;
use Carp qw/croak carp shortmess/;
use Try::Tiny;
use Safe::Isa;
use Moose::Util 'find_meta';
use Plack::Middleware::Conditional;
use Plack::Middleware::ReverseProxy;
use Plack::Middleware::IIS6ScriptNameFix;
use Plack::Middleware::IIS7KeepAliveFix;
use Plack::Middleware::LighttpdScriptNameFix;
use Plack::Middleware::ContentLength;
use Plack::Middleware::Head;
use Plack::Middleware::HTTPExceptions;
use Plack::Middleware::FixMissingBodyInRedirect;
use Plack::Middleware::MethodOverride;
use Plack::Middleware::RemoveRedundantBody;
use Catalyst::Middleware::Stash;
use Plack::Util;
use Class::Load 'load_class';
use Encode 2.21 'decode_utf8', 'encode_utf8';

BEGIN { require 5.008003; }

has stack => (is => 'ro', default => sub { [] });
has state => (is => 'rw', default => 0);
has stats => (is => 'rw');
has action => (is => 'rw');
has counter => (is => 'rw', default => sub { {} });
has request => (
    is => 'rw',
    default => sub {
        my $self = shift;
        $self->request_class->new($self->_build_request_constructor_args);
    },
    lazy => 1,
);
sub _build_request_constructor_args {
    my $self = shift;
    my %p = ( _log => $self->log );
    $p{_uploadtmp} = $self->_uploadtmp if $self->_has_uploadtmp;
    $p{data_handlers} = {$self->registered_data_handlers};
    $p{_use_hash_multivalue} = $self->config->{use_hash_multivalue_in_request}
      if $self->config->{use_hash_multivalue_in_request};
    \%p;
}

has response => (
    is => 'rw',
    default => sub {
        my $self = shift;
        $self->response_class->new($self->_build_response_constructor_args);
    },
    lazy => 1,
);
sub _build_response_constructor_args {
    my $self = shift;
    { _log => $self->log };
}

has namespace => (is => 'rw');

sub depth { scalar @{ shift->stack || [] }; }
sub comp { shift->component(@_) }

sub req {
    my $self = shift; return $self->request(@_);
}
sub res {
    my $self = shift; return $self->response(@_);
}

# For backwards compatibility
sub finalize_output { shift->finalize_body(@_) };

# For statistics
our $COUNT     = 1;
our $START     = time;
our $RECURSION = 1000;
our $DETACH    = Catalyst::Exception::Detach->new;
our $GO        = Catalyst::Exception::Go->new;

#I imagine that very few of these really need to be class variables. if any.
#maybe we should just make them attributes with a default?
__PACKAGE__->mk_classdata($_)
  for qw/components arguments dispatcher engine log dispatcher_class
  engine_loader context_class request_class response_class stats_class
  setup_finished _psgi_app loading_psgi_file run_options _psgi_middleware
  _data_handlers _encoding _encode_check/;

__PACKAGE__->dispatcher_class('Catalyst::Dispatcher');
__PACKAGE__->request_class('Catalyst::Request');
__PACKAGE__->response_class('Catalyst::Response');
__PACKAGE__->stats_class('Catalyst::Stats');
__PACKAGE__->_encode_check(Encode::FB_CROAK | Encode::LEAVE_SRC);

# Remember to update this in Catalyst::Runtime as well!
<<<<<<< HEAD
our $VERSION = '5.90080_001';
$VERSION = eval $VERSION if $VERSION =~ /_/; # numify for warning-free dev releases
=======
our $VERSION = '5.90077';
>>>>>>> ee2c12fd

sub import {
    my ( $class, @arguments ) = @_;

    # We have to limit $class to Catalyst to avoid pushing Catalyst upon every
    # callers @ISA.
    return unless $class eq 'Catalyst';

    my $caller = caller();
    return if $caller eq 'main';

    my $meta = Moose::Meta::Class->initialize($caller);
    unless ( $caller->isa('Catalyst') ) {
        my @superclasses = ($meta->superclasses, $class, 'Catalyst::Controller');
        $meta->superclasses(@superclasses);
    }
    # Avoid possible C3 issues if 'Moose::Object' is already on RHS of MyApp
    $meta->superclasses(grep { $_ ne 'Moose::Object' } $meta->superclasses);

    unless( $meta->has_method('meta') ){
        if ($Moose::VERSION >= 1.15) {
            $meta->_add_meta_method('meta');
        }
        else {
            $meta->add_method(meta => sub { Moose::Meta::Class->initialize("${caller}") } );
        }
    }

    $caller->arguments( [@arguments] );
    $caller->setup_home;
}

sub _application { $_[0] }

=encoding UTF-8

=head1 NAME

Catalyst - The Elegant MVC Web Application Framework

=head1 SYNOPSIS

See the L<Catalyst::Manual> distribution for comprehensive
documentation and tutorials.

    # Install Catalyst::Devel for helpers and other development tools
    # use the helper to create a new application
    catalyst.pl MyApp

    # add models, views, controllers
    script/myapp_create.pl model MyDatabase DBIC::Schema create=static dbi:SQLite:/path/to/db
    script/myapp_create.pl view MyTemplate TT
    script/myapp_create.pl controller Search

    # built in testserver -- use -r to restart automatically on changes
    # --help to see all available options
    script/myapp_server.pl

    # command line testing interface
    script/myapp_test.pl /yada

    ### in lib/MyApp.pm
    use Catalyst qw/-Debug/; # include plugins here as well

    ### In lib/MyApp/Controller/Root.pm (autocreated)
    sub foo : Chained('/') Args() { # called for /foo, /foo/1, /foo/1/2, etc.
        my ( $self, $c, @args ) = @_; # args are qw/1 2/ for /foo/1/2
        $c->stash->{template} = 'foo.tt'; # set the template
        # lookup something from db -- stash vars are passed to TT
        $c->stash->{data} =
          $c->model('Database::Foo')->search( { country => $args[0] } );
        if ( $c->req->params->{bar} ) { # access GET or POST parameters
            $c->forward( 'bar' ); # process another action
            # do something else after forward returns
        }
    }

    # The foo.tt TT template can use the stash data from the database
    [% WHILE (item = data.next) %]
        [% item.foo %]
    [% END %]

    # called for /bar/of/soap, /bar/of/soap/10, etc.
    sub bar : Chained('/') PathPart('/bar/of/soap') Args() { ... }

    # called after all actions are finished
    sub end : Action {
        my ( $self, $c ) = @_;
        if ( scalar @{ $c->error } ) { ... } # handle errors
        return if $c->res->body; # already have a response
        $c->forward( 'MyApp::View::TT' ); # render template
    }

See L<Catalyst::Manual::Intro> for additional information.

=head1 DESCRIPTION

Catalyst is a modern framework for making web applications without the
pain usually associated with this process. This document is a reference
to the main Catalyst application. If you are a new user, we suggest you
start with L<Catalyst::Manual::Tutorial> or L<Catalyst::Manual::Intro>.

See L<Catalyst::Manual> for more documentation.

Catalyst plugins can be loaded by naming them as arguments to the "use
Catalyst" statement. Omit the C<Catalyst::Plugin::> prefix from the
plugin name, i.e., C<Catalyst::Plugin::My::Module> becomes
C<My::Module>.

    use Catalyst qw/My::Module/;

If your plugin starts with a name other than C<Catalyst::Plugin::>, you can
fully qualify the name by using a unary plus:

    use Catalyst qw/
        My::Module
        +Fully::Qualified::Plugin::Name
    /;

Special flags like C<-Debug> can also be specified as
arguments when Catalyst is loaded:

    use Catalyst qw/-Debug My::Module/;

The position of plugins and flags in the chain is important, because
they are loaded in the order in which they appear.

The following flags are supported:

=head2 -Debug

Enables debug output. You can also force this setting from the system
environment with CATALYST_DEBUG or <MYAPP>_DEBUG. The environment
settings override the application, with <MYAPP>_DEBUG having the highest
priority.

This sets the log level to 'debug' and enables full debug output on the
error screen. If you only want the latter, see L<< $c->debug >>.

=head2 -Home

Forces Catalyst to use a specific home directory, e.g.:

    use Catalyst qw[-Home=/usr/mst];

This can also be done in the shell environment by setting either the
C<CATALYST_HOME> environment variable or C<MYAPP_HOME>; where C<MYAPP>
is replaced with the uppercased name of your application, any "::" in
the name will be replaced with underscores, e.g. MyApp::Web should use
MYAPP_WEB_HOME. If both variables are set, the MYAPP_HOME one will be used.

If none of these are set, Catalyst will attempt to automatically detect the
home directory. If you are working in a development environment, Catalyst
will try and find the directory containing either Makefile.PL, Build.PL,
dist.ini, or cpanfile. If the application has been installed into the system
(i.e. you have done C<make install>), then Catalyst will use the path to your
application module, without the .pm extension (e.g., /foo/MyApp if your
application was installed at /foo/MyApp.pm)

=head2 -Log

    use Catalyst '-Log=warn,fatal,error';

Specifies a comma-delimited list of log levels.

=head2 -Stats

Enables statistics collection and reporting.

   use Catalyst qw/-Stats=1/;

You can also force this setting from the system environment with CATALYST_STATS
or <MYAPP>_STATS. The environment settings override the application, with
<MYAPP>_STATS having the highest priority.

Stats are also enabled if L<< debugging |/"-Debug" >> is enabled.

=head1 METHODS

=head2 INFORMATION ABOUT THE CURRENT REQUEST

=head2 $c->action

Returns a L<Catalyst::Action> object for the current action, which
stringifies to the action name. See L<Catalyst::Action>.

=head2 $c->namespace

Returns the namespace of the current action, i.e., the URI prefix
corresponding to the controller of the current action. For example:

    # in Controller::Foo::Bar
    $c->namespace; # returns 'foo/bar';

=head2 $c->request

=head2 $c->req

Returns the current L<Catalyst::Request> object, giving access to
information about the current client request (including parameters,
cookies, HTTP headers, etc.). See L<Catalyst::Request>.

=head2 REQUEST FLOW HANDLING

=head2 $c->forward( $action [, \@arguments ] )

=head2 $c->forward( $class, $method, [, \@arguments ] )

This is one way of calling another action (method) in the same or
a different controller. You can also use C<< $self->my_method($c, @args) >>
in the same controller or C<< $c->controller('MyController')->my_method($c, @args) >>
in a different controller.
The main difference is that 'forward' uses some of the Catalyst request
cycle overhead, including debugging, which may be useful to you. On the
other hand, there are some complications to using 'forward', restrictions
on values returned from 'forward', and it may not handle errors as you prefer.
Whether you use 'forward' or not is up to you; it is not considered superior to
the other ways to call a method.

'forward' calls  another action, by its private name. If you give a
class name but no method, C<process()> is called. You may also optionally
pass arguments in an arrayref. The action will receive the arguments in
C<@_> and C<< $c->req->args >>. Upon returning from the function,
C<< $c->req->args >> will be restored to the previous values.

Any data C<return>ed from the action forwarded to, will be returned by the
call to forward.

    my $foodata = $c->forward('/foo');
    $c->forward('index');
    $c->forward(qw/Model::DBIC::Foo do_stuff/);
    $c->forward('View::TT');

Note that L<< forward|/"$c->forward( $action [, \@arguments ] )" >> implies
an C<< eval { } >> around the call (actually
L<< execute|/"$c->execute( $class, $coderef )" >> does), thus rendering all
exceptions thrown by the called action non-fatal and pushing them onto
$c->error instead. If you want C<die> to propagate you need to do something
like:

    $c->forward('foo');
    die join "\n", @{ $c->error } if @{ $c->error };

Or make sure to always return true values from your actions and write
your code like this:

    $c->forward('foo') || return;

Another note is that C<< $c->forward >> always returns a scalar because it
actually returns $c->state which operates in a scalar context.
Thus, something like:

    return @array;

in an action that is forwarded to is going to return a scalar,
i.e. how many items are in that array, which is probably not what you want.
If you need to return an array then return a reference to it,
or stash it like so:

    $c->stash->{array} = \@array;

and access it from the stash.

Keep in mind that the C<end> method used is that of the caller action. So a C<$c-E<gt>detach> inside a forwarded action would run the C<end> method from the original action requested.

=cut

sub forward { my $c = shift; no warnings 'recursion'; $c->dispatcher->forward( $c, @_ ) }

=head2 $c->detach( $action [, \@arguments ] )

=head2 $c->detach( $class, $method, [, \@arguments ] )

=head2 $c->detach()

The same as L<< forward|/"$c->forward( $action [, \@arguments ] )" >>, but
doesn't return to the previous action when processing is finished.

When called with no arguments it escapes the processing chain entirely.

=cut

sub detach { my $c = shift; $c->dispatcher->detach( $c, @_ ) }

=head2 $c->visit( $action [, \@arguments ] )

=head2 $c->visit( $action [, \@captures, \@arguments ] )

=head2 $c->visit( $class, $method, [, \@arguments ] )

=head2 $c->visit( $class, $method, [, \@captures, \@arguments ] )

Almost the same as L<< forward|/"$c->forward( $action [, \@arguments ] )" >>,
but does a full dispatch, instead of just calling the new C<$action> /
C<< $class->$method >>. This means that C<begin>, C<auto> and the method
you go to are called, just like a new request.

In addition both C<< $c->action >> and C<< $c->namespace >> are localized.
This means, for example, that C<< $c->action >> methods such as
L<name|Catalyst::Action/name>, L<class|Catalyst::Action/class> and
L<reverse|Catalyst::Action/reverse> return information for the visited action
when they are invoked within the visited action.  This is different from the
behavior of L<< forward|/"$c->forward( $action [, \@arguments ] )" >>, which
continues to use the $c->action object from the caller action even when
invoked from the called action.

C<< $c->stash >> is kept unchanged.

In effect, L<< visit|/"$c->visit( $action [, \@captures, \@arguments ] )" >>
allows you to "wrap" another action, just as it would have been called by
dispatching from a URL, while the analogous
L<< go|/"$c->go( $action [, \@captures, \@arguments ] )" >> allows you to
transfer control to another action as if it had been reached directly from a URL.

=cut

sub visit { my $c = shift; $c->dispatcher->visit( $c, @_ ) }

=head2 $c->go( $action [, \@arguments ] )

=head2 $c->go( $action [, \@captures, \@arguments ] )

=head2 $c->go( $class, $method, [, \@arguments ] )

=head2 $c->go( $class, $method, [, \@captures, \@arguments ] )

The relationship between C<go> and
L<< visit|/"$c->visit( $action [, \@captures, \@arguments ] )" >> is the same as
the relationship between
L<< forward|/"$c->forward( $class, $method, [, \@arguments ] )" >> and
L<< detach|/"$c->detach( $action [, \@arguments ] )" >>. Like C<< $c->visit >>,
C<< $c->go >> will perform a full dispatch on the specified action or method,
with localized C<< $c->action >> and C<< $c->namespace >>. Like C<detach>,
C<go> escapes the processing of the current request chain on completion, and
does not return to its caller.

@arguments are arguments to the final destination of $action. @captures are
arguments to the intermediate steps, if any, on the way to the final sub of
$action.

=cut

sub go { my $c = shift; $c->dispatcher->go( $c, @_ ) }

=head2 $c->response

=head2 $c->res

Returns the current L<Catalyst::Response> object, see there for details.

=head2 $c->stash

Returns a hashref to the stash, which may be used to store data and pass
it between components during a request. You can also set hash keys by
passing arguments. The stash is automatically sent to the view. The
stash is cleared at the end of a request; it cannot be used for
persistent storage (for this you must use a session; see
L<Catalyst::Plugin::Session> for a complete system integrated with
Catalyst).

    $c->stash->{foo} = $bar;
    $c->stash( { moose => 'majestic', qux => 0 } );
    $c->stash( bar => 1, gorch => 2 ); # equivalent to passing a hashref

    # stash is automatically passed to the view for use in a template
    $c->forward( 'MyApp::View::TT' );

The stash hash is currently stored in the PSGI C<$env> and is managed by
L<Catalyst::Middleware::Stash>.  Since it's part of the C<$env> items in
the stash can be accessed in sub applications mounted under your main
L<Catalyst> application.  For example if you delegate the response of an
action to another L<Catalyst> application, that sub application will have
access to all the stash keys of the main one, and if can of course add
more keys of its own.  However those new keys will not 'bubble' back up
to the main application.

For more information the best thing to do is to review the test case:
t/middleware-stash.t in the distribution /t directory.

=cut

sub stash {
  my $c = shift;
  return Catalyst::Middleware::Stash::get_stash($c->req->env)->(@_);
}

=head2 $c->error

=head2 $c->error($error, ...)

=head2 $c->error($arrayref)

Returns an arrayref containing error messages.  If Catalyst encounters an
error while processing a request, it stores the error in $c->error.  This
method should only be used to store fatal error messages.

    my @error = @{ $c->error };

Add a new error.

    $c->error('Something bad happened');

=cut

sub error {
    my $c = shift;
    if ( $_[0] ) {
        my $error = ref $_[0] eq 'ARRAY' ? $_[0] : [@_];
        croak @$error unless ref $c;
        push @{ $c->{error} }, @$error;
    }
    elsif ( defined $_[0] ) { $c->{error} = undef }
    return $c->{error} || [];
}


=head2 $c->state

Contains the return value of the last executed action.
Note that << $c->state >> operates in a scalar context which means that all
values it returns are scalar.

=head2 $c->clear_errors

Clear errors.  You probably don't want to clear the errors unless you are
implementing a custom error screen.

This is equivalent to running

    $c->error(0);

=cut

sub clear_errors {
    my $c = shift;
    $c->error(0);
}

=head2 $c->has_errors

Returns true if you have errors

=cut

sub has_errors { scalar(@{shift->error}) ? 1:0 }

sub _comp_search_prefixes {
    my $c = shift;
    return map $c->components->{ $_ }, $c->_comp_names_search_prefixes(@_);
}

# search components given a name and some prefixes
sub _comp_names_search_prefixes {
    my ( $c, $name, @prefixes ) = @_;
    my $appclass = ref $c || $c;
    my $filter   = "^${appclass}::(" . join( '|', @prefixes ) . ')::';
    $filter = qr/$filter/; # Compile regex now rather than once per loop

    # map the original component name to the sub part that we will search against
    my %eligible = map { my $n = $_; $n =~ s{^$appclass\::[^:]+::}{}; $_ => $n; }
        grep { /$filter/ } keys %{ $c->components };

    # undef for a name will return all
    return keys %eligible if !defined $name;

    my $query  = $name->$_isa('Regexp') ? $name : qr/^$name$/i;
    my @result = grep { $eligible{$_} =~ m{$query} } keys %eligible;

    return @result if @result;

    # if we were given a regexp to search against, we're done.
    return if $name->$_isa('Regexp');

    # skip regexp fallback if configured
    return
        if $appclass->config->{disable_component_resolution_regex_fallback};

    # regexp fallback
    $query  = qr/$name/i;
    @result = grep { $eligible{ $_ } =~ m{$query} } keys %eligible;

    # no results? try against full names
    if( !@result ) {
        @result = grep { m{$query} } keys %eligible;
    }

    # don't warn if we didn't find any results, it just might not exist
    if( @result ) {
        # Disgusting hack to work out correct method name
        my $warn_for = lc $prefixes[0];
        my $msg = "Used regexp fallback for \$c->${warn_for}('${name}'), which found '" .
           (join '", "', @result) . "'. Relying on regexp fallback behavior for " .
           "component resolution is unreliable and unsafe.";
        my $short = $result[0];
        # remove the component namespace prefix
        $short =~ s/.*?(Model|Controller|View):://;
        my $shortmess = Carp::shortmess('');
        if ($shortmess =~ m#Catalyst/Plugin#) {
           $msg .= " You probably need to set '$short' instead of '${name}' in this " .
              "plugin's config";
        } elsif ($shortmess =~ m#Catalyst/lib/(View|Controller)#) {
           $msg .= " You probably need to set '$short' instead of '${name}' in this " .
              "component's config";
        } else {
           $msg .= " You probably meant \$c->${warn_for}('$short') instead of \$c->${warn_for}('${name}'), " .
              "but if you really wanted to search, pass in a regexp as the argument " .
              "like so: \$c->${warn_for}(qr/${name}/)";
        }
        $c->log->warn( "${msg}$shortmess" );
    }

    return @result;
}

# Find possible names for a prefix
sub _comp_names {
    my ( $c, @prefixes ) = @_;
    my $appclass = ref $c || $c;

    my $filter = "^${appclass}::(" . join( '|', @prefixes ) . ')::';

    my @names = map { s{$filter}{}; $_; }
        $c->_comp_names_search_prefixes( undef, @prefixes );

    return @names;
}

# Filter a component before returning by calling ACCEPT_CONTEXT if available
sub _filter_component {
    my ( $c, $comp, @args ) = @_;

    if ( eval { $comp->can('ACCEPT_CONTEXT'); } ) {
        return $comp->ACCEPT_CONTEXT( $c, @args );
    }

    return $comp;
}

=head2 COMPONENT ACCESSORS

=head2 $c->controller($name)

Gets a L<Catalyst::Controller> instance by name.

    $c->controller('Foo')->do_stuff;

If the name is omitted, will return the controller for the dispatched
action.

If you want to search for controllers, pass in a regexp as the argument.

    # find all controllers that start with Foo
    my @foo_controllers = $c->controller(qr{^Foo});


=cut

sub controller {
    my ( $c, $name, @args ) = @_;

    my $appclass = ref($c) || $c;
    if( $name ) {
        unless ( $name->$_isa('Regexp') ) { # Direct component hash lookup to avoid costly regexps
            my $comps = $c->components;
            my $check = $appclass."::Controller::".$name;
            return $c->_filter_component( $comps->{$check}, @args ) if exists $comps->{$check};
        }
        my @result = $c->_comp_search_prefixes( $name, qw/Controller C/ );
        return map { $c->_filter_component( $_, @args ) } @result if ref $name;
        return $c->_filter_component( $result[ 0 ], @args );
    }

    return $c->component( $c->action->class );
}

=head2 $c->model($name)

Gets a L<Catalyst::Model> instance by name.

    $c->model('Foo')->do_stuff;

Any extra arguments are directly passed to ACCEPT_CONTEXT.

If the name is omitted, it will look for
 - a model object in $c->stash->{current_model_instance}, then
 - a model name in $c->stash->{current_model}, then
 - a config setting 'default_model', or
 - check if there is only one model, and return it if that's the case.

If you want to search for models, pass in a regexp as the argument.

    # find all models that start with Foo
    my @foo_models = $c->model(qr{^Foo});

=cut

sub model {
    my ( $c, $name, @args ) = @_;
    my $appclass = ref($c) || $c;
    if( $name ) {
        unless ( $name->$_isa('Regexp') ) { # Direct component hash lookup to avoid costly regexps
            my $comps = $c->components;
            my $check = $appclass."::Model::".$name;
            return $c->_filter_component( $comps->{$check}, @args ) if exists $comps->{$check};
        }
        my @result = $c->_comp_search_prefixes( $name, qw/Model M/ );
        return map { $c->_filter_component( $_, @args ) } @result if ref $name;
        return $c->_filter_component( $result[ 0 ], @args );
    }

    if (ref $c) {
        return $c->stash->{current_model_instance}
          if $c->stash->{current_model_instance};
        return $c->model( $c->stash->{current_model} )
          if $c->stash->{current_model};
    }
    return $c->model( $appclass->config->{default_model} )
      if $appclass->config->{default_model};

    my( $comp, $rest ) = $c->_comp_search_prefixes( undef, qw/Model M/);

    if( $rest ) {
        $c->log->warn( Carp::shortmess('Calling $c->model() will return a random model unless you specify one of:') );
        $c->log->warn( '* $c->config(default_model => "the name of the default model to use")' );
        $c->log->warn( '* $c->stash->{current_model} # the name of the model to use for this request' );
        $c->log->warn( '* $c->stash->{current_model_instance} # the instance of the model to use for this request' );
        $c->log->warn( 'NB: in version 5.81, the "random" behavior will not work at all.' );
    }

    return $c->_filter_component( $comp );
}


=head2 $c->view($name)

Gets a L<Catalyst::View> instance by name.

    $c->view('Foo')->do_stuff;

Any extra arguments are directly passed to ACCEPT_CONTEXT.

If the name is omitted, it will look for
 - a view object in $c->stash->{current_view_instance}, then
 - a view name in $c->stash->{current_view}, then
 - a config setting 'default_view', or
 - check if there is only one view, and return it if that's the case.

If you want to search for views, pass in a regexp as the argument.

    # find all views that start with Foo
    my @foo_views = $c->view(qr{^Foo});

=cut

sub view {
    my ( $c, $name, @args ) = @_;

    my $appclass = ref($c) || $c;
    if( $name ) {
        unless ( $name->$_isa('Regexp') ) { # Direct component hash lookup to avoid costly regexps
            my $comps = $c->components;
            my $check = $appclass."::View::".$name;
            if( exists $comps->{$check} ) {
                return $c->_filter_component( $comps->{$check}, @args );
            }
            else {
                $c->log->warn( "Attempted to use view '$check', but does not exist" );
            }
        }
        my @result = $c->_comp_search_prefixes( $name, qw/View V/ );
        return map { $c->_filter_component( $_, @args ) } @result if ref $name;
        return $c->_filter_component( $result[ 0 ], @args );
    }

    if (ref $c) {
        return $c->stash->{current_view_instance}
          if $c->stash->{current_view_instance};
        return $c->view( $c->stash->{current_view} )
          if $c->stash->{current_view};
    }
    return $c->view( $appclass->config->{default_view} )
      if $appclass->config->{default_view};

    my( $comp, $rest ) = $c->_comp_search_prefixes( undef, qw/View V/);

    if( $rest ) {
        $c->log->warn( 'Calling $c->view() will return a random view unless you specify one of:' );
        $c->log->warn( '* $c->config(default_view => "the name of the default view to use")' );
        $c->log->warn( '* $c->stash->{current_view} # the name of the view to use for this request' );
        $c->log->warn( '* $c->stash->{current_view_instance} # the instance of the view to use for this request' );
        $c->log->warn( 'NB: in version 5.81, the "random" behavior will not work at all.' );
    }

    return $c->_filter_component( $comp );
}

=head2 $c->controllers

Returns the available names which can be passed to $c->controller

=cut

sub controllers {
    my ( $c ) = @_;
    return $c->_comp_names(qw/Controller C/);
}

=head2 $c->models

Returns the available names which can be passed to $c->model

=cut

sub models {
    my ( $c ) = @_;
    return $c->_comp_names(qw/Model M/);
}


=head2 $c->views

Returns the available names which can be passed to $c->view

=cut

sub views {
    my ( $c ) = @_;
    return $c->_comp_names(qw/View V/);
}

=head2 $c->comp($name)

=head2 $c->component($name)

Gets a component object by name. This method is not recommended,
unless you want to get a specific component by full
class. C<< $c->controller >>, C<< $c->model >>, and C<< $c->view >>
should be used instead.

If C<$name> is a regexp, a list of components matched against the full
component name will be returned.

If Catalyst can't find a component by name, it will fallback to regex
matching by default. To disable this behaviour set
disable_component_resolution_regex_fallback to a true value.

    __PACKAGE__->config( disable_component_resolution_regex_fallback => 1 );

=cut

sub component {
    my ( $c, $name, @args ) = @_;

    if( $name ) {
        my $comps = $c->components;

        if( !ref $name ) {
            # is it the exact name?
            return $c->_filter_component( $comps->{ $name }, @args )
                       if exists $comps->{ $name };

            # perhaps we just omitted "MyApp"?
            my $composed = ( ref $c || $c ) . "::${name}";
            return $c->_filter_component( $comps->{ $composed }, @args )
                       if exists $comps->{ $composed };

            # search all of the models, views and controllers
            my( $comp ) = $c->_comp_search_prefixes( $name, qw/Model M Controller C View V/ );
            return $c->_filter_component( $comp, @args ) if $comp;
        }

        return
            if $c->config->{disable_component_resolution_regex_fallback};

        # This is here so $c->comp( '::M::' ) works
        my $query = ref $name ? $name : qr{$name}i;

        my @result = grep { m{$query} } keys %{ $c->components };
        return map { $c->_filter_component( $_, @args ) } @result if ref $name;

        if( $result[ 0 ] ) {
            $c->log->warn( Carp::shortmess(qq(Found results for "${name}" using regexp fallback)) );
            $c->log->warn( 'Relying on the regexp fallback behavior for component resolution' );
            $c->log->warn( 'is unreliable and unsafe. You have been warned' );
            return $c->_filter_component( $result[ 0 ], @args );
        }

        # I would expect to return an empty list here, but that breaks back-compat
    }

    # fallback
    return sort keys %{ $c->components };
}

=head2 CLASS DATA AND HELPER CLASSES

=head2 $c->config

Returns or takes a hashref containing the application's configuration.

    __PACKAGE__->config( { db => 'dsn:SQLite:foo.db' } );

You can also use a C<YAML>, C<XML> or L<Config::General> config file
like C<myapp.conf> in your applications home directory. See
L<Catalyst::Plugin::ConfigLoader>.

=head3 Cascading configuration

The config method is present on all Catalyst components, and configuration
will be merged when an application is started. Configuration loaded with
L<Catalyst::Plugin::ConfigLoader> takes precedence over other configuration,
followed by configuration in your top level C<MyApp> class. These two
configurations are merged, and then configuration data whose hash key matches a
component name is merged with configuration for that component.

The configuration for a component is then passed to the C<new> method when a
component is constructed.

For example:

    MyApp->config({ 'Model::Foo' => { bar => 'baz', overrides => 'me' } });
    MyApp::Model::Foo->config({ quux => 'frob', overrides => 'this' });

will mean that C<MyApp::Model::Foo> receives the following data when
constructed:

    MyApp::Model::Foo->new({
        bar => 'baz',
        quux => 'frob',
        overrides => 'me',
    });

It's common practice to use a Moose attribute
on the receiving component to access the config value.

    package MyApp::Model::Foo;

    use Moose;

    # this attr will receive 'baz' at construction time
    has 'bar' => (
        is  => 'rw',
        isa => 'Str',
    );

You can then get the value 'baz' by calling $c->model('Foo')->bar
(or $self->bar inside code in the model).

B<NOTE:> you MUST NOT call C<< $self->config >> or C<< __PACKAGE__->config >>
as a way of reading config within your code, as this B<will not> give you the
correctly merged config back. You B<MUST> take the config values supplied to
the constructor and use those instead.

=cut

around config => sub {
    my $orig = shift;
    my $c = shift;

    croak('Setting config after setup has been run is not allowed.')
        if ( @_ and $c->setup_finished );

    $c->$orig(@_);
};

=head2 $c->log

Returns the logging object instance. Unless it is already set, Catalyst
sets this up with a L<Catalyst::Log> object. To use your own log class,
set the logger with the C<< __PACKAGE__->log >> method prior to calling
C<< __PACKAGE__->setup >>.

 __PACKAGE__->log( MyLogger->new );
 __PACKAGE__->setup;

And later:

    $c->log->info( 'Now logging with my own logger!' );

Your log class should implement the methods described in
L<Catalyst::Log>.

=head2 encoding

Sets or gets the application encoding.

=cut

sub encoding {
    my $c = shift;
    my $encoding;

    if ( scalar @_ ) {
        # Let it be set to undef
        if (my $wanted = shift)  {
            $encoding = Encode::find_encoding($wanted)
              or Carp::croak( qq/Unknown encoding '$wanted'/ );
            binmode(STDERR, ':encoding(' . $encoding->name . ')');
        }
        else {
            binmode(STDERR);
        }

        $encoding = ref $c
                  ? $c->{encoding} = $encoding
                  : $c->_encoding($encoding);
    } else {
      $encoding = ref $c && exists $c->{encoding}
                ? $c->{encoding}
                : $c->_encoding;
    }

    return $encoding;
}

=head2 $c->debug

Returns 1 if debug mode is enabled, 0 otherwise.

You can enable debug mode in several ways:

=over

=item By calling myapp_server.pl with the -d flag

=item With the environment variables MYAPP_DEBUG, or CATALYST_DEBUG

=item The -Debug option in your MyApp.pm

=item By declaring C<sub debug { 1 }> in your MyApp.pm.

=back

The first three also set the log level to 'debug'.

Calling C<< $c->debug(1) >> has no effect.

=cut

sub debug { 0 }

=head2 $c->dispatcher

Returns the dispatcher instance. See L<Catalyst::Dispatcher>.

=head2 $c->engine

Returns the engine instance. See L<Catalyst::Engine>.


=head2 UTILITY METHODS

=head2 $c->path_to(@path)

Merges C<@path> with C<< $c->config->{home} >> and returns a
L<Path::Class::Dir> object. Note you can usually use this object as
a filename, but sometimes you will have to explicitly stringify it
yourself by calling the C<< ->stringify >> method.

For example:

    $c->path_to( 'db', 'sqlite.db' );

=cut

sub path_to {
    my ( $c, @path ) = @_;
    my $path = Path::Class::Dir->new( $c->config->{home}, @path );
    if ( -d $path ) { return $path }
    else { return Path::Class::File->new( $c->config->{home}, @path ) }
}

sub plugin {
    my ( $class, $name, $plugin, @args ) = @_;

    # See block comment in t/unit_core_plugin.t
    $class->log->warn(qq/Adding plugin using the ->plugin method is deprecated, and will be removed in a future release/);

    $class->_register_plugin( $plugin, 1 );

    eval { $plugin->import };
    $class->mk_classdata($name);
    my $obj;
    eval { $obj = $plugin->new(@args) };

    if ($@) {
        Catalyst::Exception->throw( message =>
              qq/Couldn't instantiate instant plugin "$plugin", "$@"/ );
    }

    $class->$name($obj);
    $class->log->debug(qq/Initialized instant plugin "$plugin" as "$name"/)
      if $class->debug;
}

=head2 MyApp->setup

Initializes the dispatcher and engine, loads any plugins, and loads the
model, view, and controller components. You may also specify an array
of plugins to load here, if you choose to not load them in the C<use
Catalyst> line.

    MyApp->setup;
    MyApp->setup( qw/-Debug/ );

B<Note:> You B<should not> wrap this method with method modifiers
or bad things will happen - wrap the C<setup_finalize> method instead.

=cut

sub setup {
    my ( $class, @arguments ) = @_;
    croak('Running setup more than once')
        if ( $class->setup_finished );

    unless ( $class->isa('Catalyst') ) {

        Catalyst::Exception->throw(
            message => qq/'$class' does not inherit from Catalyst/ );
    }

    if ( $class->arguments ) {
        @arguments = ( @arguments, @{ $class->arguments } );
    }

    # Process options
    my $flags = {};

    foreach (@arguments) {

        if (/^-Debug$/) {
            $flags->{log} =
              ( $flags->{log} ) ? 'debug,' . $flags->{log} : 'debug';
        }
        elsif (/^-(\w+)=?(.*)$/) {
            $flags->{ lc $1 } = $2;
        }
        else {
            push @{ $flags->{plugins} }, $_;
        }
    }

    $class->setup_home( delete $flags->{home} );

    $class->setup_log( delete $flags->{log} );
    $class->setup_plugins( delete $flags->{plugins} );

    $class->setup_data_handlers();
    $class->setup_dispatcher( delete $flags->{dispatcher} );
    if (my $engine = delete $flags->{engine}) {
        $class->log->warn("Specifying the engine in ->setup is no longer supported, see Catalyst::Upgrading");
    }
    $class->setup_engine();
    $class->setup_stats( delete $flags->{stats} );

    for my $flag ( sort keys %{$flags} ) {

        if ( my $code = $class->can( 'setup_' . $flag ) ) {
            &$code( $class, delete $flags->{$flag} );
        }
        else {
            $class->log->warn(qq/Unknown flag "$flag"/);
        }
    }

    eval { require Catalyst::Devel; };
    if( !$@ && $ENV{CATALYST_SCRIPT_GEN} && ( $ENV{CATALYST_SCRIPT_GEN} < $Catalyst::Devel::CATALYST_SCRIPT_GEN ) ) {
        $class->log->warn(<<"EOF");
You are running an old script!

  Please update by running (this will overwrite existing files):
    catalyst.pl -force -scripts $class

  or (this will not overwrite existing files):
    catalyst.pl -scripts $class

EOF
    }

    # Call plugins setup, this is stupid and evil.
    # Also screws C3 badly on 5.10, hack to avoid.
    {
        no warnings qw/redefine/;
        local *setup = sub { };
        $class->setup unless $Catalyst::__AM_RESTARTING;
    }

    # If you are expecting configuration info as part of your setup, it needs
    # to get called here and below, since we need the above line to support
    # ConfigLoader based configs.

    $class->setup_encoding();
    $class->setup_middleware();

    # Initialize our data structure
    $class->components( {} );

    $class->setup_components;

    if ( $class->debug ) {
        my @plugins = map { "$_  " . ( $_->VERSION || '' ) } $class->registered_plugins;

        if (@plugins) {
            my $column_width = Catalyst::Utils::term_width() - 6;
            my $t = Text::SimpleTable->new($column_width);
            $t->row($_) for @plugins;
            $class->log->debug( "Loaded plugins:\n" . $t->draw . "\n" );
        }

        my @middleware = map {
          ref $_ eq 'CODE' ? 
            "Inline Coderef" : 
              (ref($_) .'  '. ($_->can('VERSION') ? $_->VERSION || '' : '') 
                || '')  } $class->registered_middlewares;

        if (@middleware) {
            my $column_width = Catalyst::Utils::term_width() - 6;
            my $t = Text::SimpleTable->new($column_width);
            $t->row($_) for @middleware;
            $class->log->debug( "Loaded PSGI Middleware:\n" . $t->draw . "\n" );
        }

        my %dh = $class->registered_data_handlers;
        if (my @data_handlers = keys %dh) {
            my $column_width = Catalyst::Utils::term_width() - 6;
            my $t = Text::SimpleTable->new($column_width);
            $t->row($_) for @data_handlers;
            $class->log->debug( "Loaded Request Data Handlers:\n" . $t->draw . "\n" );
        }

        my $dispatcher = $class->dispatcher;
        my $engine     = $class->engine;
        my $home       = $class->config->{home};

        $class->log->debug(sprintf(q/Loaded dispatcher "%s"/, blessed($dispatcher)));
        $class->log->debug(sprintf(q/Loaded engine "%s"/, blessed($engine)));

        $home
          ? ( -d $home )
          ? $class->log->debug(qq/Found home "$home"/)
          : $class->log->debug(qq/Home "$home" doesn't exist/)
          : $class->log->debug(q/Couldn't find home/);

        my $column_width = Catalyst::Utils::term_width() - 8 - 9;
        my $t = Text::SimpleTable->new( [ $column_width, 'Class' ], [ 8, 'Type' ] );
        for my $comp ( sort keys %{ $class->components } ) {
            my $type = ref $class->components->{$comp} ? 'instance' : 'class';
            $t->row( $comp, $type );
        }
        $class->log->debug( "Loaded components:\n" . $t->draw . "\n" )
          if ( keys %{ $class->components } );
    }

    # Add our self to components, since we are also a component
    if( $class->isa('Catalyst::Controller') ){
      $class->components->{$class} = $class;
    }

    $class->setup_actions;

    if ( $class->debug ) {
        my $name = $class->config->{name} || 'Application';
        $class->log->info("$name powered by Catalyst $Catalyst::VERSION");
    }

    if ($class->config->{case_sensitive}) {
        $class->log->warn($class . "->config->{case_sensitive} is set.");
        $class->log->warn("This setting is deprecated and planned to be removed in Catalyst 5.81.");
    }

    $class->setup_finalize;

    # Flush the log for good measure (in case something turned off 'autoflush' early)
    $class->log->_flush() if $class->log->can('_flush');

    return $class || 1; # Just in case someone named their Application 0...
}

=head2 $app->setup_finalize

A hook to attach modifiers to. This method does not do anything except set the
C<setup_finished> accessor.

Applying method modifiers to the C<setup> method doesn't work, because of quirky things done for plugin setup.

Example:

    after setup_finalize => sub {
        my $app = shift;

        ## do stuff here..
    };

=cut

sub setup_finalize {
    my ($class) = @_;
    $class->setup_finished(1);
}

=head2 $c->uri_for( $path?, @args?, \%query_values? )

=head2 $c->uri_for( $action, \@captures?, @args?, \%query_values? )

Constructs an absolute L<URI> object based on the application root, the
provided path, and the additional arguments and query parameters provided.
When used as a string, provides a textual URI.  If you need more flexibility
than this (i.e. the option to provide relative URIs etc.) see
L<Catalyst::Plugin::SmartURI>.

If no arguments are provided, the URI for the current action is returned.
To return the current action and also provide @args, use
C<< $c->uri_for( $c->action, @args ) >>.

If the first argument is a string, it is taken as a public URI path relative
to C<< $c->namespace >> (if it doesn't begin with a forward slash) or
relative to the application root (if it does). It is then merged with
C<< $c->request->base >>; any C<@args> are appended as additional path
components; and any C<%query_values> are appended as C<?foo=bar> parameters.

If the first argument is a L<Catalyst::Action> it represents an action which
will have its path resolved using C<< $c->dispatcher->uri_for_action >>. The
optional C<\@captures> argument (an arrayref) allows passing the captured
variables that are needed to fill in the paths of Chained and Regex actions;
once the path is resolved, C<uri_for> continues as though a path was
provided, appending any arguments or parameters and creating an absolute
URI.

The captures for the current request can be found in
C<< $c->request->captures >>, and actions can be resolved using
C<< Catalyst::Controller->action_for($name) >>. If you have a private action
path, use C<< $c->uri_for_action >> instead.

  # Equivalent to $c->req->uri
  $c->uri_for($c->action, $c->req->captures,
      @{ $c->req->args }, $c->req->params);

  # For the Foo action in the Bar controller
  $c->uri_for($c->controller('Bar')->action_for('Foo'));

  # Path to a static resource
  $c->uri_for('/static/images/logo.png');

=cut

sub uri_for {
    my ( $c, $path, @args ) = @_;

    if ( $path->$_isa('Catalyst::Controller') ) {
        $path = $path->path_prefix;
        $path =~ s{/+\z}{};
        $path .= '/';
    }

    undef($path) if (defined $path && $path eq '');

    my $params =
      ( scalar @args && ref $args[$#args] eq 'HASH' ? pop @args : {} );

    carp "uri_for called with undef argument" if grep { ! defined $_ } @args;

    my @encoded_args = ();
    foreach my $arg (@args) {
      if(ref($arg)||'' eq 'ARRAY') {
        push @encoded_args, [map {
          my $encoded = encode_utf8 $_;
          $encoded =~ s/([^$URI::uric])/$URI::Escape::escapes{$1}/go;
         $encoded;
        } @$arg];
      } else {
        push @encoded_args, do {
          my $encoded = encode_utf8 $arg;
          $encoded =~ s/([^$URI::uric])/$URI::Escape::escapes{$1}/go;
          $encoded;
        }
      }
    }

    if ( $path->$_isa('Catalyst::Action') ) { # action object
        s|/|%2F|g for @encoded_args;
        my $captures = [ map { s|/|%2F|g; $_; }
                        ( scalar @encoded_args && ref $encoded_args[0] eq 'ARRAY'
                         ? @{ shift(@encoded_args) }
                         : ()) ];

        my $action = $path;
        # ->uri_for( $action, \@captures_and_args, \%query_values? )
        if( !@encoded_args && $action->number_of_args ) {
            my $expanded_action = $c->dispatcher->expand_action( $action );

            my $num_captures = $expanded_action->number_of_captures;
            unshift @encoded_args, splice @$captures, $num_captures;
        }

       $path = $c->dispatcher->uri_for_action($action, $captures);
        if (not defined $path) {
            $c->log->debug(qq/Can't find uri_for action '$action' @$captures/)
                if $c->debug;
            return undef;
        }
        $path = '/' if $path eq '';
    }

    unshift(@encoded_args, $path);

    unless (defined $path && $path =~ s!^/!!) { # in-place strip
        my $namespace = $c->namespace;
        if (defined $path) { # cheesy hack to handle path '../foo'
           $namespace =~ s{(?:^|/)[^/]+$}{} while $encoded_args[0] =~ s{^\.\./}{};
        }
        unshift(@encoded_args, $namespace || '');
    }

    # join args with '/', or a blank string
    my $args = join('/', grep { defined($_) } @encoded_args);
    $args =~ s/\?/%3F/g; # STUPID STUPID SPECIAL CASE
    $args =~ s!^/+!!;

    my ($base, $class) = ('/', 'URI::_generic');
    if(blessed($c)) {
      $base = $c->req->base;
      $class = ref($base);
      $base =~ s{(?<!/)$}{/};
    }

    my $query = '';

    if (my @keys = keys %$params) {
      # somewhat lifted from URI::_query's query_form
      $query = '?'.join('&', map {
          my $val = $params->{$_};
          #s/([;\/?:@&=+,\$\[\]%])/$URI::Escape::escapes{$1}/go; ## Commented out because seems to lead to double encoding - JNAP
          s/ /+/g;
          my $key = $_;
          $val = '' unless defined $val;
          (map {
              my $param = "$_";
              $param = encode_utf8($param);
              # using the URI::Escape pattern here so utf8 chars survive
              $param =~ s/([^A-Za-z0-9\-_.!~*'() ])/$URI::Escape::escapes{$1}/go;
              $param =~ s/ /+/g;

              $key = encode_utf8($key);
              # using the URI::Escape pattern here so utf8 chars survive
              $key =~ s/([^A-Za-z0-9\-_.!~*'() ])/$URI::Escape::escapes{$1}/go;
              $key =~ s/ /+/g;

              "${key}=$param"; } ( ref $val eq 'ARRAY' ? @$val : $val ));
      } @keys);
    }

    my $res = bless(\"${base}${args}${query}", $class);
    $res;
}

=head2 $c->uri_for_action( $path, \@captures_and_args?, @args?, \%query_values? )

=head2 $c->uri_for_action( $action, \@captures_and_args?, @args?, \%query_values? )

=over

=item $path

A private path to the Catalyst action you want to create a URI for.

This is a shortcut for calling C<< $c->dispatcher->get_action_by_path($path)
>> and passing the resulting C<$action> and the remaining arguments to C<<
$c->uri_for >>.

You can also pass in a Catalyst::Action object, in which case it is passed to
C<< $c->uri_for >>.

Note that although the path looks like a URI that dispatches to the wanted action, it is not a URI, but an internal path to that action.

For example, if the action looks like:

 package MyApp::Controller::Users;

 sub lst : Path('the-list') {}

You can use:

 $c->uri_for_action('/users/lst')

and it will create the URI /users/the-list.

=item \@captures_and_args?

Optional array reference of Captures (i.e. C<<CaptureArgs or $c->req->captures>)
and arguments to the request. Usually used with L<Catalyst::DispatchType::Chained>
to interpolate all the parameters in the URI.

=item @args?

Optional list of extra arguments - can be supplied in the
C<< \@captures_and_args? >> array ref, or here - whichever is easier for your
code.

Your action can have zero, a fixed or a variable number of args (e.g.
C<< Args(1) >> for a fixed number or C<< Args() >> for a variable number)..

=item \%query_values?

Optional array reference of query parameters to append. E.g.

  { foo => 'bar' }

will generate

  /rest/of/your/uri?foo=bar

=back

=cut

sub uri_for_action {
    my ( $c, $path, @args ) = @_;
    my $action = blessed($path)
      ? $path
      : $c->dispatcher->get_action_by_path($path);
    unless (defined $action) {
      croak "Can't find action for path '$path'";
    }
    return $c->uri_for( $action, @args );
}

=head2 $c->welcome_message

Returns the Catalyst welcome HTML page.

=cut

sub welcome_message {
    my $c      = shift;
    my $name   = $c->config->{name};
    my $logo   = $c->uri_for('/static/images/catalyst_logo.png');
    my $prefix = Catalyst::Utils::appprefix( ref $c );
    $c->response->content_type('text/html; charset=utf-8');
    return <<"EOF";
<!DOCTYPE html PUBLIC "-//W3C//DTD XHTML 1.0 Transitional//EN"
    "http://www.w3.org/TR/xhtml1/DTD/xhtml1-transitional.dtd">
<html xmlns="http://www.w3.org/1999/xhtml" xml:lang="en" lang="en">
    <head>
    <meta http-equiv="Content-Language" content="en" />
    <meta http-equiv="Content-Type" content="text/html; charset=utf-8" />
        <title>$name on Catalyst $VERSION</title>
        <style type="text/css">
            body {
                color: #000;
                background-color: #eee;
            }
            div#content {
                width: 640px;
                margin-left: auto;
                margin-right: auto;
                margin-top: 10px;
                margin-bottom: 10px;
                text-align: left;
                background-color: #ccc;
                border: 1px solid #aaa;
            }
            p, h1, h2 {
                margin-left: 20px;
                margin-right: 20px;
                font-family: verdana, tahoma, sans-serif;
            }
            a {
                font-family: verdana, tahoma, sans-serif;
            }
            :link, :visited {
                    text-decoration: none;
                    color: #b00;
                    border-bottom: 1px dotted #bbb;
            }
            :link:hover, :visited:hover {
                    color: #555;
            }
            div#topbar {
                margin: 0px;
            }
            pre {
                margin: 10px;
                padding: 8px;
            }
            div#answers {
                padding: 8px;
                margin: 10px;
                background-color: #fff;
                border: 1px solid #aaa;
            }
            h1 {
                font-size: 0.9em;
                font-weight: normal;
                text-align: center;
            }
            h2 {
                font-size: 1.0em;
            }
            p {
                font-size: 0.9em;
            }
            p img {
                float: right;
                margin-left: 10px;
            }
            span#appname {
                font-weight: bold;
                font-size: 1.6em;
            }
        </style>
    </head>
    <body>
        <div id="content">
            <div id="topbar">
                <h1><span id="appname">$name</span> on <a href="http://catalyst.perl.org">Catalyst</a>
                    $VERSION</h1>
             </div>
             <div id="answers">
                 <p>
                 <img src="$logo" alt="Catalyst Logo" />
                 </p>
                 <p>Welcome to the  world of Catalyst.
                    This <a href="http://en.wikipedia.org/wiki/MVC">MVC</a>
                    framework will make web development something you had
                    never expected it to be: Fun, rewarding, and quick.</p>
                 <h2>What to do now?</h2>
                 <p>That really depends  on what <b>you</b> want to do.
                    We do, however, provide you with a few starting points.</p>
                 <p>If you want to jump right into web development with Catalyst
                    you might want to start with a tutorial.</p>
<pre>perldoc <a href="https://metacpan.org/module/Catalyst::Manual::Tutorial">Catalyst::Manual::Tutorial</a></code>
</pre>
<p>Afterwards you can go on to check out a more complete look at our features.</p>
<pre>
<code>perldoc <a href="https://metacpan.org/module/Catalyst::Manual::Intro">Catalyst::Manual::Intro</a>
<!-- Something else should go here, but the Catalyst::Manual link seems unhelpful -->
</code></pre>
                 <h2>What to do next?</h2>
                 <p>Next it's time to write an actual application. Use the
                    helper scripts to generate <a href="https://metacpan.org/search?q=Catalyst%3A%3AController">controllers</a>,
                    <a href="https://metacpan.org/search?q=Catalyst%3A%3AModel">models</a>, and
                    <a href="https://metacpan.org/search?q=Catalyst%3A%3AView">views</a>;
                    they can save you a lot of work.</p>
                    <pre><code>script/${prefix}_create.pl --help</code></pre>
                    <p>Also, be sure to check out the vast and growing
                    collection of <a href="http://search.cpan.org/search?query=Catalyst">plugins for Catalyst on CPAN</a>;
                    you are likely to find what you need there.
                    </p>

                 <h2>Need help?</h2>
                 <p>Catalyst has a very active community. Here are the main places to
                    get in touch with us.</p>
                 <ul>
                     <li>
                         <a href="http://dev.catalyst.perl.org">Wiki</a>
                     </li>
                     <li>
                         <a href="http://lists.scsys.co.uk/cgi-bin/mailman/listinfo/catalyst">Mailing-List</a>
                     </li>
                     <li>
                         <a href="irc://irc.perl.org/catalyst">IRC channel #catalyst on irc.perl.org</a>
                     </li>
                 </ul>
                 <h2>In conclusion</h2>
                 <p>The Catalyst team hopes you will enjoy using Catalyst as much
                    as we enjoyed making it. Please contact us if you have ideas
                    for improvement or other feedback.</p>
             </div>
         </div>
    </body>
</html>
EOF
}

=head2 run_options

Contains a hash of options passed from the application script, including
the original ARGV the script received, the processed values from that
ARGV and any extra arguments to the script which were not processed.

This can be used to add custom options to your application's scripts
and setup your application differently depending on the values of these
options.

=head1 INTERNAL METHODS

These methods are not meant to be used by end users.

=head2 $c->components

Returns a hash of components.

=head2 $c->context_class

Returns or sets the context class.

=head2 $c->counter

Returns a hashref containing coderefs and execution counts (needed for
deep recursion detection).

=head2 $c->depth

Returns the number of actions on the current internal execution stack.

=head2 $c->dispatch

Dispatches a request to actions.

=cut

sub dispatch { my $c = shift; $c->dispatcher->dispatch( $c, @_ ) }

=head2 $c->dispatcher_class

Returns or sets the dispatcher class.

=head2 $c->dump_these

Returns a list of 2-element array references (name, structure) pairs
that will be dumped on the error page in debug mode.

=cut

sub dump_these {
    my $c = shift;
    [ Request => $c->req ],
    [ Response => $c->res ],
    [ Stash => $c->stash ],
    [ Config => $c->config ];
}

=head2 $c->engine_class

Returns or sets the engine class.

=head2 $c->execute( $class, $coderef )

Execute a coderef in given class and catch exceptions. Errors are available
via $c->error.

=cut

sub execute {
    my ( $c, $class, $code ) = @_;
    $class = $c->component($class) || $class;
    $c->state(0);

    if ( $c->depth >= $RECURSION ) {
        my $action = $code->reverse();
        $action = "/$action" unless $action =~ /->/;
        my $error = qq/Deep recursion detected calling "${action}"/;
        $c->log->error($error);
        $c->error($error);
        $c->state(0);
        return $c->state;
    }

    my $stats_info = $c->_stats_start_execute( $code ) if $c->use_stats;

    push( @{ $c->stack }, $code );

    no warnings 'recursion';
    # N.B. This used to be combined, but I have seen $c get clobbered if so, and
    #      I have no idea how, ergo $ret (which appears to fix the issue)
    eval { my $ret = $code->execute( $class, $c, @{ $c->req->args } ) || 0; $c->state( $ret ) };

    $c->_stats_finish_execute( $stats_info ) if $c->use_stats and $stats_info;

    my $last = pop( @{ $c->stack } );

    if ( my $error = $@ ) {
        #rethow if this can be handled by middleware
        if(
          blessed $error && (
            $error->can('as_psgi') ||
            (
              $error->can('code') &&
              $error->code =~m/^[1-5][0-9][0-9]$/
            )
          )
        ) {
            foreach my $err (@{$c->error}) {
                $c->log->error($err);
            }
            $c->clear_errors;
            $c->log->_flush if $c->log->can('_flush');

            $error->can('rethrow') ? $error->rethrow : croak $error;
        }
        if ( blessed($error) and $error->isa('Catalyst::Exception::Detach') ) {
            $error->rethrow if $c->depth > 1;
        }
        elsif ( blessed($error) and $error->isa('Catalyst::Exception::Go') ) {
            $error->rethrow if $c->depth > 0;
        }
        else {
            unless ( ref $error ) {
                no warnings 'uninitialized';
                chomp $error;
                my $class = $last->class;
                my $name  = $last->name;
                $error = qq/Caught exception in $class->$name "$error"/;
            }
            $c->error($error);
        }
        $c->state(0);
    }
    return $c->state;
}

sub _stats_start_execute {
    my ( $c, $code ) = @_;
    my $appclass = ref($c) || $c;
    return if ( ( $code->name =~ /^_.*/ )
        && ( !$appclass->config->{show_internal_actions} ) );

    my $action_name = $code->reverse();
    $c->counter->{$action_name}++;

    my $action = $action_name;
    $action = "/$action" unless $action =~ /->/;

    # determine if the call was the result of a forward
    # this is done by walking up the call stack and looking for a calling
    # sub of Catalyst::forward before the eval
    my $callsub = q{};
    for my $index ( 2 .. 11 ) {
        last
        if ( ( caller($index) )[0] eq 'Catalyst'
            && ( caller($index) )[3] eq '(eval)' );

        if ( ( caller($index) )[3] =~ /forward$/ ) {
            $callsub = ( caller($index) )[3];
            $action  = "-> $action";
            last;
        }
    }

    my $uid = $action_name . $c->counter->{$action_name};

    # is this a root-level call or a forwarded call?
    if ( $callsub =~ /forward$/ ) {
        my $parent = $c->stack->[-1];

        # forward, locate the caller
        if ( defined $parent && exists $c->counter->{"$parent"} ) {
            $c->stats->profile(
                begin  => $action,
                parent => "$parent" . $c->counter->{"$parent"},
                uid    => $uid,
            );
        }
        else {

            # forward with no caller may come from a plugin
            $c->stats->profile(
                begin => $action,
                uid   => $uid,
            );
        }
    }
    else {

        # root-level call
        $c->stats->profile(
            begin => $action,
            uid   => $uid,
        );
    }
    return $action;

}

sub _stats_finish_execute {
    my ( $c, $info ) = @_;
    $c->stats->profile( end => $info );
}

=head2 $c->finalize

Finalizes the request.

=cut

sub finalize {
    my $c = shift;

    for my $error ( @{ $c->error } ) {
        $c->log->error($error);
    }

    # Support skipping finalize for psgix.io style 'jailbreak'.  Used to support
    # stuff like cometd and websockets
    
    if($c->request->_has_io_fh) {
      $c->log_response;
      return;
    }

    # Allow engine to handle finalize flow (for POE)
    my $engine = $c->engine;
    if ( my $code = $engine->can('finalize') ) {
        $engine->$code($c);
    }
    else {

        $c->finalize_uploads;

        # Error
        if ( $#{ $c->error } >= 0 ) {
            $c->finalize_error;
        }

        $c->finalize_encoding;
        $c->finalize_headers unless $c->response->finalized_headers;
        $c->finalize_body;
    }

    $c->log_response;

    if ($c->use_stats) {
        my $elapsed = $c->stats->elapsed;
        my $av = $elapsed == 0 ? '??' : sprintf '%.3f', 1 / $elapsed;
        $c->log->info(
            "Request took ${elapsed}s ($av/s)\n" . $c->stats->report . "\n" );
    }

    return $c->response->status;
}

=head2 $c->finalize_body

Finalizes body.

=cut

sub finalize_body { my $c = shift; $c->engine->finalize_body( $c, @_ ) }

=head2 $c->finalize_cookies

Finalizes cookies.

=cut

sub finalize_cookies { my $c = shift; $c->engine->finalize_cookies( $c, @_ ) }

=head2 $c->finalize_error

Finalizes error.  If there is only one error in L</error> and it is an object that
does C<as_psgi> or C<code> we rethrow the error and presume it caught by middleware
up the ladder.  Otherwise we return the debugging error page (in debug mode) or we
return the default error page (production mode).

=cut

sub finalize_error {
    my $c = shift;
    if($#{$c->error} > 0) {
        $c->engine->finalize_error( $c, @_ );
    } else {
        my ($error) = @{$c->error};
        if(
          blessed $error &&
          ($error->can('as_psgi') || $error->can('code'))
        ) {
            # In the case where the error 'knows what it wants', becauses its PSGI
            # aware, just rethow and let middleware catch it
            $error->can('rethrow') ? $error->rethrow : croak $error;
        } else {
            $c->engine->finalize_error( $c, @_ )
        }
    }
}

=head2 $c->finalize_headers

Finalizes headers.

=cut

sub finalize_headers {
    my $c = shift;

    my $response = $c->response; #accessor calls can add up?

    # Check if we already finalized headers
    return if $response->finalized_headers;

    # Handle redirects
    if ( my $location = $response->redirect ) {
        $c->log->debug(qq/Redirecting to "$location"/) if $c->debug;
        $response->header( Location => $location );
    }

    # Remove incorrectly added body and content related meta data when returning
    # an information response, or a response the is required to not include a body

    $c->finalize_cookies;

    $c->response->finalize_headers();

    # Done
    $response->finalized_headers(1);
}

=head2 $c->finalize_encoding

Make sure your headers and body are encoded properly IF you set an encoding.
See L</ENCODING>.

=cut

sub finalize_encoding {
    my $c = shift;

    my $body = $c->response->body;

    return unless defined($body);

    my $enc = $c->encoding;

    return unless $enc;

    my ($ct, $ct_enc) = $c->response->content_type;

    # Only touch 'text-like' contents
    return unless $c->response->content_type =~ /^text|xml$|javascript$/;

    if ($ct_enc && $ct_enc =~ /charset=([^;]*)/) {
        if (uc($1) ne uc($enc->mime_name)) {
            $c->log->debug("Unicode::Encoding is set to encode in '" .
                           $enc->mime_name .
                           "', content type is '$1', not encoding ");
            return;
        }
    } else {
        $c->res->content_type($c->res->content_type . "; charset=" . $enc->mime_name);
    }

    # Oh my, I wonder what filehandle responses and streams do... - jnap.
    # Encode expects plain scalars (IV, NV or PV) and segfaults on ref's
    if (ref(\$body) eq 'SCALAR') {
      $c->response->body( $c->encoding->encode( $body, $c->_encode_check ) );
    };
}

=head2 $c->finalize_output

An alias for finalize_body.

=head2 $c->finalize_read

Finalizes the input after reading is complete.

=cut

sub finalize_read { my $c = shift; $c->engine->finalize_read( $c, @_ ) }

=head2 $c->finalize_uploads

Finalizes uploads. Cleans up any temporary files.

=cut

sub finalize_uploads { my $c = shift; $c->engine->finalize_uploads( $c, @_ ) }

=head2 $c->get_action( $action, $namespace )

Gets an action in a given namespace.

=cut

sub get_action { my $c = shift; $c->dispatcher->get_action(@_) }

=head2 $c->get_actions( $action, $namespace )

Gets all actions of a given name in a namespace and all parent
namespaces.

=cut

sub get_actions { my $c = shift; $c->dispatcher->get_actions( $c, @_ ) }

=head2 $app->handle_request( @arguments )

Called to handle each HTTP request.

=cut

sub handle_request {
    my ( $class, @arguments ) = @_;

    # Always expect worst case!
    my $status = -1;
    try {
        if ($class->debug) {
            my $secs = time - $START || 1;
            my $av = sprintf '%.3f', $COUNT / $secs;
            my $time = localtime time;
            $class->log->info("*** Request $COUNT ($av/s) [$$] [$time] ***");
        }

        my $c = $class->prepare(@arguments);
        $c->dispatch;
        $status = $c->finalize;
    } catch {
        #rethow if this can be handled by middleware
        if(
          blessed($_) && (
            $_->can('as_psgi') ||
            (
              $_->can('code') &&
              $_->code =~m/^[1-5][0-9][0-9]$/
            )
          )
        ) {
            $_->can('rethrow') ? $_->rethrow : croak $_;
        }
        chomp(my $error = $_);
        $class->log->error(qq/Caught exception in engine "$error"/);
    };

    $COUNT++;

    if(my $coderef = $class->log->can('_flush')){
        $class->log->$coderef();
    }
    return $status;
}

=head2 $class->prepare( @arguments )

Creates a Catalyst context from an engine-specific request (Apache, CGI,
etc.).

=cut

has _uploadtmp => (
    is => 'ro',
    predicate => '_has_uploadtmp',
);

sub prepare {
    my ( $class, @arguments ) = @_;

    # XXX
    # After the app/ctxt split, this should become an attribute based on something passed
    # into the application.
    $class->context_class( ref $class || $class ) unless $class->context_class;

    my $uploadtmp = $class->config->{uploadtmp};
    my $c = $class->context_class->new({ $uploadtmp ? (_uploadtmp => $uploadtmp) : ()});

    $c->response->_context($c);

    #surely this is not the most efficient way to do things...
    $c->stats($class->stats_class->new)->enable($c->use_stats);
    if ( $c->debug || $c->config->{enable_catalyst_header} ) {
        $c->res->headers->header( 'X-Catalyst' => $Catalyst::VERSION );
    }

    try {
        # Allow engine to direct the prepare flow (for POE)
        if ( my $prepare = $c->engine->can('prepare') ) {
            $c->engine->$prepare( $c, @arguments );
        }
        else {
            $c->prepare_request(@arguments);
            $c->prepare_connection;
            $c->prepare_query_parameters;
            $c->prepare_headers; # Just hooks, no longer needed - they just
            $c->prepare_cookies; # cause the lazy attribute on req to build
            $c->prepare_path;

            # Prepare the body for reading, either by prepare_body
            # or the user, if they are using $c->read
            $c->prepare_read;

            # Parse the body unless the user wants it on-demand
            unless ( ref($c)->config->{parse_on_demand} ) {
                $c->prepare_body;
            }
        }
        $c->prepare_action;
    }
    # VERY ugly and probably shouldn't rely on ->finalize actually working
    catch {
        # failed prepare is always due to an invalid request, right?
        $c->response->status(400);
        $c->response->content_type('text/plain');
        $c->response->body('Bad Request');
        # Note we call finalize and then die here, which escapes
        # finalize being called in the enclosing block..
        # It in fact couldn't be called, as we don't return $c..
        # This is a mess - but I'm unsure you can fix this without
        # breaking compat for people doing crazy things (we should set
        # the 400 and just return the ctx here IMO, letting finalize get called
        # above...
        $c->finalize;
        die $_;
    };

    $c->log_request;

    return $c;
}

=head2 $c->prepare_action

Prepares action. See L<Catalyst::Dispatcher>.

=cut

sub prepare_action {
    my $c = shift;
    my $ret = $c->dispatcher->prepare_action( $c, @_);

    if($c->encoding) {
        foreach (@{$c->req->arguments}, @{$c->req->captures}) {
          $_ = $c->_handle_param_unicode_decoding($_);
        }
    }

    return $ret;
}


=head2 $c->prepare_body

Prepares message body.

=cut

sub prepare_body {
    my $c = shift;

    return if $c->request->_has_body;

    # Initialize on-demand data
    $c->engine->prepare_body( $c, @_ );
    $c->prepare_parameters;
    $c->prepare_uploads;
}

=head2 $c->prepare_body_chunk( $chunk )

Prepares a chunk of data before sending it to L<HTTP::Body>.

See L<Catalyst::Engine>.

=cut

sub prepare_body_chunk {
    my $c = shift;
    $c->engine->prepare_body_chunk( $c, @_ );
}

=head2 $c->prepare_body_parameters

Prepares body parameters.

=cut

sub prepare_body_parameters {
    my $c = shift;
    $c->request->prepare_body_parameters( $c, @_ );
}

=head2 $c->prepare_connection

Prepares connection.

=cut

sub prepare_connection {
    my $c = shift;
    $c->request->prepare_connection($c);
}

=head2 $c->prepare_cookies

Prepares cookies by ensuring that the attribute on the request
object has been built.

=cut

sub prepare_cookies { my $c = shift; $c->request->cookies }

=head2 $c->prepare_headers

Prepares request headers by ensuring that the attribute on the request
object has been built.

=cut

sub prepare_headers { my $c = shift; $c->request->headers }

=head2 $c->prepare_parameters

Prepares parameters.

=cut

sub prepare_parameters {
    my $c = shift;
    $c->prepare_body_parameters;
    $c->engine->prepare_parameters( $c, @_ );
}

=head2 $c->prepare_path

Prepares path and base.

=cut

sub prepare_path { my $c = shift; $c->engine->prepare_path( $c, @_ ) }

=head2 $c->prepare_query_parameters

Prepares query parameters.

=cut

sub prepare_query_parameters {
    my $c = shift;

    $c->engine->prepare_query_parameters( $c, @_ );
}

=head2 $c->log_request

Writes information about the request to the debug logs.  This includes:

=over 4

=item * Request method, path, and remote IP address

=item * Query keywords (see L<Catalyst::Request/query_keywords>)

=item * Request parameters

=item * File uploads

=back

=cut

sub log_request {
    my $c = shift;

    return unless $c->debug;

    my($dump) = grep {$_->[0] eq 'Request' } $c->dump_these;
    my $request = $dump->[1];

    my ( $method, $path, $address ) = ( $request->method, $request->path, $request->address );
    $method ||= '';
    $path = '/' unless length $path;
    $address ||= '';

    $path =~ s/%([0-9A-Fa-f]{2})/chr(hex($1))/eg;
    $path = decode_utf8($path);

    $c->log->debug(qq/"$method" request for "$path" from "$address"/);

    $c->log_request_headers($request->headers);

    if ( my $keywords = $request->query_keywords ) {
        $c->log->debug("Query keywords are: $keywords");
    }

    $c->log_request_parameters( query => $request->query_parameters, $request->_has_body ? (body => $request->body_parameters) : () );

    $c->log_request_uploads($request);
}

=head2 $c->log_response

Writes information about the response to the debug logs by calling
C<< $c->log_response_status_line >> and C<< $c->log_response_headers >>.

=cut

sub log_response {
    my $c = shift;

    return unless $c->debug;

    my($dump) = grep {$_->[0] eq 'Response' } $c->dump_these;
    my $response = $dump->[1];

    $c->log_response_status_line($response);
    $c->log_response_headers($response->headers);
}

=head2 $c->log_response_status_line($response)

Writes one line of information about the response to the debug logs.  This includes:

=over 4

=item * Response status code

=item * Content-Type header (if present)

=item * Content-Length header (if present)

=back

=cut

sub log_response_status_line {
    my ($c, $response) = @_;

    $c->log->debug(
        sprintf(
            'Response Code: %s; Content-Type: %s; Content-Length: %s',
            $response->status                            || 'unknown',
            $response->headers->header('Content-Type')   || 'unknown',
            $response->headers->header('Content-Length') || 'unknown'
        )
    );
}

=head2 $c->log_response_headers($headers);

Hook method which can be wrapped by plugins to log the response headers.
No-op in the default implementation.

=cut

sub log_response_headers {}

=head2 $c->log_request_parameters( query => {}, body => {} )

Logs request parameters to debug logs

=cut

sub log_request_parameters {
    my $c          = shift;
    my %all_params = @_;

    return unless $c->debug;

    my $column_width = Catalyst::Utils::term_width() - 44;
    foreach my $type (qw(query body)) {
        my $params = $all_params{$type};
        next if ! keys %$params;
        my $t = Text::SimpleTable->new( [ 35, 'Parameter' ], [ $column_width, 'Value' ] );
        for my $key ( sort keys %$params ) {
            my $param = $params->{$key};
            my $value = defined($param) ? $param : '';
            $t->row( $key, ref $value eq 'ARRAY' ? ( join ', ', @$value ) : $value );
        }
        $c->log->debug( ucfirst($type) . " Parameters are:\n" . $t->draw );
    }
}

=head2 $c->log_request_uploads

Logs file uploads included in the request to the debug logs.
The parameter name, filename, file type, and file size are all included in
the debug logs.

=cut

sub log_request_uploads {
    my $c = shift;
    my $request = shift;
    return unless $c->debug;
    my $uploads = $request->uploads;
    if ( keys %$uploads ) {
        my $t = Text::SimpleTable->new(
            [ 12, 'Parameter' ],
            [ 26, 'Filename' ],
            [ 18, 'Type' ],
            [ 9,  'Size' ]
        );
        for my $key ( sort keys %$uploads ) {
            my $upload = $uploads->{$key};
            for my $u ( ref $upload eq 'ARRAY' ? @{$upload} : ($upload) ) {
                $t->row( $key, $u->filename, $u->type, $u->size );
            }
        }
        $c->log->debug( "File Uploads are:\n" . $t->draw );
    }
}

=head2 $c->log_request_headers($headers);

Hook method which can be wrapped by plugins to log the request headers.
No-op in the default implementation.

=cut

sub log_request_headers {}

=head2 $c->log_headers($type => $headers)

Logs L<HTTP::Headers> (either request or response) to the debug logs.

=cut

sub log_headers {
    my $c       = shift;
    my $type    = shift;
    my $headers = shift;    # an HTTP::Headers instance

    return unless $c->debug;

    my $column_width = Catalyst::Utils::term_width() - 28;
    my $t = Text::SimpleTable->new( [ 15, 'Header Name' ], [ $column_width, 'Value' ] );
    $headers->scan(
        sub {
            my ( $name, $value ) = @_;
            $t->row( $name, $value );
        }
    );
    $c->log->debug( ucfirst($type) . " Headers:\n" . $t->draw );
}


=head2 $c->prepare_read

Prepares the input for reading.

=cut

sub prepare_read { my $c = shift; $c->engine->prepare_read( $c, @_ ) }

=head2 $c->prepare_request

Prepares the engine request.

=cut

sub prepare_request { my $c = shift; $c->engine->prepare_request( $c, @_ ) }

=head2 $c->prepare_uploads

Prepares uploads.

=cut

sub prepare_uploads {
    my $c = shift;
    $c->engine->prepare_uploads( $c, @_ );
}

=head2 $c->prepare_write

Prepares the output for writing.

=cut

sub prepare_write { my $c = shift; $c->engine->prepare_write( $c, @_ ) }

=head2 $c->request_class

Returns or sets the request class. Defaults to L<Catalyst::Request>.

=head2 $c->response_class

Returns or sets the response class. Defaults to L<Catalyst::Response>.

=head2 $c->read( [$maxlength] )

Reads a chunk of data from the request body. This method is designed to
be used in a while loop, reading C<$maxlength> bytes on every call.
C<$maxlength> defaults to the size of the request if not specified.

You have to set C<< MyApp->config(parse_on_demand => 1) >> to use this
directly.

Warning: If you use read(), Catalyst will not process the body,
so you will not be able to access POST parameters or file uploads via
$c->request.  You must handle all body parsing yourself.

=cut

sub read { my $c = shift; return $c->request->read( @_ ) }

=head2 $c->run

Starts the engine.

=cut

sub run {
  my $app = shift;
  $app->_make_immutable_if_needed;
  $app->engine_loader->needs_psgi_engine_compat_hack ?
    $app->engine->run($app, @_) :
      $app->engine->run( $app, $app->_finalized_psgi_app, @_ );
}

sub _make_immutable_if_needed {
    my $class = shift;
    my $meta = find_meta($class);
    my $isa_ca = $class->isa('Class::Accessor::Fast') || $class->isa('Class::Accessor');
    if (
        $meta->is_immutable
        && ! { $meta->immutable_options }->{replace_constructor}
        && $isa_ca
    ) {
        warn("You made your application class ($class) immutable, "
            . "but did not inline the\nconstructor. "
            . "This will break catalyst, as your app \@ISA "
            . "Class::Accessor(::Fast)?\nPlease pass "
            . "(replace_constructor => 1)\nwhen making your class immutable.\n");
    }
    unless ($meta->is_immutable) {
        # XXX - FIXME warning here as you should make your app immutable yourself.
        $meta->make_immutable(
            replace_constructor => 1,
        );
    }
}

=head2 $c->set_action( $action, $code, $namespace, $attrs )

Sets an action in a given namespace.

=cut

sub set_action { my $c = shift; $c->dispatcher->set_action( $c, @_ ) }

=head2 $c->setup_actions($component)

Sets up actions for a component.

=cut

sub setup_actions { my $c = shift; $c->dispatcher->setup_actions( $c, @_ ) }

=head2 $c->setup_components

This method is called internally to set up the application's components.

It finds modules by calling the L<locate_components> method, expands them to
package names with the L<expand_component_module> method, and then installs
each component into the application.

The C<setup_components> config option is passed to both of the above methods.

Installation of each component is performed by the L<setup_component> method,
below.

=cut

sub setup_components {
    my $class = shift;

    my $config  = $class->config->{ setup_components };

    my @comps = $class->locate_components($config);
    my %comps = map { $_ => 1 } @comps;

    my $deprecatedcatalyst_component_names = grep { /::[CMV]::/ } @comps;
    $class->log->warn(qq{Your application is using the deprecated ::[MVC]:: type naming scheme.\n}.
        qq{Please switch your class names to ::Model::, ::View:: and ::Controller: as appropriate.\n}
    ) if $deprecatedcatalyst_component_names;

    for my $component ( @comps ) {

        # We pass ignore_loaded here so that overlay files for (e.g.)
        # Model::DBI::Schema sub-classes are loaded - if it's in @comps
        # we know M::P::O found a file on disk so this is safe

        Catalyst::Utils::ensure_class_loaded( $component, { ignore_loaded => 1 } );
    }

    for my $component (@comps) {
        my $instance = $class->components->{ $component } = $class->setup_component($component);
        my @expanded_components = $instance->can('expand_modules')
            ? $instance->expand_modules( $component, $config )
            : $class->expand_component_module( $component, $config );
        for my $component (@expanded_components) {
            next if $comps{$component};
            $class->components->{ $component } = $class->setup_component($component);
        }
    }
}

=head2 $c->locate_components( $setup_component_config )

This method is meant to provide a list of component modules that should be
setup for the application.  By default, it will use L<Module::Pluggable>.

Specify a C<setup_components> config option to pass additional options directly
to L<Module::Pluggable>. To add additional search paths, specify a key named
C<search_extra> as an array reference. Items in the array beginning with C<::>
will have the application class name prepended to them.

=cut

sub locate_components {
    my $class  = shift;
    my $config = shift;

    my @paths   = qw( ::M ::Model ::V ::View ::C ::Controller );
    my $extra   = delete $config->{ search_extra } || [];

    unshift @paths, @$extra;

    my @comps = map { sort { length($a) <=> length($b) } Module::Pluggable::Object->new(
      search_path => [ map { s/^(?=::)/$class/; $_; } ($_) ],
      %$config
    )->plugins } @paths;

    return @comps;
}

=head2 $c->expand_component_module( $component, $setup_component_config )

Components found by C<locate_components> will be passed to this method, which
is expected to return a list of component (package) names to be set up.

=cut

sub expand_component_module {
    my ($class, $module) = @_;
    return Devel::InnerPackage::list_packages( $module );
}

=head2 $c->setup_component

=cut

sub setup_component {
    my( $class, $component ) = @_;

    unless ( $component->can( 'COMPONENT' ) ) {
        return $component;
    }

    my $suffix = Catalyst::Utils::class2classsuffix( $component );
    my $config = $class->config->{ $suffix } || {};
    # Stash catalyst_component_name in the config here, so that custom COMPONENT
    # methods also pass it. local to avoid pointlessly shitting in config
    # for the debug screen, as $component is already the key name.
    local $config->{catalyst_component_name} = $component;

    my $instance = eval { $component->COMPONENT( $class, $config ); };

    if ( my $error = $@ ) {
        chomp $error;
        Catalyst::Exception->throw(
            message => qq/Couldn't instantiate component "$component", "$error"/
        );
    }

    unless (blessed $instance) {
        my $metaclass = Moose::Util::find_meta($component);
        my $method_meta = $metaclass->find_method_by_name('COMPONENT');
        my $component_method_from = $method_meta->associated_metaclass->name;
        my $value = defined($instance) ? $instance : 'undef';
        Catalyst::Exception->throw(
            message =>
            qq/Couldn't instantiate component "$component", COMPONENT() method (from $component_method_from) didn't return an object-like value (value was $value)./
        );
    }
    return $instance;
}

=head2 $c->setup_dispatcher

Sets up dispatcher.

=cut

sub setup_dispatcher {
    my ( $class, $dispatcher ) = @_;

    if ($dispatcher) {
        $dispatcher = 'Catalyst::Dispatcher::' . $dispatcher;
    }

    if ( my $env = Catalyst::Utils::env_value( $class, 'DISPATCHER' ) ) {
        $dispatcher = 'Catalyst::Dispatcher::' . $env;
    }

    unless ($dispatcher) {
        $dispatcher = $class->dispatcher_class;
    }

    load_class($dispatcher);

    # dispatcher instance
    $class->dispatcher( $dispatcher->new );
}

=head2 $c->setup_engine

Sets up engine.

=cut

sub engine_class {
    my ($class, $requested_engine) = @_;

    if (!$class->engine_loader || $requested_engine) {
        $class->engine_loader(
            Catalyst::EngineLoader->new({
                application_name => $class,
                (defined $requested_engine
                     ? (catalyst_engine_class => $requested_engine) : ()),
            }),
        );
    }

    $class->engine_loader->catalyst_engine_class;
}

sub setup_engine {
    my ($class, $requested_engine) = @_;

    my $engine = do {
        my $loader = $class->engine_loader;

        if (!$loader || $requested_engine) {
            $loader = Catalyst::EngineLoader->new({
                application_name => $class,
                (defined $requested_engine
                     ? (requested_engine => $requested_engine) : ()),
            }),

            $class->engine_loader($loader);
        }

        $loader->catalyst_engine_class;
    };

    # Don't really setup_engine -- see _setup_psgi_app for explanation.
    return if $class->loading_psgi_file;

    load_class($engine);

    if ($ENV{MOD_PERL}) {
        my $apache = $class->engine_loader->auto;

        my $meta = find_meta($class);
        my $was_immutable = $meta->is_immutable;
        my %immutable_options = $meta->immutable_options;
        $meta->make_mutable if $was_immutable;

        $meta->add_method(handler => sub {
            my $r = shift;
            my $psgi_app = $class->_finalized_psgi_app;
            $apache->call_app($r, $psgi_app);
        });

        $meta->make_immutable(%immutable_options) if $was_immutable;
    }

    $class->engine( $engine->new );

    return;
}

## This exists just to supply a prebuild psgi app for mod_perl and for the 
## build in server support (back compat support for pre psgi port behavior).
## This is so that we don't build a new psgi app for each request when using
## the mod_perl handler or the built in servers (http and fcgi, etc).

sub _finalized_psgi_app {
    my ($app) = @_;

    unless ($app->_psgi_app) {
        my $psgi_app = $app->_setup_psgi_app;
        $app->_psgi_app($psgi_app);
    }

    return $app->_psgi_app;
}

## Look for a psgi file like 'myapp_web.psgi' (if the app is MyApp::Web) in the
## home directory and load that and return it (just assume it is doing the 
## right thing :) ).  If that does not exist, call $app->psgi_app, wrap that
## in default_middleware and return it ( this is for backward compatibility
## with pre psgi port behavior ).

sub _setup_psgi_app {
    my ($app) = @_;

    for my $home (Path::Class::Dir->new($app->config->{home})) {
        my $psgi_file = $home->file(
            Catalyst::Utils::appprefix($app) . '.psgi',
        );

        next unless -e $psgi_file;

        # If $psgi_file calls ->setup_engine, it's doing so to load
        # Catalyst::Engine::PSGI. But if it does that, we're only going to
        # throw away the loaded PSGI-app and load the 5.9 Catalyst::Engine
        # anyway. So set a flag (ick) that tells setup_engine not to populate
        # $c->engine or do any other things we might regret.

        $app->loading_psgi_file(1);
        my $psgi_app = Plack::Util::load_psgi($psgi_file);
        $app->loading_psgi_file(0);

        return $psgi_app
            unless $app->engine_loader->needs_psgi_engine_compat_hack;

        warn <<"EOW";
Found a legacy Catalyst::Engine::PSGI .psgi file at ${psgi_file}.

Its content has been ignored. Please consult the Catalyst::Upgrading
documentation on how to upgrade from Catalyst::Engine::PSGI.
EOW
    }

    return $app->apply_default_middlewares($app->psgi_app);
}

=head2 $c->apply_default_middlewares

Adds the following L<Plack> middlewares to your application, since they are
useful and commonly needed:

L<Plack::Middleware::ReverseProxy>, (conditionally added based on the status
of your $ENV{REMOTE_ADDR}, and can be forced on with C<using_frontend_proxy>
or forced off with C<ignore_frontend_proxy>), L<Plack::Middleware::LighttpdScriptNameFix>
(if you are using Lighttpd), L<Plack::Middleware::IIS6ScriptNameFix> (always
applied since this middleware is smart enough to conditionally apply itself).

Additionally if we detect we are using Nginx, we add a bit of custom middleware
to solve some problems with the way that server handles $ENV{PATH_INFO} and
$ENV{SCRIPT_NAME}

=cut


sub apply_default_middlewares {
    my ($app, $psgi_app) = @_;

    $psgi_app = Plack::Middleware::Conditional->wrap(
        $psgi_app,
        builder   => sub { Plack::Middleware::ReverseProxy->wrap($_[0]) },
        condition => sub {
            my ($env) = @_;
            return if $app->config->{ignore_frontend_proxy};
            return $env->{REMOTE_ADDR} eq '127.0.0.1'
                || $app->config->{using_frontend_proxy};
        },
    );

    # If we're running under Lighttpd, swap PATH_INFO and SCRIPT_NAME
    # http://lists.scsys.co.uk/pipermail/catalyst/2006-June/008361.html
    $psgi_app = Plack::Middleware::Conditional->wrap(
        $psgi_app,
        builder   => sub { Plack::Middleware::LighttpdScriptNameFix->wrap($_[0]) },
        condition => sub {
            my ($env) = @_;
            return unless $env->{SERVER_SOFTWARE} && $env->{SERVER_SOFTWARE} =~ m!lighttpd[-/]1\.(\d+\.\d+)!;
            return unless $1 < 4.23;
            1;
        },
    );

    # we're applying this unconditionally as the middleware itself already makes
    # sure it doesn't fuck things up if it's not running under one of the right
    # IIS versions
    $psgi_app = Plack::Middleware::IIS6ScriptNameFix->wrap($psgi_app);

    # And another IIS issue, this time with IIS7.
    $psgi_app = Plack::Middleware::Conditional->wrap(
        $psgi_app,
        builder => sub { Plack::Middleware::IIS7KeepAliveFix->wrap($_[0]) },
        condition => sub {
            my ($env) = @_;
            return $env->{SERVER_SOFTWARE} && $env->{SERVER_SOFTWARE} =~ m!IIS/7\.[0-9]!;
        },
    );

    return $psgi_app;
}

=head2 App->psgi_app

=head2 App->to_app

Returns a PSGI application code reference for the catalyst application
C<$c>. This is the bare application without any middlewares
applied. C<${myapp}.psgi> is not taken into account.

This is what you want to be using to retrieve the PSGI application code
reference of your Catalyst application for use in F<.psgi> files.

=cut

*to_app = \&psgi_app;

sub psgi_app {
    my ($app) = @_;
    my $psgi = $app->engine->build_psgi_app($app);
    return $app->Catalyst::Utils::apply_registered_middleware($psgi);
}

=head2 $c->setup_home

Sets up the home directory.

=cut

sub setup_home {
    my ( $class, $home ) = @_;

    if ( my $env = Catalyst::Utils::env_value( $class, 'HOME' ) ) {
        $home = $env;
    }

    $home ||= Catalyst::Utils::home($class);

    if ($home) {
        #I remember recently being scolded for assigning config values like this
        $class->config->{home} ||= $home;
        $class->config->{root} ||= Path::Class::Dir->new($home)->subdir('root');
    }
}

=head2 $c->setup_encoding

Sets up the input/output encoding.  See L<ENCODING>

=cut

sub setup_encoding {
    my $c = shift;
    # This is where you'd set a default encoding
    my $enc = delete $c->config->{encoding};
    $c->encoding( $enc ) if defined $enc;
}

=head2 handle_unicode_encoding_exception

Hook to let you customize how encoding errors are handled.  By default
we just throw an exception.  Receives a hashref of debug information.
Example:

    $c->handle_unicode_encoding_exception({
        param_value => $value,
        error_msg => $_,
            encoding_step => 'params',
        });

=cut

sub handle_unicode_encoding_exception {
    my ( $self, $exception_ctx ) = @_;
    die $exception_ctx->{error_msg};
}

# Some unicode helpers cargo culted from the old plugin.  These could likely
# be neater.

sub _handle_unicode_decoding {
    my ( $self, $value ) = @_;

    return unless defined $value;

    ## I think this mess is to support the old nested
    if ( ref $value eq 'ARRAY' ) {
        foreach ( @$value ) {
            $_ = $self->_handle_unicode_decoding($_);
        }
        return $value;
    }
    elsif ( ref $value eq 'HASH' ) {
        foreach (keys %$value) {
            my $encoded_key = $self->_handle_param_unicode_decoding($_);
            $value->{$encoded_key} = $self->_handle_unicode_decoding($value->{$_});

            # If the key was encoded we now have two (the original and current so
            # delete the original.
            delete $value->{$_} if $_ ne $encoded_key;
        }
        return $value;
    }
    else {
        return $self->_handle_param_unicode_decoding($value);
    }
}

sub _handle_param_unicode_decoding {
    my ( $self, $value ) = @_;
    return unless defined $value; # not in love with just ignoring undefs - jnap

    my $enc = $self->encoding;
    return try {
      $enc->decode( $value, $self->_encode_check );
    }
    catch {
        $self->handle_unicode_encoding_exception({
            param_value => $value,
            error_msg => $_,
            encoding_step => 'params',
        });
    };
}

=head2 $c->setup_log

Sets up log by instantiating a L<Catalyst::Log|Catalyst::Log> object and
passing it to C<log()>. Pass in a comma-delimited list of levels to set the
log to.

This method also installs a C<debug> method that returns a true value into the
catalyst subclass if the "debug" level is passed in the comma-delimited list,
or if the C<$CATALYST_DEBUG> environment variable is set to a true value.

Note that if the log has already been setup, by either a previous call to
C<setup_log> or by a call such as C<< __PACKAGE__->log( MyLogger->new ) >>,
that this method won't actually set up the log object.

=cut

sub setup_log {
    my ( $class, $levels ) = @_;

    $levels ||= '';
    $levels =~ s/^\s+//;
    $levels =~ s/\s+$//;
    my %levels = map { $_ => 1 } split /\s*,\s*/, $levels;

    my $env_debug = Catalyst::Utils::env_value( $class, 'DEBUG' );
    if ( defined $env_debug ) {
        $levels{debug} = 1 if $env_debug; # Ugly!
        delete($levels{debug}) unless $env_debug;
    }

    unless ( $class->log ) {
        $class->log( Catalyst::Log->new(keys %levels) );
    }

    if ( $levels{debug} ) {
        Class::MOP::get_metaclass_by_name($class)->add_method('debug' => sub { 1 });
        $class->log->debug('Debug messages enabled');
    }
}

=head2 $c->setup_plugins

Sets up plugins.

=cut

=head2 $c->setup_stats

Sets up timing statistics class.

=cut

sub setup_stats {
    my ( $class, $stats ) = @_;

    Catalyst::Utils::ensure_class_loaded($class->stats_class);

    my $env = Catalyst::Utils::env_value( $class, 'STATS' );
    if ( defined($env) ? $env : ($stats || $class->debug ) ) {
        Class::MOP::get_metaclass_by_name($class)->add_method('use_stats' => sub { 1 });
        $class->log->debug('Statistics enabled');
    }
}


=head2 $c->registered_plugins

Returns a sorted list of the plugins which have either been stated in the
import list.

If passed a given plugin name, it will report a boolean value indicating
whether or not that plugin is loaded.  A fully qualified name is required if
the plugin name does not begin with C<Catalyst::Plugin::>.

 if ($c->registered_plugins('Some::Plugin')) {
     ...
 }

=cut

{

    sub registered_plugins {
        my $proto = shift;
        return sort keys %{ $proto->_plugins } unless @_;
        my $plugin = shift;
        return 1 if exists $proto->_plugins->{$plugin};
        return exists $proto->_plugins->{"Catalyst::Plugin::$plugin"};
    }

    sub _register_plugin {
        my ( $proto, $plugin, $instant ) = @_;
        my $class = ref $proto || $proto;

        load_class( $plugin );
        $class->log->warn( "$plugin inherits from 'Catalyst::Component' - this is deprecated and will not work in 5.81" )
            if $plugin->isa( 'Catalyst::Component' );
        my $plugin_meta = Moose::Meta::Class->create($plugin);
        if (!$plugin_meta->has_method('new')
            && ( $plugin->isa('Class::Accessor::Fast') || $plugin->isa('Class::Accessor') ) ) {
            $plugin_meta->add_method('new', Moose::Object->meta->get_method('new'))
        }
        if (!$instant && !$proto->_plugins->{$plugin}) {
            my $meta = Class::MOP::get_metaclass_by_name($class);
            $meta->superclasses($plugin, $meta->superclasses);
        }
        $proto->_plugins->{$plugin} = 1;
        return $class;
    }

    sub _default_plugins { return qw() }

    sub setup_plugins {
        my ( $class, $plugins ) = @_;

        $class->_plugins( {} ) unless $class->_plugins;
        $plugins = [ grep {
            m/Unicode::Encoding/ ? do {
                $class->log->warn(
                    'Unicode::Encoding plugin is auto-applied,'
                    . ' please remove this from your appclass'
                    . ' and make sure to define "encoding" config'
                );
                unless (exists $class->config->{'encoding'}) {
                  $class->config->{'encoding'} = 'UTF-8';
                }
                () }
                : $_
        } @$plugins ];
        push @$plugins, $class->_default_plugins;
        $plugins = Data::OptList::mkopt($plugins || []);

        my @plugins = map {
            [ Catalyst::Utils::resolve_namespace(
                  $class . '::Plugin',
                  'Catalyst::Plugin', $_->[0]
              ),
              $_->[1],
            ]
         } @{ $plugins };

        for my $plugin ( reverse @plugins ) {
            load_class($plugin->[0], $plugin->[1]);
            my $meta = find_meta($plugin->[0]);
            next if $meta && $meta->isa('Moose::Meta::Role');

            $class->_register_plugin($plugin->[0]);
        }

        my @roles =
            map  { $_->[0]->name, $_->[1] }
            grep { blessed($_->[0]) && $_->[0]->isa('Moose::Meta::Role') }
            map  { [find_meta($_->[0]), $_->[1]] }
            @plugins;

        Moose::Util::apply_all_roles(
            $class => @roles
        ) if @roles;
    }
}    

=head2 registered_middlewares

Read only accessor that returns an array of all the middleware in the order
that they were added (which is the REVERSE of the order they will be applied).

The values returned will be either instances of L<Plack::Middleware> or of a
compatible interface, or a coderef, which is assumed to be inlined middleware

=head2 setup_middleware (?@middleware)

Read configuration information stored in configuration key C<psgi_middleware> or
from passed @args.

See under L</CONFIGURATION> information regarding C<psgi_middleware> and how
to use it to enable L<Plack::Middleware>

This method is automatically called during 'setup' of your application, so
you really don't need to invoke it.  However you may do so if you find the idea
of loading middleware via configuration weird :).  For example:

    package MyApp;

    use Catalyst;

    __PACKAGE__->setup_middleware('Head');
    __PACKAGE__->setup;

When we read middleware definitions from configuration, we reverse the list
which sounds odd but is likely how you expect it to work if you have prior
experience with L<Plack::Builder> or if you previously used the plugin
L<Catalyst::Plugin::EnableMiddleware> (which is now considered deprecated)

So basically your middleware handles an incoming request from the first
registered middleware, down and handles the response from the last middleware
up.

=cut

sub registered_middlewares {
    my $class = shift;
    if(my $middleware = $class->_psgi_middleware) {
        return (
          Catalyst::Middleware::Stash->new,
          Plack::Middleware::HTTPExceptions->new,
          Plack::Middleware::RemoveRedundantBody->new,
          Plack::Middleware::FixMissingBodyInRedirect->new,
          Plack::Middleware::ContentLength->new,
          Plack::Middleware::MethodOverride->new,
          Plack::Middleware::Head->new,
          @$middleware);
    } else {
        die "You cannot call ->registered_middlewares until middleware has been setup";
    }
}

sub setup_middleware {
    my $class = shift;
    my @middleware_definitions = @_ ? 
      reverse(@_) : reverse(@{$class->config->{'psgi_middleware'}||[]});

    my @middleware = ();
    while(my $next = shift(@middleware_definitions)) {
        if(ref $next) {
            if(Scalar::Util::blessed $next && $next->can('wrap')) {
                push @middleware, $next;
            } elsif(ref $next eq 'CODE') {
                push @middleware, $next;
            } elsif(ref $next eq 'HASH') {
                my $namespace = shift @middleware_definitions;
                my $mw = $class->Catalyst::Utils::build_middleware($namespace, %$next);
                push @middleware, $mw;
            } else {
              die "I can't handle middleware definition ${\ref $next}";
            }
        } else {
          my $mw = $class->Catalyst::Utils::build_middleware($next);
          push @middleware, $mw;
        }
    }

    my @existing = @{$class->_psgi_middleware || []};
    $class->_psgi_middleware([@middleware,@existing,]);
}

=head2 registered_data_handlers

A read only copy of registered Data Handlers returned as a Hash, where each key
is a content type and each value is a subref that attempts to decode that content
type.

=head2 setup_data_handlers (?@data_handler)

Read configuration information stored in configuration key C<data_handlers> or
from passed @args.

See under L</CONFIGURATION> information regarding C<data_handlers>.

This method is automatically called during 'setup' of your application, so
you really don't need to invoke it.

=head2 default_data_handlers

Default Data Handlers that come bundled with L<Catalyst>.  Currently there are
only two default data handlers, for 'application/json' and an alternative to
'application/x-www-form-urlencoded' which supposed nested form parameters via
L<CGI::Struct> or via L<CGI::Struct::XS> IF you've installed it.

The 'application/json' data handler is used to parse incoming JSON into a Perl
data structure.  It used either L<JSON::MaybeXS> or L<JSON>, depending on which
is installed.  This allows you to fail back to L<JSON:PP>, which is a Pure Perl
JSON decoder, and has the smallest dependency impact.

Because we don't wish to add more dependencies to L<Catalyst>, if you wish to
use this new feature we recommend installing L<JSON> or L<JSON::MaybeXS> in
order to get the best performance.  You should add either to your dependency
list (Makefile.PL, dist.ini, cpanfile, etc.)

=cut

sub registered_data_handlers {
    my $class = shift;
    if(my $data_handlers = $class->_data_handlers) {
        return %$data_handlers;
    } else {
        $class->setup_data_handlers;
        return $class->registered_data_handlers;
    }
}

sub setup_data_handlers {
    my ($class, %data_handler_callbacks) = @_;
    %data_handler_callbacks = (
      %{$class->default_data_handlers},
      %{$class->config->{'data_handlers'}||+{}},
      %data_handler_callbacks);

    $class->_data_handlers(\%data_handler_callbacks);
}

sub default_data_handlers {
    my ($class) = @_;
    return +{
      'application/x-www-form-urlencoded' => sub {
          my ($fh, $req) = @_;
          my $params = $req->_use_hash_multivalue ? $req->body_parameters->mixed : $req->body_parameters;
          Class::Load::load_first_existing_class('CGI::Struct::XS', 'CGI::Struct')
            ->can('build_cgi_struct')->($params);
      },
      'application/json' => sub {
          Class::Load::load_first_existing_class('JSON::MaybeXS', 'JSON')
            ->can('decode_json')->(do { local $/; $_->getline });
      },
    };
}

=head2 $c->stack

Returns an arrayref of the internal execution stack (actions that are
currently executing).

=head2 $c->stats

Returns the current timing statistics object. By default Catalyst uses
L<Catalyst::Stats|Catalyst::Stats>, but can be set otherwise with
L<< stats_class|/"$c->stats_class" >>.

Even if L<< -Stats|/"-Stats" >> is not enabled, the stats object is still
available. By enabling it with C< $c->stats->enabled(1) >, it can be used to
profile explicitly, although MyApp.pm still won't profile nor output anything
by itself.

=head2 $c->stats_class

Returns or sets the stats (timing statistics) class. L<Catalyst::Stats|Catalyst::Stats> is used by default.

=head2 $c->use_stats

Returns 1 when L<< stats collection|/"-Stats" >> is enabled.

Note that this is a static method, not an accessor and should be overridden
by declaring C<sub use_stats { 1 }> in your MyApp.pm, not by calling C<< $c->use_stats(1) >>.

=cut

sub use_stats { 0 }


=head2 $c->write( $data )

Writes $data to the output stream. When using this method directly, you
will need to manually set the C<Content-Length> header to the length of
your output data, if known.

=cut

sub write {
    my $c = shift;

    # Finalize headers if someone manually writes output (for compat)
    $c->finalize_headers;

    return $c->response->write( @_ );
}

=head2 version

Returns the Catalyst version number. Mostly useful for "powered by"
messages in template systems.

=cut

sub version { return $Catalyst::VERSION }

=head1 CONFIGURATION

There are a number of 'base' config variables which can be set:

=over

=item *

C<default_model> - The default model picked if you say C<< $c->model >>. See L<< /$c->model($name) >>.

=item *

C<default_view> - The default view to be rendered or returned when C<< $c->view >> is called. See L<< /$c->view($name) >>.

=item *

C<disable_component_resolution_regex_fallback> - Turns
off the deprecated component resolution functionality so
that if any of the component methods (e.g. C<< $c->controller('Foo') >>)
are called then regex search will not be attempted on string values and
instead C<undef> will be returned.

=item *

C<home> - The application home directory. In an uninstalled application,
this is the top level application directory. In an installed application,
this will be the directory containing C<< MyApp.pm >>.

=item *

C<ignore_frontend_proxy> - See L</PROXY SUPPORT>

=item *

C<name> - The name of the application in debug messages and the debug and
welcome screens

=item *

C<parse_on_demand> - The request body (for example file uploads) will not be parsed
until it is accessed. This allows you to (for example) check authentication (and reject
the upload) before actually receiving all the data. See L</ON-DEMAND PARSER>

=item *

C<root> - The root directory for templates. Usually this is just a
subdirectory of the home directory, but you can set it to change the
templates to a different directory.

=item *

C<search_extra> - Array reference passed to Module::Pluggable to for additional
namespaces from which components will be loaded (and constructed and stored in
C<< $c->components >>).

=item *

C<show_internal_actions> - If true, causes internal actions such as C<< _DISPATCH >>
to be shown in hit debug tables in the test server.

=item *

C<use_request_uri_for_path> - Controls if the C<REQUEST_URI> or C<PATH_INFO> environment
variable should be used for determining the request path. 

Most web server environments pass the requested path to the application using environment variables,
from which Catalyst has to reconstruct the request base (i.e. the top level path to / in the application,
exposed as C<< $c->request->base >>) and the request path below that base.

There are two methods of doing this, both of which have advantages and disadvantages. Which method is used
is determined by the C<< $c->config(use_request_uri_for_path) >> setting (which can either be true or false).

=over

=item use_request_uri_for_path => 0

This is the default (and the) traditional method that Catalyst has used for determining the path information.
The path is generated from a combination of the C<PATH_INFO> and C<SCRIPT_NAME> environment variables.
The allows the application to behave correctly when C<mod_rewrite> is being used to redirect requests
into the application, as these variables are adjusted by mod_rewrite to take account for the redirect.

However this method has the major disadvantage that it is impossible to correctly decode some elements
of the path, as RFC 3875 says: "C<< Unlike a URI path, the PATH_INFO is not URL-encoded, and cannot
contain path-segment parameters. >>" This means PATH_INFO is B<always> decoded, and therefore Catalyst
can't distinguish / vs %2F in paths (in addition to other encoded values).

=item use_request_uri_for_path => 1

This method uses the C<REQUEST_URI> and C<SCRIPT_NAME> environment variables. As C<REQUEST_URI> is never
decoded, this means that applications using this mode can correctly handle URIs including the %2F character
(i.e. with C<AllowEncodedSlashes> set to C<On> in Apache).

Given that this method of path resolution is provably more correct, it is recommended that you use
this unless you have a specific need to deploy your application in a non-standard environment, and you are
aware of the implications of not being able to handle encoded URI paths correctly.

However it also means that in a number of cases when the app isn't installed directly at a path, but instead
is having paths rewritten into it (e.g. as a .cgi/fcgi in a public_html directory, with mod_rewrite in a
.htaccess file, or when SSI is used to rewrite pages into the app, or when sub-paths of the app are exposed
at other URIs than that which the app is 'normally' based at with C<mod_rewrite>), the resolution of
C<< $c->request->base >> will be incorrect.

=back 

=item *

C<using_frontend_proxy> - See L</PROXY SUPPORT>.

=item *

C<encoding> - See L</ENCODING>

=item *

C<abort_chain_on_error_fix>

When there is an error in an action chain, the default behavior is to continue
processing the remaining actions and then catch the error upon chain end.  This
can lead to running actions when the application is in an unexpected state.  If
you have this issue, setting this config value to true will promptly exit a
chain when there is an error raised in any action (thus terminating the chain 
early.)

use like:

    __PACKAGE__->config(abort_chain_on_error_fix => 1);

In the future this might become the default behavior.

=item *

C<use_hash_multivalue_in_request>

In L<Catalyst::Request> the methods C<query_parameters>, C<body_parametes>
and C<parameters> return a hashref where values might be scalar or an arrayref
depending on the incoming data.  In many cases this can be undesirable as it
leads one to writing defensive code like the following:

    my ($val) = ref($c->req->parameters->{a}) ?
      @{$c->req->parameters->{a}} :
        $c->req->parameters->{a};

Setting this configuration item to true will make L<Catalyst> populate the
attributes underlying these methods with an instance of L<Hash::MultiValue>
which is used by L<Plack::Request> and others to solve this very issue.  You
may prefer this behavior to the default, if so enable this option (be warned
if you enable it in a legacy application we are not sure if it is completely
backwardly compatible).

=item *

C<psgi_middleware> - See L<PSGI MIDDLEWARE>.

=item *

C<data_handlers> - See L<DATA HANDLERS>.

=back

=head1 EXCEPTIONS

Generally when you throw an exception inside an Action (or somewhere in
your stack, such as in a model that an Action is calling) that exception
is caught by Catalyst and unless you either catch it yourself (via eval
or something like L<Try::Tiny> or by reviewing the L</error> stack, it
will eventually reach L</finalize_errors> and return either the debugging
error stack page, or the default error page.  However, if your exception 
can be caught by L<Plack::Middleware::HTTPExceptions>, L<Catalyst> will
instead rethrow it so that it can be handled by that middleware (which
is part of the default middleware).  For example this would allow

    use HTTP::Throwable::Factory 'http_throw';

    sub throws_exception :Local {
      my ($self, $c) = @_;

      http_throw(SeeOther => { location => 
        $c->uri_for($self->action_for('redirect')) });

    }

=head1 INTERNAL ACTIONS

Catalyst uses internal actions like C<_DISPATCH>, C<_BEGIN>, C<_AUTO>,
C<_ACTION>, and C<_END>. These are by default not shown in the private
action table, but you can make them visible with a config parameter.

    MyApp->config(show_internal_actions => 1);

=head1 ON-DEMAND PARSER

The request body is usually parsed at the beginning of a request,
but if you want to handle input yourself, you can enable on-demand
parsing with a config parameter.

    MyApp->config(parse_on_demand => 1);

=head1 PROXY SUPPORT

Many production servers operate using the common double-server approach,
with a lightweight frontend web server passing requests to a larger
backend server. An application running on the backend server must deal
with two problems: the remote user always appears to be C<127.0.0.1> and
the server's hostname will appear to be C<localhost> regardless of the
virtual host that the user connected through.

Catalyst will automatically detect this situation when you are running
the frontend and backend servers on the same machine. The following
changes are made to the request.

    $c->req->address is set to the user's real IP address, as read from
    the HTTP X-Forwarded-For header.

    The host value for $c->req->base and $c->req->uri is set to the real
    host, as read from the HTTP X-Forwarded-Host header.

Additionally, you may be running your backend application on an insecure
connection (port 80) while your frontend proxy is running under SSL.  If there
is a discrepancy in the ports, use the HTTP header C<X-Forwarded-Port> to
tell Catalyst what port the frontend listens on.  This will allow all URIs to
be created properly.

In the case of passing in:

    X-Forwarded-Port: 443

All calls to C<uri_for> will result in an https link, as is expected.

Obviously, your web server must support these headers for this to work.

In a more complex server farm environment where you may have your
frontend proxy server(s) on different machines, you will need to set a
configuration option to tell Catalyst to read the proxied data from the
headers.

    MyApp->config(using_frontend_proxy => 1);

If you do not wish to use the proxy support at all, you may set:

    MyApp->config(ignore_frontend_proxy => 0);

=head2 Note about psgi files

Note that if you supply your own .psgi file, calling
C<< MyApp->psgi_app(@_); >>, then B<this will not happen automatically>.

You either need to apply L<Plack::Middleware::ReverseProxy> yourself
in your psgi, for example:

    builder {
        enable "Plack::Middleware::ReverseProxy";
        MyApp->psgi_app
    };

This will unconditionally add the ReverseProxy support, or you need to call
C<< $app = MyApp->apply_default_middlewares($app) >> (to conditionally
apply the support depending upon your config).

See L<Catalyst::PSGI> for more information.

=head1 THREAD SAFETY

Catalyst has been tested under Apache 2's threading C<mpm_worker>,
C<mpm_winnt>, and the standalone forking HTTP server on Windows. We
believe the Catalyst core to be thread-safe.

If you plan to operate in a threaded environment, remember that all other
modules you are using must also be thread-safe. Some modules, most notably
L<DBD::SQLite>, are not thread-safe.

=head1 DATA HANDLERS

The L<Catalyst::Request> object uses L<HTTP::Body> to populate 'classic' HTML
form parameters and URL search query fields.  However it has become common
for various alternative content types to be PUT or POSTed to your controllers
and actions.  People working on RESTful APIs, or using AJAX often use JSON,
XML and other content types when communicating with an application server.  In
order to better support this use case, L<Catalyst> defines a global configuration
option, C<data_handlers>, which lets you associate a content type with a coderef
that parses that content type into something Perl can readily access.

    package MyApp::Web;
 
    use Catalyst;
    use JSON::Maybe;
 
    __PACKAGE__->config(
      data_handlers => {
        'application/json' => sub { local $/; decode_json $_->getline },
      },
      ## Any other configuration.
    );
 
    __PACKAGE__->setup;

By default L<Catalyst> comes with a generic JSON data handler similar to the
example given above, which uses L<JSON::Maybe> to provide either L<JSON::PP>
(a pure Perl, dependency free JSON parser) or L<Cpanel::JSON::XS> if you have
it installed (if you want the faster XS parser, add it to you project Makefile.PL
or dist.ini, cpanfile, etc.)

The C<data_handlers> configuration is a hashref whose keys are HTTP Content-Types
(matched against the incoming request type using a regexp such as to be case
insensitive) and whose values are coderefs that receive a localized version of
C<$_> which is a filehandle object pointing to received body.

This feature is considered an early access release and we reserve the right
to alter the interface in order to provide a performant and secure solution to
alternative request body content.  Your reports welcomed!

=head1 PSGI MIDDLEWARE

You can define middleware, defined as L<Plack::Middleware> or a compatible
interface in configuration.  Your middleware definitions are in the form of an
arrayref under the configuration key C<psgi_middleware>.  Here's an example
with details to follow:

    package MyApp::Web;
 
    use Catalyst;
    use Plack::Middleware::StackTrace;
 
    my $stacktrace_middleware = Plack::Middleware::StackTrace->new;
 
    __PACKAGE__->config(
      'psgi_middleware', [
        'Debug',
        '+MyApp::Custom',
        $stacktrace_middleware,
        'Session' => {store => 'File'},
        sub {
          my $app = shift;
          return sub {
            my $env = shift;
            $env->{myapp.customkey} = 'helloworld';
            $app->($env);
          },
        },
      ],
    );
 
    __PACKAGE__->setup;

So the general form is:

    __PACKAGE__->config(psgi_middleware => \@middleware_definitions);

Where C<@middleware> is one or more of the following, applied in the REVERSE of
the order listed (to make it function similarly to L<Plack::Builder>:

Alternatively, you may also define middleware by calling the L</setup_middleware>
package method:

    package MyApp::Web;

    use Catalyst;

    __PACKAGE__->setup_middleware( \@middleware_definitions);
    __PACKAGE__->setup;

In the case where you do both (use 'setup_middleware' and configuration) the
package call to setup_middleware will be applied earlier (in other words its
middleware will wrap closer to the application).  Keep this in mind since in
some cases the order of middleware is important.

The two approaches are not exclusive.
 
=over 4
 
=item Middleware Object
 
An already initialized object that conforms to the L<Plack::Middleware>
specification:
 
    my $stacktrace_middleware = Plack::Middleware::StackTrace->new;
 
    __PACKAGE__->config(
      'psgi_middleware', [
        $stacktrace_middleware,
      ]);
 
 
=item coderef
 
A coderef that is an inlined middleware:
 
    __PACKAGE__->config(
      'psgi_middleware', [
        sub {
          my $app = shift;
          return sub {
            my $env = shift;
            if($env->{PATH_INFO} =~m/forced/) {
              Plack::App::File
                ->new(file=>TestApp->path_to(qw/share static forced.txt/))
                ->call($env);
            } else {
              return $app->($env);
            }
         },
      },
    ]);
 
 
 
=item a scalar
 
We assume the scalar refers to a namespace after normalizing it using the
following rules:

(1) If the scalar is prefixed with a "+" (as in C<+MyApp::Foo>) then the full string
is assumed to be 'as is', and we just install and use the middleware.

(2) If the scalar begins with "Plack::Middleware" or your application namespace
(the package name of your Catalyst application subclass), we also assume then
that it is a full namespace, and use it.

(3) Lastly, we then assume that the scalar is a partial namespace, and attempt to
resolve it first by looking for it under your application namespace (for example
if you application is "MyApp::Web" and the scalar is "MyMiddleware", we'd look
under "MyApp::Web::Middleware::MyMiddleware") and if we don't find it there, we
will then look under the regular L<Plack::Middleware> namespace (i.e. for the
previous we'd try "Plack::Middleware::MyMiddleware").  We look under your application
namespace first to let you 'override' common L<Plack::Middleware> locally, should
you find that a good idea.

Examples:

    package MyApp::Web;

    __PACKAGE__->config(
      'psgi_middleware', [
        'Debug',  ## MyAppWeb::Middleware::Debug->wrap or Plack::Middleware::Debug->wrap
        'Plack::Middleware::Stacktrace', ## Plack::Middleware::Stacktrace->wrap
        '+MyApp::Custom',  ## MyApp::Custom->wrap
      ],
    );
 
=item a scalar followed by a hashref
 
Just like the previous, except the following C<HashRef> is used as arguments
to initialize the middleware object.
 
    __PACKAGE__->config(
      'psgi_middleware', [
         'Session' => {store => 'File'},
    ]);

=back

Please see L<PSGI> for more on middleware.

=head1 ENCODING

On request, decodes all params from encoding into a sequence of
logical characters. On response, encodes body into encoding.

=head2 Methods

=over 4

=item encoding

Returns an instance of an C<Encode> encoding

    print $c->encoding->name

=item handle_unicode_encoding_exception ($exception_context)

Method called when decoding process for a request fails.

An C<$exception_context> hashref is provided to allow you to override the
behaviour of your application when given data with incorrect encodings.

The default method throws exceptions in the case of invalid request parameters
(resulting in a 500 error), but ignores errors in upload filenames.

The keys passed in the C<$exception_context> hash are:

=over

=item param_value

The value which was not able to be decoded.

=item error_msg

The exception received from L<Encode>.

=item encoding_step

What type of data was being decoded. Valid values are (currently)
C<params> - for request parameters / arguments / captures
and C<uploads> - for request upload filenames.

=back

=back

=head1 SUPPORT

IRC:

    Join #catalyst on irc.perl.org.

Mailing Lists:

    http://lists.scsys.co.uk/cgi-bin/mailman/listinfo/catalyst
    http://lists.scsys.co.uk/cgi-bin/mailman/listinfo/catalyst-dev

Web:

    http://catalyst.perl.org

Wiki:

    http://dev.catalyst.perl.org

=head1 SEE ALSO

=head2 L<Task::Catalyst> - All you need to start with Catalyst

=head2 L<Catalyst::Manual> - The Catalyst Manual

=head2 L<Catalyst::Component>, L<Catalyst::Controller> - Base classes for components

=head2 L<Catalyst::Engine> - Core engine

=head2 L<Catalyst::Log> - Log class.

=head2 L<Catalyst::Request> - Request object

=head2 L<Catalyst::Response> - Response object

=head2 L<Catalyst::Test> - The test suite.

=head1 PROJECT FOUNDER

sri: Sebastian Riedel <sri@cpan.org>

=head1 CONTRIBUTORS

abw: Andy Wardley

acme: Leon Brocard <leon@astray.com>

abraxxa: Alexander Hartmaier <abraxxa@cpan.org>

Andrew Bramble

Andrew Ford E<lt>A.Ford@ford-mason.co.ukE<gt>

Andrew Ruthven

andyg: Andy Grundman <andy@hybridized.org>

audreyt: Audrey Tang

bricas: Brian Cassidy <bricas@cpan.org>

Caelum: Rafael Kitover <rkitover@io.com>

chansen: Christian Hansen

chicks: Christopher Hicks

Chisel Wright C<pause@herlpacker.co.uk>

Danijel Milicevic C<me@danijel.de>

David Kamholz E<lt>dkamholz@cpan.orgE<gt>

David Naughton, C<naughton@umn.edu>

David E. Wheeler

dhoss: Devin Austin <dhoss@cpan.org>

dkubb: Dan Kubb <dan.kubb-cpan@onautopilot.com>

Drew Taylor

dwc: Daniel Westermann-Clark <danieltwc@cpan.org>

esskar: Sascha Kiefer

fireartist: Carl Franks <cfranks@cpan.org>

frew: Arthur Axel "fREW" Schmidt <frioux@gmail.com>

gabb: Danijel Milicevic

Gary Ashton Jones

Gavin Henry C<ghenry@perl.me.uk>

Geoff Richards

groditi: Guillermo Roditi <groditi@gmail.com>

hobbs: Andrew Rodland <andrew@cleverdomain.org>

ilmari: Dagfinn Ilmari Mannsåker <ilmari@ilmari.org>

jcamacho: Juan Camacho

jester: Jesse Sheidlower C<jester@panix.com>

jhannah: Jay Hannah <jay@jays.net>

Jody Belka

Johan Lindstrom

jon: Jon Schutz <jjschutz@cpan.org>

Jonathan Rockway C<< <jrockway@cpan.org> >>

Kieren Diment C<kd@totaldatasolution.com>

konobi: Scott McWhirter <konobi@cpan.org>

marcus: Marcus Ramberg <mramberg@cpan.org>

miyagawa: Tatsuhiko Miyagawa <miyagawa@bulknews.net>

mgrimes: Mark Grimes <mgrimes@cpan.org>

mst: Matt S. Trout <mst@shadowcatsystems.co.uk>

mugwump: Sam Vilain

naughton: David Naughton

ningu: David Kamholz <dkamholz@cpan.org>

nothingmuch: Yuval Kogman <nothingmuch@woobling.org>

numa: Dan Sully <daniel@cpan.org>

obra: Jesse Vincent

Octavian Rasnita

omega: Andreas Marienborg

Oleg Kostyuk <cub.uanic@gmail.com>

phaylon: Robert Sedlacek <phaylon@dunkelheit.at>

rafl: Florian Ragwitz <rafl@debian.org>

random: Roland Lammel <lammel@cpan.org>

Robert Sedlacek C<< <rs@474.at> >>

SpiceMan: Marcel Montes

sky: Arthur Bergman

szbalint: Balint Szilakszi <szbalint@cpan.org>

t0m: Tomas Doran <bobtfish@bobtfish.net>

Ulf Edvinsson

vanstyn: Henry Van Styn <vanstyn@cpan.org>

Viljo Marrandi C<vilts@yahoo.com>

Will Hawes C<info@whawes.co.uk>

willert: Sebastian Willert <willert@cpan.org>

wreis: Wallace Reis <wreis@cpan.org>

Yuval Kogman, C<nothingmuch@woobling.org>

rainboxx: Matthias Dietrich, C<perl@rainboxx.de>

dd070: Dhaval Dhanani <dhaval070@gmail.com>

Upasana <me@upasana.me>

=head1 COPYRIGHT

Copyright (c) 2005-2014, the above named PROJECT FOUNDER and CONTRIBUTORS.

=head1 LICENSE

This library is free software. You can redistribute it and/or modify it under
the same terms as Perl itself.

=cut

no Moose;

__PACKAGE__->meta->make_immutable;

1;<|MERGE_RESOLUTION|>--- conflicted
+++ resolved
@@ -127,12 +127,8 @@
 __PACKAGE__->_encode_check(Encode::FB_CROAK | Encode::LEAVE_SRC);
 
 # Remember to update this in Catalyst::Runtime as well!
-<<<<<<< HEAD
 our $VERSION = '5.90080_001';
 $VERSION = eval $VERSION if $VERSION =~ /_/; # numify for warning-free dev releases
-=======
-our $VERSION = '5.90077';
->>>>>>> ee2c12fd
 
 sub import {
     my ( $class, @arguments ) = @_;
