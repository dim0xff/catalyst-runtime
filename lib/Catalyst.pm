package Catalyst;

use Moose;
use Moose::Meta::Class ();
extends 'Catalyst::Component';
use Moose::Util qw/find_meta/;
use B::Hooks::EndOfScope ();
use Catalyst::Exception;
use Catalyst::Exception::Detach;
use Catalyst::Exception::Go;
use Catalyst::Log;
use Catalyst::Request;
use Catalyst::Request::Upload;
use Catalyst::Response;
use Catalyst::Utils;
use Catalyst::Controller;
use Data::OptList;
use File::stat;
use Text::SimpleTable ();
use Path::Class::Dir ();
use Path::Class::File ();
use URI ();
use URI::http;
use URI::https;
use Tree::Simple qw/use_weak_refs/;
use Tree::Simple::Visitor::FindByUID;
use Class::C3::Adopt::NEXT;
use List::MoreUtils qw/uniq/;
use attributes;
use String::RewritePrefix;
use Catalyst::EngineLoader;
use utf8;
use Carp qw/croak carp shortmess/;
use Try::Tiny;
use Plack::Middleware::Conditional;
use Plack::Middleware::ReverseProxy;
use Plack::Middleware::IIS6ScriptNameFix;
use Plack::Middleware::LighttpdScriptNameFix;

BEGIN { require 5.008004; }

has stack => (is => 'ro', default => sub { [] });
has stash => (is => 'rw', default => sub { {} });
has state => (is => 'rw', default => 0);
has stats => (is => 'rw');
has action => (is => 'rw');
has counter => (is => 'rw', default => sub { {} });
has request => (is => 'rw', default => sub { $_[0]->request_class->new({}) }, required => 1, lazy => 1);
has response => (is => 'rw', default => sub { $_[0]->response_class->new({}) }, required => 1, lazy => 1);
has namespace => (is => 'rw');

sub depth { scalar @{ shift->stack || [] }; }
sub comp { shift->component(@_) }

sub req {
    my $self = shift; return $self->request(@_);
}
sub res {
    my $self = shift; return $self->response(@_);
}

# For backwards compatibility
sub finalize_output { shift->finalize_body(@_) };

# For statistics
our $COUNT     = 1;
our $START     = time;
our $RECURSION = 1000;
our $DETACH    = Catalyst::Exception::Detach->new;
our $GO        = Catalyst::Exception::Go->new;

#I imagine that very few of these really need to be class variables. if any.
#maybe we should just make them attributes with a default?
__PACKAGE__->mk_classdata($_)
  for qw/container arguments dispatcher engine log dispatcher_class
  engine_loader context_class request_class response_class stats_class
  setup_finished _psgi_app loading_psgi_file/;

__PACKAGE__->dispatcher_class('Catalyst::Dispatcher');
__PACKAGE__->request_class('Catalyst::Request');
__PACKAGE__->response_class('Catalyst::Response');
__PACKAGE__->stats_class('Catalyst::Stats');

# Remember to update this in Catalyst::Runtime as well!

our $VERSION = '5.90005';

sub import {
    my ( $class, @arguments ) = @_;

    # We have to limit $class to Catalyst to avoid pushing Catalyst upon every
    # callers @ISA.
    return unless $class eq 'Catalyst';

    my $caller = caller();
    return if $caller eq 'main';

    my $meta = Moose::Meta::Class->initialize($caller);

    unless ( $caller->isa('Catalyst') ) { # XXX - Remove!
        my @superclasses = ($meta->superclasses, $class, 'Catalyst::Component'); # XXX - Remove!
        $meta->superclasses(@superclasses); # XXX - Remove!
    } # XXX - Remove!

    # Avoid possible C3 issues if 'Moose::Object' is already on RHS of MyApp
    $meta->superclasses(grep { $_ ne 'Moose::Object' } $meta->superclasses);

    unless( $meta->has_method('meta') ){
        if ($Moose::VERSION >= 1.15) {
            $meta->_add_meta_method('meta');
        }
        else {
            $meta->add_method(meta => sub { Moose::Meta::Class->initialize("${caller}") } );
        }
    }

    $caller->arguments( [@arguments] );
    $caller->setup_home;
}

sub MODIFY_CODE_ATTRIBUTES {
    Catalyst::Exception->throw(
        "Catalyst applications (aka MyApp) cannot be controllers anymore. " .
        "That has been deprecated and removed. You should create a " .
        "controller class called Root.pm, and move relevant code to that class."
    );
}


sub _application { $_[0] }

=head1 NAME

Catalyst - The Elegant MVC Web Application Framework

=head1 SYNOPSIS

See the L<Catalyst::Manual> distribution for comprehensive
documentation and tutorials.

    # Install Catalyst::Devel for helpers and other development tools
    # use the helper to create a new application
    catalyst.pl MyApp

    # add models, views, controllers
    script/myapp_create.pl model MyDatabase DBIC::Schema create=static dbi:SQLite:/path/to/db
    script/myapp_create.pl view MyTemplate TT
    script/myapp_create.pl controller Search

    # built in testserver -- use -r to restart automatically on changes
    # --help to see all available options
    script/myapp_server.pl

    # command line testing interface
    script/myapp_test.pl /yada

    ### in lib/MyApp.pm
    use Catalyst qw/-Debug/; # include plugins here as well

    ### In lib/MyApp/Controller/Root.pm (autocreated)
    sub foo : Chained('/') Args() { # called for /foo, /foo/1, /foo/1/2, etc.
        my ( $self, $c, @args ) = @_; # args are qw/1 2/ for /foo/1/2
        $c->stash->{template} = 'foo.tt'; # set the template
        # lookup something from db -- stash vars are passed to TT
        $c->stash->{data} =
          $c->model('Database::Foo')->search( { country => $args[0] } );
        if ( $c->req->params->{bar} ) { # access GET or POST parameters
            $c->forward( 'bar' ); # process another action
            # do something else after forward returns
        }
    }

    # The foo.tt TT template can use the stash data from the database
    [% WHILE (item = data.next) %]
        [% item.foo %]
    [% END %]

    # called for /bar/of/soap, /bar/of/soap/10, etc.
    sub bar : Chained('/') PathPart('/bar/of/soap') Args() { ... }

    # called after all actions are finished
    sub end : Action {
        my ( $self, $c ) = @_;
        if ( scalar @{ $c->error } ) { ... } # handle errors
        return if $c->res->body; # already have a response
        $c->forward( 'MyApp::View::TT' ); # render template
    }

See L<Catalyst::Manual::Intro> for additional information.

=head1 DESCRIPTION

Catalyst is a modern framework for making web applications without the
pain usually associated with this process. This document is a reference
to the main Catalyst application. If you are a new user, we suggest you
start with L<Catalyst::Manual::Tutorial> or L<Catalyst::Manual::Intro>.

See L<Catalyst::Manual> for more documentation.

Catalyst plugins can be loaded by naming them as arguments to the "use
Catalyst" statement. Omit the C<Catalyst::Plugin::> prefix from the
plugin name, i.e., C<Catalyst::Plugin::My::Module> becomes
C<My::Module>.

    use Catalyst qw/My::Module/;

If your plugin starts with a name other than C<Catalyst::Plugin::>, you can
fully qualify the name by using a unary plus:

    use Catalyst qw/
        My::Module
        +Fully::Qualified::Plugin::Name
    /;

Special flags like C<-Debug> can also be specified as
arguments when Catalyst is loaded:

    use Catalyst qw/-Debug My::Module/;

The position of plugins and flags in the chain is important, because
they are loaded in the order in which they appear.

The following flags are supported:

=head2 -Debug

Enables debug output. You can also force this setting from the system
environment with CATALYST_DEBUG or <MYAPP>_DEBUG. The environment
settings override the application, with <MYAPP>_DEBUG having the highest
priority.

This sets the log level to 'debug' and enables full debug output on the
error screen. If you only want the latter, see L<< $c->debug >>.

=head2 -Home

Forces Catalyst to use a specific home directory, e.g.:

    use Catalyst qw[-Home=/usr/mst];

This can also be done in the shell environment by setting either the
C<CATALYST_HOME> environment variable or C<MYAPP_HOME>; where C<MYAPP>
is replaced with the uppercased name of your application, any "::" in
the name will be replaced with underscores, e.g. MyApp::Web should use
MYAPP_WEB_HOME. If both variables are set, the MYAPP_HOME one will be used.

If none of these are set, Catalyst will attempt to automatically detect the
home directory. If you are working in a development environment, Catalyst
will try and find the directory containing either Makefile.PL, Build.PL or
dist.ini. If the application has been installed into the system (i.e.
you have done C<make install>), then Catalyst will use the path to your
application module, without the .pm extension (e.g., /foo/MyApp if your
application was installed at /foo/MyApp.pm)

=head2 -Log

    use Catalyst '-Log=warn,fatal,error';

Specifies a comma-delimited list of log levels.

=head2 -Stats

Enables statistics collection and reporting.

   use Catalyst qw/-Stats=1/;

You can also force this setting from the system environment with CATALYST_STATS
or <MYAPP>_STATS. The environment settings override the application, with
<MYAPP>_STATS having the highest priority.

Stats are also enabled if L<< debugging |/"-Debug" >> is enabled.

=head1 METHODS

=head2 INFORMATION ABOUT THE CURRENT REQUEST

=head2 $c->action

Returns a L<Catalyst::Action> object for the current action, which
stringifies to the action name. See L<Catalyst::Action>.

=head2 $c->namespace

Returns the namespace of the current action, i.e., the URI prefix
corresponding to the controller of the current action. For example:

    # in Controller::Foo::Bar
    $c->namespace; # returns 'foo/bar';

=head2 $c->request

=head2 $c->req

Returns the current L<Catalyst::Request> object, giving access to
information about the current client request (including parameters,
cookies, HTTP headers, etc.). See L<Catalyst::Request>.

=head2 REQUEST FLOW HANDLING

=head2 $c->forward( $action [, \@arguments ] )

=head2 $c->forward( $class, $method, [, \@arguments ] )

Forwards processing to another action, by its private name. If you give a
class name but no method, C<process()> is called. You may also optionally
pass arguments in an arrayref. The action will receive the arguments in
C<@_> and C<< $c->req->args >>. Upon returning from the function,
C<< $c->req->args >> will be restored to the previous values.

Any data C<return>ed from the action forwarded to, will be returned by the
call to forward.

    my $foodata = $c->forward('/foo');
    $c->forward('index');
    $c->forward(qw/Model::DBIC::Foo do_stuff/);
    $c->forward('View::TT');

Note that L<< forward|/"$c->forward( $action [, \@arguments ] )" >> implies
an C<< eval { } >> around the call (actually
L<< execute|/"$c->execute( $class, $coderef )" >> does), thus rendering all
exceptions thrown by the called action non-fatal and pushing them onto
$c->error instead. If you want C<die> to propagate you need to do something
like:

    $c->forward('foo');
    die join "\n", @{ $c->error } if @{ $c->error };

Or make sure to always return true values from your actions and write
your code like this:

    $c->forward('foo') || return;

Another note is that C<< $c->forward >> always returns a scalar because it
actually returns $c->state which operates in a scalar context.
Thus, something like:

    return @array;

in an action that is forwarded to is going to return a scalar,
i.e. how many items are in that array, which is probably not what you want.
If you need to return an array then return a reference to it,
or stash it like so:

    $c->stash->{array} = \@array;

and access it from the stash.

Keep in mind that the C<end> method used is that of the caller action. So a C<$c-E<gt>detach> inside a forwarded action would run the C<end> method from the original action requested.

=cut

sub forward { my $c = shift; no warnings 'recursion'; $c->dispatcher->forward( $c, @_ ) }

=head2 $c->detach( $action [, \@arguments ] )

=head2 $c->detach( $class, $method, [, \@arguments ] )

=head2 $c->detach()

The same as L<< forward|/"$c->forward( $action [, \@arguments ] )" >>, but
doesn't return to the previous action when processing is finished.

When called with no arguments it escapes the processing chain entirely.

=cut

sub detach { my $c = shift; $c->dispatcher->detach( $c, @_ ) }

=head2 $c->visit( $action [, \@captures, \@arguments ] )

=head2 $c->visit( $class, $method, [, \@captures, \@arguments ] )

Almost the same as L<< forward|/"$c->forward( $action [, \@arguments ] )" >>,
but does a full dispatch, instead of just calling the new C<$action> /
C<< $class->$method >>. This means that C<begin>, C<auto> and the method
you go to are called, just like a new request.

In addition both C<< $c->action >> and C<< $c->namespace >> are localized.
This means, for example, that C<< $c->action >> methods such as
L<name|Catalyst::Action/name>, L<class|Catalyst::Action/class> and
L<reverse|Catalyst::Action/reverse> return information for the visited action
when they are invoked within the visited action.  This is different from the
behavior of L<< forward|/"$c->forward( $action [, \@arguments ] )" >>, which
continues to use the $c->action object from the caller action even when
invoked from the called action.

C<< $c->stash >> is kept unchanged.

In effect, L<< visit|/"$c->visit( $action [, \@captures, \@arguments ] )" >>
allows you to "wrap" another action, just as it would have been called by
dispatching from a URL, while the analogous
L<< go|/"$c->go( $action [, \@captures, \@arguments ] )" >> allows you to
transfer control to another action as if it had been reached directly from a URL.

=cut

sub visit { my $c = shift; $c->dispatcher->visit( $c, @_ ) }

=head2 $c->go( $action [, \@captures, \@arguments ] )

=head2 $c->go( $class, $method, [, \@captures, \@arguments ] )

The relationship between C<go> and
L<< visit|/"$c->visit( $action [, \@captures, \@arguments ] )" >> is the same as
the relationship between
L<< forward|/"$c->forward( $class, $method, [, \@arguments ] )" >> and
L<< detach|/"$c->detach( $action [, \@arguments ] )" >>. Like C<< $c->visit >>,
C<< $c->go >> will perform a full dispatch on the specified action or method,
with localized C<< $c->action >> and C<< $c->namespace >>. Like C<detach>,
C<go> escapes the processing of the current request chain on completion, and
does not return to its caller.

@arguments are arguments to the final destination of $action. @captures are
arguments to the intermediate steps, if any, on the way to the final sub of
$action.

=cut

sub go { my $c = shift; $c->dispatcher->go( $c, @_ ) }

=head2 $c->response

=head2 $c->res

Returns the current L<Catalyst::Response> object, see there for details.

=head2 $c->stash

Returns a hashref to the stash, which may be used to store data and pass
it between components during a request. You can also set hash keys by
passing arguments. The stash is automatically sent to the view. The
stash is cleared at the end of a request; it cannot be used for
persistent storage (for this you must use a session; see
L<Catalyst::Plugin::Session> for a complete system integrated with
Catalyst).

    $c->stash->{foo} = $bar;
    $c->stash( { moose => 'majestic', qux => 0 } );
    $c->stash( bar => 1, gorch => 2 ); # equivalent to passing a hashref

    # stash is automatically passed to the view for use in a template
    $c->forward( 'MyApp::View::TT' );

=cut

around stash => sub {
    my $orig = shift;
    my $c = shift;
    my $stash = $orig->($c);
    if (@_) {
        my $new_stash = @_ > 1 ? {@_} : $_[0];
        croak('stash takes a hash or hashref') unless ref $new_stash;
        foreach my $key ( keys %$new_stash ) {
          $stash->{$key} = $new_stash->{$key};
        }
    }

    return $stash;
};


=head2 $c->error

=head2 $c->error($error, ...)

=head2 $c->error($arrayref)

Returns an arrayref containing error messages.  If Catalyst encounters an
error while processing a request, it stores the error in $c->error.  This
method should only be used to store fatal error messages.

    my @error = @{ $c->error };

Add a new error.

    $c->error('Something bad happened');

=cut

sub error {
    my $c = shift;
    if ( $_[0] ) {
        my $error = ref $_[0] eq 'ARRAY' ? $_[0] : [@_];
        croak @$error unless ref $c;
        push @{ $c->{error} }, @$error;
    }
    elsif ( defined $_[0] ) { $c->{error} = undef }
    return $c->{error} || [];
}


=head2 $c->state

Contains the return value of the last executed action.
Note that << $c->state >> operates in a scalar context which means that all
values it returns are scalar.

=head2 $c->clear_errors

Clear errors.  You probably don't want to clear the errors unless you are
implementing a custom error screen.

This is equivalent to running

    $c->error(0);

=cut

sub clear_errors {
    my $c = shift;
    $c->error(0);
}

=head2 COMPONENT ACCESSORS

=head2 $c->controller($name)

Gets a L<Catalyst::Controller> instance by name.

    $c->controller('Foo')->do_stuff;

If the name is omitted, will return the controller for the dispatched
action.

If you want to search for controllers, pass in a regexp as the argument.

    # find all controllers that start with Foo
    my @foo_controllers = $c->controller(qr{^Foo});


=cut

sub controller { shift->_lookup_mvc('controller', @_) }

=head2 $c->model($name)

Gets a L<Catalyst::Model> instance by name.

    $c->model('Foo')->do_stuff;

Any extra arguments are directly passed to ACCEPT_CONTEXT.

If the name is omitted, it will look for
 - a model object in $c->stash->{current_model_instance}, then
 - a model name in $c->stash->{current_model}, then
 - a config setting 'default_model', or
 - check if there is only one model, and return it if that's the case.

If you want to search for models, pass in a regexp as the argument.

    # find all models that start with Foo
    my @foo_models = $c->model(qr{^Foo});

=cut

sub model { shift->_lookup_mvc('model', @_) }

=head2 $c->view($name)

Gets a L<Catalyst::View> instance by name.

    $c->view('Foo')->do_stuff;

Any extra arguments are directly passed to ACCEPT_CONTEXT.

If the name is omitted, it will look for
 - a view object in $c->stash->{current_view_instance}, then
 - a view name in $c->stash->{current_view}, then
 - a config setting 'default_view', or
 - check if there is only one view, and return it if that's the case.

If you want to search for views, pass in a regexp as the argument.

    # find all views that start with Foo
    my @foo_views = $c->view(qr{^Foo});

=cut

sub view { shift->_lookup_mvc('view', @_) }

sub _lookup_mvc {
    my ( $c, $type, $name, @args ) = @_;

    if (ref $c && !$name) {
        my $current_instance = $c->stash->{"current_${type}_instance"};
        return $current_instance
            if $current_instance && $type ne 'controller';

        $name = $type eq 'controller'
              ? Catalyst::Utils::class2classshortsuffix($c->action->class)
              : $c->stash->{"current_${type}"}
              ;
    }

    return $c->container->get_component_from_sub_container($type, $name, $c, @args);
}

=head2 $c->controllers

Returns the available names which can be passed to $c->controller

=cut

sub controllers {
    my ( $c ) = @_;
    return $c->container->get_sub_container('controller')->get_service_list;
}

=head2 $c->models

Returns the available names which can be passed to $c->model

=cut

sub models {
    my ( $c ) = @_;
    return $c->container->get_sub_container('model')->get_service_list;
}


=head2 $c->views

Returns the available names which can be passed to $c->view

=cut

sub views {
    my ( $c ) = @_;
    return $c->container->get_sub_container('view')->get_service_list;
}

=head2 $c->comp($name)

=head2 $c->component($name)

Gets a component object by name. This method is not recommended,
unless you want to get a specific component by full
class. C<< $c->controller >>, C<< $c->model >>, and C<< $c->view >>
should be used instead.

If C<$name> is a regexp, a list of components matched against the full
component name will be returned.

=cut

sub component {
    my ( $c, $component, @args ) = @_;

    unless ($component) {
        $c->log->warn('Calling $c->component with no args is deprecated and ');
        $c->log->warn('will be removed in a future release.');
        $c->log->warn('Use $c->component_list instead.');
        return $c->component_list;
    }

    my @result = $c->container->find_component( $component, $c, @args );

    # list context for regexp searches
    return @result if ref $component;

    # only one component (if it's found) for string searches
    return shift @result if @result;

    if (ref $c eq $component) {
        $c->log->warn('You are calling $c->comp("MyApp"). This behaviour is');
        $c->log->warn('deprecated, and will be removed in a future release.');
        return $c;
    }

    $c->log->warn("Looking for '$component', but nothing was found.");

    # I would expect to return an empty list here, but that breaks back-compat
    $c->log->warn('Component not found, returning the list of existing');
    $c->log->warn('components. This behavior is deprecated and will be');
    $c->log->warn('removed in a future release. Use $c->component_list');
    $c->log->warn('instead.');

    return $c->component_list;
}

=head2 $c->component_list

Returns the sorted list of the component names of the application.

=cut

sub component_list { sort keys %{ shift->components } }

=head2 CLASS DATA AND HELPER CLASSES

=head2 $c->config

Returns or takes a hashref containing the application's configuration.

    __PACKAGE__->config( { db => 'dsn:SQLite:foo.db' } );

You can also use a C<YAML>, C<XML> or L<Config::General> config file
like C<myapp.conf> in your applications home directory. See
L<Catalyst::Plugin::ConfigLoader>.

=head3 Cascading configuration

The config method is present on all Catalyst components, and configuration
will be merged when an application is started. Configuration loaded with
L<Catalyst::Plugin::ConfigLoader> takes precedence over other configuration,
followed by configuration in your top level C<MyApp> class. These two
configurations are merged, and then configuration data whose hash key matches a
component name is merged with configuration for that component.

The configuration for a component is then passed to the C<new> method when a
component is constructed.

For example:

    MyApp->config({ 'Model::Foo' => { bar => 'baz', overrides => 'me' } });
    MyApp::Model::Foo->config({ quux => 'frob', overrides => 'this' });

will mean that C<MyApp::Model::Foo> receives the following data when
constructed:

    MyApp::Model::Foo->new({
        bar => 'baz',
        quux => 'frob',
        overrides => 'me',
    });

It's common practice to use a Moose attribute
on the receiving component to access the config value.

    package MyApp::Model::Foo;

    use Moose;

    # this attr will receive 'baz' at construction time
    has 'bar' => (
        is  => 'rw',
        isa => 'Str',
    );

You can then get the value 'baz' by calling $c->model('Foo')->bar
(or $self->bar inside code in the model).

B<NOTE:> you MUST NOT call C<< $self->config >> or C<< __PACKAGE__->config >>
as a way of reading config within your code, as this B<will not> give you the
correctly merged config back. You B<MUST> take the config values supplied to
the constructor and use those instead.

=cut

around config => sub {
    my $orig = shift;
    my $c = shift;

    croak('Setting config after setup has been run is not allowed.')
        if ( @_ and $c->setup_finished );

    $c->$orig(@_);
};

=head2 $c->log

Returns the logging object instance. Unless it is already set, Catalyst
sets this up with a L<Catalyst::Log> object. To use your own log class,
set the logger with the C<< __PACKAGE__->log >> method prior to calling
C<< __PACKAGE__->setup >>.

 __PACKAGE__->log( MyLogger->new );
 __PACKAGE__->setup;

And later:

    $c->log->info( 'Now logging with my own logger!' );

Your log class should implement the methods described in
L<Catalyst::Log>.


=head2 $c->debug

Returns 1 if debug mode is enabled, 0 otherwise.

You can enable debug mode in several ways:

=over

=item By calling myapp_server.pl with the -d flag

=item With the environment variables MYAPP_DEBUG, or CATALYST_DEBUG

=item The -Debug option in your MyApp.pm

=item By declaring C<sub debug { 1 }> in your MyApp.pm.

=back

The first three also set the log level to 'debug'.

Calling C<< $c->debug(1) >> has no effect.

=cut

sub debug { 0 }

=head2 $c->dispatcher

Returns the dispatcher instance. See L<Catalyst::Dispatcher>.

=head2 $c->engine

Returns the engine instance. See L<Catalyst::Engine>.


=head2 UTILITY METHODS

=head2 $c->path_to(@path)

Merges C<@path> with C<< $c->config->{home} >> and returns a
L<Path::Class::Dir> object. Note you can usually use this object as
a filename, but sometimes you will have to explicitly stringify it
yourself by calling the C<< ->stringify >> method.

For example:

    $c->path_to( 'db', 'sqlite.db' );

=cut

sub path_to {
    my ( $c, @path ) = @_;
    my $path = Path::Class::Dir->new( $c->config->{home}, @path );
    if ( -d $path ) { return $path }
    else { return Path::Class::File->new( $c->config->{home}, @path ) }
}

sub plugin {
    my ( $class, $name, $plugin, @args ) = @_;

<<<<<<< HEAD
    # See block comment in t/aggregate/unit_core_plugin.t
    $class->log->warn(qq/Adding plugin using the ->plugin method is deprecated, and will be removed in Catalyst 5.81/);
=======
    # See block comment in t/unit_core_plugin.t
    $class->log->warn(qq/Adding plugin using the ->plugin method is deprecated, and will be removed in a future release/);
>>>>>>> b6722bdd

    $class->_register_plugin( $plugin, 1 );

    eval { $plugin->import };
    $class->mk_classdata($name);
    my $obj;
    eval { $obj = $plugin->new(@args) };

    if ($@) {
        Catalyst::Exception->throw( message =>
              qq/Couldn't instantiate instant plugin "$plugin", "$@"/ );
    }

    $class->$name($obj);
    $class->log->debug(qq/Initialized instant plugin "$plugin" as "$name"/)
      if $class->debug;
}

=head2 MyApp->setup

Initializes the dispatcher and engine, loads any plugins, and loads the
model, view, and controller components. You may also specify an array
of plugins to load here, if you choose to not load them in the C<use
Catalyst> line.

    MyApp->setup;
    MyApp->setup( qw/-Debug/ );

B<Note:> You B<should not> wrap this method with method modifiers
or bad things will happen - wrap the C<setup_finalize> method instead.

=cut

sub setup {
    my ( $class, @arguments ) = @_;
    croak('Running setup more than once')
        if ( $class->setup_finished );

    unless ( $class->isa('Catalyst') ) {

        Catalyst::Exception->throw(
            message => qq/'$class' does not inherit from Catalyst/ );
    }

    if ( $class->arguments ) {
        @arguments = ( @arguments, @{ $class->arguments } );
    }

    # Process options
    my $flags = {};

    foreach (@arguments) {

        if (/^-Debug$/) {
            $flags->{log} =
              ( $flags->{log} ) ? 'debug,' . $flags->{log} : 'debug';
        }
        elsif (/^-(\w+)=?(.*)$/) {
            $flags->{ lc $1 } = $2;
        }
        else {
            push @{ $flags->{plugins} }, $_;
        }
    }

    $class->setup_config();
    $class->setup_home( delete $flags->{home} );

    $class->setup_log( delete $flags->{log} );
    $class->setup_plugins( delete $flags->{plugins} );
    $class->setup_dispatcher( delete $flags->{dispatcher} );
    if (my $engine = delete $flags->{engine}) {
        $class->log->warn("Specifying the engine in ->setup is no longer supported, see Catalyst::Upgrading");
    }
    $class->setup_engine();
    $class->setup_stats( delete $flags->{stats} );

    for my $flag ( sort keys %{$flags} ) {

        if ( my $code = $class->can( 'setup_' . $flag ) ) {
            &$code( $class, delete $flags->{$flag} );
        }
        else {
            $class->log->warn(qq/Unknown flag "$flag"/);
        }
    }

    eval { require Catalyst::Devel; };
    if( !$@ && $ENV{CATALYST_SCRIPT_GEN} && ( $ENV{CATALYST_SCRIPT_GEN} < $Catalyst::Devel::CATALYST_SCRIPT_GEN ) ) {
        $class->log->warn(<<"EOF");
You are running an old script!

  Please update by running (this will overwrite existing files):
    catalyst.pl -force -scripts $class

  or (this will not overwrite existing files):
    catalyst.pl -scripts $class

EOF
    }

    if ( $class->debug ) {
        my @plugins = map { "$_  " . ( $_->VERSION || '' ) } $class->registered_plugins;

        if (@plugins) {
            my $column_width = Catalyst::Utils::term_width() - 6;
            my $t = Text::SimpleTable->new($column_width);
            $t->row($_) for @plugins;
            $class->log->debug( "Loaded plugins:\n" . $t->draw . "\n" );
        }

        my $dispatcher = $class->dispatcher;
        my $engine     = $class->engine;
        my $home       = $class->config->{home};

        $class->log->debug(sprintf(q/Loaded dispatcher "%s"/, blessed($dispatcher)));
        $class->log->debug(sprintf(q/Loaded engine "%s"/, blessed($engine)));

        $home
          ? ( -d $home )
          ? $class->log->debug(qq/Found home "$home"/)
          : $class->log->debug(qq/Home "$home" doesn't exist/)
          : $class->log->debug(q/Couldn't find home/);
    }

    # Call plugins setup, this is stupid and evil.
    # Also screws C3 badly on 5.10, hack to avoid.
    {
        no warnings qw/redefine/;
        local *setup = sub { };
        $class->setup unless $Catalyst::__AM_RESTARTING;
    }

    $class->setup_components;

    if (
        $class->debug and
        my $comps = $class->container->get_all_components($class)
    ) {
        my $column_width = Catalyst::Utils::term_width() - 8 - 9;
        my $t = Text::SimpleTable->new( [ $column_width, 'Class' ], [ 8, 'Type' ] );
        $t->row( $_ => ref($comps->{$_}) ? 'instance' : 'class' ) for keys %$comps;

        $class->log->debug( "Loaded components:\n" . $t->draw . "\n" );
    }

    $class->setup_actions;

    if ( $class->debug ) {
        my $name = $class->config->{name} || 'Application';
        $class->log->info("$name powered by Catalyst $Catalyst::VERSION");
    }

    # Make sure that the application class becomes immutable at this point,
    B::Hooks::EndOfScope::on_scope_end {
        return if $@;
        my $meta = Class::MOP::get_metaclass_by_name($class);
        if (
            $meta->is_immutable
            && ! { $meta->immutable_options }->{replace_constructor}
            && (
                   $class->isa('Class::Accessor::Fast')
                || $class->isa('Class::Accessor')
            )
        ) {
            warn "You made your application class ($class) immutable, "
                . "but did not inline the\nconstructor. "
                . "This will break catalyst, as your app \@ISA "
                . "Class::Accessor(::Fast)?\nPlease pass "
                . "(replace_constructor => 1)\nwhen making your class immutable.\n";
        }
        $meta->make_immutable(
            replace_constructor => 1,
        ) unless $meta->is_immutable;
    };

    if ($class->config->{case_sensitive}) {
        $class->log->warn($class . "->config->{case_sensitive} is set.");
        $class->log->warn("This setting is deprecated and planned to be removed in Catalyst 5.81.");
    }

    $class->setup_finalize;
    # Should be the last thing we do so that user things hooking
    # setup_finalize can log..
    $class->log->_flush() if $class->log->can('_flush');
    return 1; # Explicit return true as people have __PACKAGE__->setup as the last thing in their class. HATE.
}

=head2 $app->setup_finalize

A hook to attach modifiers to. This method does not do anything except set the
C<setup_finished> accessor.

Applying method modifiers to the C<setup> method doesn't work, because of quirky things done for plugin setup.

Example:

    after setup_finalize => sub {
        my $app = shift;

        ## do stuff here..
    };

=cut

sub setup_finalize {
    my ($class) = @_;
    $class->setup_finished(1);
}

=head2 $c->uri_for( $path?, @args?, \%query_values? )

=head2 $c->uri_for( $action, \@captures?, @args?, \%query_values? )

Constructs an absolute L<URI> object based on the application root, the
provided path, and the additional arguments and query parameters provided.
When used as a string, provides a textual URI.  If you need more flexibility
than this (i.e. the option to provide relative URIs etc.) see
L<Catalyst::Plugin::SmartURI>.

If no arguments are provided, the URI for the current action is returned.
To return the current action and also provide @args, use
C<< $c->uri_for( $c->action, @args ) >>.

If the first argument is a string, it is taken as a public URI path relative
to C<< $c->namespace >> (if it doesn't begin with a forward slash) or
relative to the application root (if it does). It is then merged with
C<< $c->request->base >>; any C<@args> are appended as additional path
components; and any C<%query_values> are appended as C<?foo=bar> parameters.

If the first argument is a L<Catalyst::Action> it represents an action which
will have its path resolved using C<< $c->dispatcher->uri_for_action >>. The
optional C<\@captures> argument (an arrayref) allows passing the captured
variables that are needed to fill in the paths of Chained and Regex actions;
once the path is resolved, C<uri_for> continues as though a path was
provided, appending any arguments or parameters and creating an absolute
URI.

The captures for the current request can be found in
C<< $c->request->captures >>, and actions can be resolved using
C<< Catalyst::Controller->action_for($name) >>. If you have a private action
path, use C<< $c->uri_for_action >> instead.

  # Equivalent to $c->req->uri
  $c->uri_for($c->action, $c->req->captures,
      @{ $c->req->args }, $c->req->params);

  # For the Foo action in the Bar controller
  $c->uri_for($c->controller('Bar')->action_for('Foo'));

  # Path to a static resource
  $c->uri_for('/static/images/logo.png');

=cut

sub uri_for {
    my ( $c, $path, @args ) = @_;

    if (blessed($path) && $path->isa('Catalyst::Controller')) {
        $path = $path->path_prefix;
        $path =~ s{/+\z}{};
        $path .= '/';
    }

    undef($path) if (defined $path && $path eq '');

    my $params =
      ( scalar @args && ref $args[$#args] eq 'HASH' ? pop @args : {} );

    carp "uri_for called with undef argument" if grep { ! defined $_ } @args;
    foreach my $arg (@args) {
        utf8::encode($arg) if utf8::is_utf8($arg);
        $arg =~ s/([^$URI::uric])/$URI::Escape::escapes{$1}/go;
    }

    if ( blessed($path) ) { # action object
        s|/|%2F|g for @args;
        my $captures = [ map { s|/|%2F|g; $_; }
                        ( scalar @args && ref $args[0] eq 'ARRAY'
                         ? @{ shift(@args) }
                         : ()) ];

        foreach my $capture (@$captures) {
            utf8::encode($capture) if utf8::is_utf8($capture);
            $capture =~ s/([^$URI::uric])/$URI::Escape::escapes{$1}/go;
        }

        my $action = $path;
        # ->uri_for( $action, \@captures_and_args, \%query_values? )
        if( !@args && $action->number_of_args ) {
            my $expanded_action = $c->dispatcher->expand_action( $action );

            my $num_captures = $expanded_action->number_of_captures;
            unshift @args, splice @$captures, $num_captures;
        }

       $path = $c->dispatcher->uri_for_action($action, $captures);
        if (not defined $path) {
            $c->log->debug(qq/Can't find uri_for action '$action' @$captures/)
                if $c->debug;
            return undef;
        }
        $path = '/' if $path eq '';
    }

    unshift(@args, $path);

    unless (defined $path && $path =~ s!^/!!) { # in-place strip
        my $namespace = $c->namespace;
        if (defined $path) { # cheesy hack to handle path '../foo'
           $namespace =~ s{(?:^|/)[^/]+$}{} while $args[0] =~ s{^\.\./}{};
        }
        unshift(@args, $namespace || '');
    }

    # join args with '/', or a blank string
    my $args = join('/', grep { defined($_) } @args);
    $args =~ s/\?/%3F/g; # STUPID STUPID SPECIAL CASE
    $args =~ s!^/+!!;
    my $base = $c->req->base;
    my $class = ref($base);
    $base =~ s{(?<!/)$}{/};

    my $query = '';

    if (my @keys = keys %$params) {
      # somewhat lifted from URI::_query's query_form
      $query = '?'.join('&', map {
          my $val = $params->{$_};
          s/([;\/?:@&=+,\$\[\]%])/$URI::Escape::escapes{$1}/go;
          s/ /+/g;
          my $key = $_;
          $val = '' unless defined $val;
          (map {
              my $param = "$_";
              utf8::encode( $param ) if utf8::is_utf8($param);
              # using the URI::Escape pattern here so utf8 chars survive
              $param =~ s/([^A-Za-z0-9\-_.!~*'() ])/$URI::Escape::escapes{$1}/go;
              $param =~ s/ /+/g;
              "${key}=$param"; } ( ref $val eq 'ARRAY' ? @$val : $val ));
      } @keys);
    }

    my $res = bless(\"${base}${args}${query}", $class);
    $res;
}

=head2 $c->uri_for_action( $path, \@captures_and_args?, @args?, \%query_values? )

=head2 $c->uri_for_action( $action, \@captures_and_args?, @args?, \%query_values? )

=over

=item $path

A private path to the Catalyst action you want to create a URI for.

This is a shortcut for calling C<< $c->dispatcher->get_action_by_path($path)
>> and passing the resulting C<$action> and the remaining arguments to C<<
$c->uri_for >>.

You can also pass in a Catalyst::Action object, in which case it is passed to
C<< $c->uri_for >>.

Note that although the path looks like a URI that dispatches to the wanted action, it is not a URI, but an internal path to that action.

For example, if the action looks like:

 package MyApp::Controller::Users;

 sub lst : Path('the-list') {}

You can use:

 $c->uri_for_action('/users/lst')

and it will create the URI /users/the-list.

=item \@captures_and_args?

Optional array reference of Captures (i.e. C<<CaptureArgs or $c->req->captures>)
and arguments to the request. Usually used with L<Catalyst::DispatchType::Chained>
to interpolate all the parameters in the URI.

=item @args?

Optional list of extra arguments - can be supplied in the C<< \@captures_and_args? >>
array ref, or here - whichever is easier for your code..

If your action may have a zero, a fixed or a variable number of args (e.g. C<< Args(1) >>
for a fixed number or C<< Args() >> for a variable number)..

=item \%query_values?

Optional array reference of query parameters to append. E.g.

  { foo => 'bar' }

will generate

  /rest/of/your/uri?foo=bar

=back

=cut

sub uri_for_action {
    my ( $c, $path, @args ) = @_;
    my $action = blessed($path)
      ? $path
      : $c->dispatcher->get_action_by_path($path);
    unless (defined $action) {
      croak "Can't find action for path '$path'";
    }
    return $c->uri_for( $action, @args );
}

=head2 $c->welcome_message

Returns the Catalyst welcome HTML page.

=cut

sub welcome_message {
    my $c      = shift;
    my $name   = $c->config->{name};
    my $logo   = $c->uri_for('/static/images/catalyst_logo.png');
    my $prefix = Catalyst::Utils::appprefix( ref $c );
    $c->response->content_type('text/html; charset=utf-8');
    return <<"EOF";
<!DOCTYPE html PUBLIC "-//W3C//DTD XHTML 1.0 Transitional//EN"
    "http://www.w3.org/TR/xhtml1/DTD/xhtml1-transitional.dtd">
<html xmlns="http://www.w3.org/1999/xhtml" xml:lang="en" lang="en">
    <head>
    <meta http-equiv="Content-Language" content="en" />
    <meta http-equiv="Content-Type" content="text/html; charset=utf-8" />
        <title>$name on Catalyst $VERSION</title>
        <style type="text/css">
            body {
                color: #000;
                background-color: #eee;
            }
            div#content {
                width: 640px;
                margin-left: auto;
                margin-right: auto;
                margin-top: 10px;
                margin-bottom: 10px;
                text-align: left;
                background-color: #ccc;
                border: 1px solid #aaa;
            }
            p, h1, h2 {
                margin-left: 20px;
                margin-right: 20px;
                font-family: verdana, tahoma, sans-serif;
            }
            a {
                font-family: verdana, tahoma, sans-serif;
            }
            :link, :visited {
                    text-decoration: none;
                    color: #b00;
                    border-bottom: 1px dotted #bbb;
            }
            :link:hover, :visited:hover {
                    color: #555;
            }
            div#topbar {
                margin: 0px;
            }
            pre {
                margin: 10px;
                padding: 8px;
            }
            div#answers {
                padding: 8px;
                margin: 10px;
                background-color: #fff;
                border: 1px solid #aaa;
            }
            h1 {
                font-size: 0.9em;
                font-weight: normal;
                text-align: center;
            }
            h2 {
                font-size: 1.0em;
            }
            p {
                font-size: 0.9em;
            }
            p img {
                float: right;
                margin-left: 10px;
            }
            span#appname {
                font-weight: bold;
                font-size: 1.6em;
            }
        </style>
    </head>
    <body>
        <div id="content">
            <div id="topbar">
                <h1><span id="appname">$name</span> on <a href="http://catalyst.perl.org">Catalyst</a>
                    $VERSION</h1>
             </div>
             <div id="answers">
                 <p>
                 <img src="$logo" alt="Catalyst Logo" />
                 </p>
                 <p>Welcome to the  world of Catalyst.
                    This <a href="http://en.wikipedia.org/wiki/MVC">MVC</a>
                    framework will make web development something you had
                    never expected it to be: Fun, rewarding, and quick.</p>
                 <h2>What to do now?</h2>
                 <p>That really depends  on what <b>you</b> want to do.
                    We do, however, provide you with a few starting points.</p>
                 <p>If you want to jump right into web development with Catalyst
                    you might want to start with a tutorial.</p>
<pre>perldoc <a href="http://cpansearch.perl.org/dist/Catalyst-Manual/lib/Catalyst/Manual/Tutorial.pod">Catalyst::Manual::Tutorial</a></code>
</pre>
<p>Afterwards you can go on to check out a more complete look at our features.</p>
<pre>
<code>perldoc <a href="http://cpansearch.perl.org/dist/Catalyst-Manual/lib/Catalyst/Manual/Intro.pod">Catalyst::Manual::Intro</a>
<!-- Something else should go here, but the Catalyst::Manual link seems unhelpful -->
</code></pre>
                 <h2>What to do next?</h2>
                 <p>Next it's time to write an actual application. Use the
                    helper scripts to generate <a href="http://cpansearch.perl.org/search?query=Catalyst%3A%3AController%3A%3A&amp;mode=all">controllers</a>,
                    <a href="http://cpansearch.perl.org/search?query=Catalyst%3A%3AModel%3A%3A&amp;mode=all">models</a>, and
                    <a href="http://cpansearch.perl.org/search?query=Catalyst%3A%3AView%3A%3A&amp;mode=all">views</a>;
                    they can save you a lot of work.</p>
                    <pre><code>script/${prefix}_create.pl --help</code></pre>
                    <p>Also, be sure to check out the vast and growing
                    collection of <a href="http://search.cpan.org/search?query=Catalyst">plugins for Catalyst on CPAN</a>;
                    you are likely to find what you need there.
                    </p>

                 <h2>Need help?</h2>
                 <p>Catalyst has a very active community. Here are the main places to
                    get in touch with us.</p>
                 <ul>
                     <li>
                         <a href="http://dev.catalyst.perl.org">Wiki</a>
                     </li>
                     <li>
                         <a href="http://lists.scsys.co.uk/cgi-bin/mailman/listinfo/catalyst">Mailing-List</a>
                     </li>
                     <li>
                         <a href="irc://irc.perl.org/catalyst">IRC channel #catalyst on irc.perl.org</a>
                     </li>
                 </ul>
                 <h2>In conclusion</h2>
                 <p>The Catalyst team hopes you will enjoy using Catalyst as much
                    as we enjoyed making it. Please contact us if you have ideas
                    for improvement or other feedback.</p>
             </div>
         </div>
    </body>
</html>
EOF
}

=head1 INTERNAL METHODS

These methods are not meant to be used by end users.

=head2 $c->components

Returns a hash of components.

=cut

sub components {
    my ( $class, $comps ) = @_;

    # people create components calling this sub directly, before setup
    $class->setup_config unless $class->container;

    my $container = $class->container;

    if ( $comps ) {
        $container->add_component( $_ ) for keys %$comps;
    }

    return $container->get_all_components($class);
}

=head2 $c->context_class

Returns or sets the context class.

=head2 $c->counter

Returns a hashref containing coderefs and execution counts (needed for
deep recursion detection).

=head2 $c->depth

Returns the number of actions on the current internal execution stack.

=head2 $c->dispatch

Dispatches a request to actions.

=cut

sub dispatch { my $c = shift; $c->dispatcher->dispatch( $c, @_ ) }

=head2 $c->dispatcher_class

Returns or sets the dispatcher class.

=head2 $c->dump_these

Returns a list of 2-element array references (name, structure) pairs
that will be dumped on the error page in debug mode.

=cut

sub dump_these {
    my $c = shift;
    [ Request => $c->req ],
    [ Response => $c->res ],
    [ Stash => $c->stash ],
    [ Config => $c->config ];
}

=head2 $c->engine_class

Returns or sets the engine class.

=head2 $c->execute( $class, $coderef )

Execute a coderef in given class and catch exceptions. Errors are available
via $c->error.

=cut

sub execute {
    my ( $c, $class, $code ) = @_;
    $class = $c->component($class) || $class;
    $c->state(0);

    if ( $c->depth >= $RECURSION ) {
        my $action = $code->reverse();
        $action = "/$action" unless $action =~ /->/;
        my $error = qq/Deep recursion detected calling "${action}"/;
        $c->log->error($error);
        $c->error($error);
        $c->state(0);
        return $c->state;
    }

    my $stats_info = $c->_stats_start_execute( $code ) if $c->use_stats;

    push( @{ $c->stack }, $code );

    no warnings 'recursion';
    # N.B. This used to be combined, but I have seen $c get clobbered if so, and
    #      I have no idea how, ergo $ret (which appears to fix the issue)
    eval { my $ret = $code->execute( $class, $c, @{ $c->req->args } ) || 0; $c->state( $ret ) };

    $c->_stats_finish_execute( $stats_info ) if $c->use_stats and $stats_info;

    my $last = pop( @{ $c->stack } );

    if ( my $error = $@ ) {
        if ( blessed($error) and $error->isa('Catalyst::Exception::Detach') ) {
            $error->rethrow if $c->depth > 1;
        }
        elsif ( blessed($error) and $error->isa('Catalyst::Exception::Go') ) {
            $error->rethrow if $c->depth > 0;
        }
        else {
            unless ( ref $error ) {
                no warnings 'uninitialized';
                chomp $error;
                my $class = $last->class;
                my $name  = $last->name;
                $error = qq/Caught exception in $class->$name "$error"/;
            }
            $c->error($error);
        }
        $c->state(0);
    }
    return $c->state;
}

sub _stats_start_execute {
    my ( $c, $code ) = @_;
    my $appclass = ref($c) || $c;
    return if ( ( $code->name =~ /^_.*/ )
        && ( !$appclass->config->{show_internal_actions} ) );

    my $action_name = $code->reverse();
    $c->counter->{$action_name}++;

    my $action = $action_name;
    $action = "/$action" unless $action =~ /->/;

    # determine if the call was the result of a forward
    # this is done by walking up the call stack and looking for a calling
    # sub of Catalyst::forward before the eval
    my $callsub = q{};
    for my $index ( 2 .. 11 ) {
        last
        if ( ( caller($index) )[0] eq 'Catalyst'
            && ( caller($index) )[3] eq '(eval)' );

        if ( ( caller($index) )[3] =~ /forward$/ ) {
            $callsub = ( caller($index) )[3];
            $action  = "-> $action";
            last;
        }
    }

    my $uid = $action_name . $c->counter->{$action_name};

    # is this a root-level call or a forwarded call?
    if ( $callsub =~ /forward$/ ) {
        my $parent = $c->stack->[-1];

        # forward, locate the caller
        if ( defined $parent && exists $c->counter->{"$parent"} ) {
            $c->stats->profile(
                begin  => $action,
                parent => "$parent" . $c->counter->{"$parent"},
                uid    => $uid,
            );
        }
        else {

            # forward with no caller may come from a plugin
            $c->stats->profile(
                begin => $action,
                uid   => $uid,
            );
        }
    }
    else {

        # root-level call
        $c->stats->profile(
            begin => $action,
            uid   => $uid,
        );
    }
    return $action;

}

sub _stats_finish_execute {
    my ( $c, $info ) = @_;
    $c->stats->profile( end => $info );
}

=head2 $c->finalize

Finalizes the request.

=cut

sub finalize {
    my $c = shift;

    for my $error ( @{ $c->error } ) {
        $c->log->error($error);
    }

    # Allow engine to handle finalize flow (for POE)
    my $engine = $c->engine;
    if ( my $code = $engine->can('finalize') ) {
        $engine->$code($c);
    }
    else {

        $c->finalize_uploads;

        # Error
        if ( $#{ $c->error } >= 0 ) {
            $c->finalize_error;
        }

        $c->finalize_headers;

        # HEAD request
        if ( $c->request->method eq 'HEAD' ) {
            $c->response->body('');
        }

        $c->finalize_body;
    }

    $c->log_response;

    if ($c->use_stats) {
        my $elapsed = sprintf '%f', $c->stats->elapsed;
        my $av = $elapsed == 0 ? '??' : sprintf '%.3f', 1 / $elapsed;
        $c->log->info(
            "Request took ${elapsed}s ($av/s)\n" . $c->stats->report . "\n" );
    }

    return $c->response->status;
}

=head2 $c->finalize_body

Finalizes body.

=cut

sub finalize_body { my $c = shift; $c->engine->finalize_body( $c, @_ ) }

=head2 $c->finalize_cookies

Finalizes cookies.

=cut

sub finalize_cookies { my $c = shift; $c->engine->finalize_cookies( $c, @_ ) }

=head2 $c->finalize_error

Finalizes error.

=cut

sub finalize_error { my $c = shift; $c->engine->finalize_error( $c, @_ ) }

=head2 $c->finalize_headers

Finalizes headers.

=cut

sub finalize_headers {
    my $c = shift;

    my $response = $c->response; #accessor calls can add up?

    # Check if we already finalized headers
    return if $response->finalized_headers;

    # Handle redirects
    if ( my $location = $response->redirect ) {
        $c->log->debug(qq/Redirecting to "$location"/) if $c->debug;
        $response->header( Location => $location );

        if ( !$response->has_body ) {
            # Add a default body if none is already present
            $response->body(<<"EOF");
<!DOCTYPE html PUBLIC "-//W3C//DTD XHTML 1.0 Strict//EN" "http://www.w3.org/TR/xhtml1/DTD/xhtml1-strict.dtd">
<html xmlns="http://www.w3.org/1999/xhtml"> 
  <head>
    <title>Moved</title>
  </head>
  <body>
     <p>This item has moved <a href="$location">here</a>.</p>
  </body>
</html>
EOF
            $response->content_type('text/html; charset=utf-8');
        }
    }

    # Content-Length
    if ( defined $response->body && length $response->body && !$response->content_length ) {

        # get the length from a filehandle
        if ( blessed( $response->body ) && $response->body->can('read') || ref( $response->body ) eq 'GLOB' )
        {
            my $size = -s $response->body;
            if ( $size ) {
                $response->content_length( $size );
            }
            else {
                $c->log->warn('Serving filehandle without a content-length');
            }
        }
        else {
            # everything should be bytes at this point, but just in case
            $response->content_length( length( $response->body ) );
        }
    }

    # Errors
    if ( $response->status =~ /^(1\d\d|[23]04)$/ ) {
        $response->headers->remove_header("Content-Length");
        $response->body('');
    }

    $c->finalize_cookies;

    $c->engine->finalize_headers( $c, @_ );

    # Done
    $response->finalized_headers(1);
}

=head2 $c->finalize_output

An alias for finalize_body.

=head2 $c->finalize_read

Finalizes the input after reading is complete.

=cut

sub finalize_read { my $c = shift; $c->engine->finalize_read( $c, @_ ) }

=head2 $c->finalize_uploads

Finalizes uploads. Cleans up any temporary files.

=cut

sub finalize_uploads { my $c = shift; $c->engine->finalize_uploads( $c, @_ ) }

=head2 $c->get_action( $action, $namespace )

Gets an action in a given namespace.

=cut

sub get_action { my $c = shift; $c->dispatcher->get_action(@_) }

=head2 $c->get_actions( $action, $namespace )

Gets all actions of a given name in a namespace and all parent
namespaces.

=cut

sub get_actions { my $c = shift; $c->dispatcher->get_actions( $c, @_ ) }

=head2 $app->handle_request( @arguments )

Called to handle each HTTP request.

=cut

sub handle_request {
    my ( $class, @arguments ) = @_;

    # Always expect worst case!
    my $status = -1;
    try {
        if ($class->debug) {
            my $secs = time - $START || 1;
            my $av = sprintf '%.3f', $COUNT / $secs;
            my $time = localtime time;
            $class->log->info("*** Request $COUNT ($av/s) [$$] [$time] ***");
        }

        my $c = $class->prepare(@arguments);
        $c->dispatch;
        $status = $c->finalize;
    }
    catch {
        chomp(my $error = $_);
        $class->log->error(qq/Caught exception in engine "$error"/);
    };

    $COUNT++;

    if(my $coderef = $class->log->can('_flush')){
        $class->log->$coderef();
    }
    return $status;
}

=head2 $class->prepare( @arguments )

Creates a Catalyst context from an engine-specific request (Apache, CGI,
etc.).

=cut

sub prepare {
    my ( $class, @arguments ) = @_;

    # XXX
    # After the app/ctxt split, this should become an attribute based on something passed
    # into the application.
    $class->context_class( ref $class || $class ) unless $class->context_class;

    my $c = $class->context_class->new({});

    # For on-demand data
    $c->request->_context($c);
    $c->response->_context($c);

    #surely this is not the most efficient way to do things...
    $c->stats($class->stats_class->new)->enable($c->use_stats);
    if ( $c->debug || $c->config->{enable_catalyst_header} ) {
        $c->res->headers->header( 'X-Catalyst' => $Catalyst::VERSION );
    }

    try {
        # Allow engine to direct the prepare flow (for POE)
        if ( my $prepare = $c->engine->can('prepare') ) {
            $c->engine->$prepare( $c, @arguments );
        }
        else {
            $c->prepare_request(@arguments);
            $c->prepare_connection;
            $c->prepare_query_parameters;
            $c->prepare_headers;
            $c->prepare_cookies;
            $c->prepare_path;

            # Prepare the body for reading, either by prepare_body
            # or the user, if they are using $c->read
            $c->prepare_read;

            # Parse the body unless the user wants it on-demand
            unless ( ref($c)->config->{parse_on_demand} ) {
                $c->prepare_body;
            }
        }
    }
    # VERY ugly and probably shouldn't rely on ->finalize actually working
    catch {
        # failed prepare is always due to an invalid request, right?
        $c->response->status(400);
        $c->response->content_type('text/plain');
        $c->response->body('Bad Request');
        $c->finalize;
        die $_;
    };

    my $method  = $c->req->method  || '';
    my $path    = $c->req->path;
    $path       = '/' unless length $path;
    my $address = $c->req->address || '';

    $c->log_request;

    $c->prepare_action;

    return $c;
}

=head2 $c->prepare_action

Prepares action. See L<Catalyst::Dispatcher>.

=cut

sub prepare_action { my $c = shift; $c->dispatcher->prepare_action( $c, @_ ) }

=head2 $c->prepare_body

Prepares message body.

=cut

sub prepare_body {
    my $c = shift;

    return if $c->request->_has_body;

    # Initialize on-demand data
    $c->engine->prepare_body( $c, @_ );
    $c->prepare_parameters;
    $c->prepare_uploads;
}

=head2 $c->prepare_body_chunk( $chunk )

Prepares a chunk of data before sending it to L<HTTP::Body>.

See L<Catalyst::Engine>.

=cut

sub prepare_body_chunk {
    my $c = shift;
    $c->engine->prepare_body_chunk( $c, @_ );
}

=head2 $c->prepare_body_parameters

Prepares body parameters.

=cut

sub prepare_body_parameters {
    my $c = shift;
    $c->engine->prepare_body_parameters( $c, @_ );
}

=head2 $c->prepare_connection

Prepares connection.

=cut

sub prepare_connection {
    my $c = shift;
    $c->engine->prepare_connection( $c, @_ );
}

=head2 $c->prepare_cookies

Prepares cookies.

=cut

sub prepare_cookies { my $c = shift; $c->engine->prepare_cookies( $c, @_ ) }

=head2 $c->prepare_headers

Prepares headers.

=cut

sub prepare_headers { my $c = shift; $c->engine->prepare_headers( $c, @_ ) }

=head2 $c->prepare_parameters

Prepares parameters.

=cut

sub prepare_parameters {
    my $c = shift;
    $c->prepare_body_parameters;
    $c->engine->prepare_parameters( $c, @_ );
}

=head2 $c->prepare_path

Prepares path and base.

=cut

sub prepare_path { my $c = shift; $c->engine->prepare_path( $c, @_ ) }

=head2 $c->prepare_query_parameters

Prepares query parameters.

=cut

sub prepare_query_parameters {
    my $c = shift;

    $c->engine->prepare_query_parameters( $c, @_ );
}

=head2 $c->log_request

Writes information about the request to the debug logs.  This includes:

=over 4

=item * Request method, path, and remote IP address

=item * Query keywords (see L<Catalyst::Request/query_keywords>)

=item * Request parameters

=item * File uploads

=back

=cut

sub log_request {
    my $c = shift;

    return unless $c->debug;

    my($dump) = grep {$_->[0] eq 'Request' } $c->dump_these;
    my $request = $dump->[1];

    my ( $method, $path, $address ) = ( $request->method, $request->path, $request->address );
    $method ||= '';
    $path = '/' unless length $path;
    $address ||= '';
    $c->log->debug(qq/"$method" request for "$path" from "$address"/);

    $c->log_request_headers($request->headers);

    if ( my $keywords = $request->query_keywords ) {
        $c->log->debug("Query keywords are: $keywords");
    }

    $c->log_request_parameters( query => $request->query_parameters, $request->_has_body ? (body => $request->body_parameters) : () );

    $c->log_request_uploads($request);
}

=head2 $c->log_response

Writes information about the response to the debug logs by calling
C<< $c->log_response_status_line >> and C<< $c->log_response_headers >>.

=cut

sub log_response {
    my $c = shift;

    return unless $c->debug;

    my($dump) = grep {$_->[0] eq 'Response' } $c->dump_these;
    my $response = $dump->[1];

    $c->log_response_status_line($response);
    $c->log_response_headers($response->headers);
}

=head2 $c->log_response_status_line($response)

Writes one line of information about the response to the debug logs.  This includes:

=over 4

=item * Response status code

=item * Content-Type header (if present)

=item * Content-Length header (if present)

=back

=cut

sub log_response_status_line {
    my ($c, $response) = @_;

    $c->log->debug(
        sprintf(
            'Response Code: %s; Content-Type: %s; Content-Length: %s',
            $response->status                            || 'unknown',
            $response->headers->header('Content-Type')   || 'unknown',
            $response->headers->header('Content-Length') || 'unknown'
        )
    );
}

=head2 $c->log_response_headers($headers);

Hook method which can be wrapped by plugins to log the response headers.
No-op in the default implementation.

=cut

sub log_response_headers {}

=head2 $c->log_request_parameters( query => {}, body => {} )

Logs request parameters to debug logs

=cut

sub log_request_parameters {
    my $c          = shift;
    my %all_params = @_;

    return unless $c->debug;

    my $column_width = Catalyst::Utils::term_width() - 44;
    foreach my $type (qw(query body)) {
        my $params = $all_params{$type};
        next if ! keys %$params;
        my $t = Text::SimpleTable->new( [ 35, 'Parameter' ], [ $column_width, 'Value' ] );
        for my $key ( sort keys %$params ) {
            my $param = $params->{$key};
            my $value = defined($param) ? $param : '';
            $t->row( $key, ref $value eq 'ARRAY' ? ( join ', ', @$value ) : $value );
        }
        $c->log->debug( ucfirst($type) . " Parameters are:\n" . $t->draw );
    }
}

=head2 $c->log_request_uploads

Logs file uploads included in the request to the debug logs.
The parameter name, filename, file type, and file size are all included in
the debug logs.

=cut

sub log_request_uploads {
    my $c = shift;
    my $request = shift;
    return unless $c->debug;
    my $uploads = $request->uploads;
    if ( keys %$uploads ) {
        my $t = Text::SimpleTable->new(
            [ 12, 'Parameter' ],
            [ 26, 'Filename' ],
            [ 18, 'Type' ],
            [ 9,  'Size' ]
        );
        for my $key ( sort keys %$uploads ) {
            my $upload = $uploads->{$key};
            for my $u ( ref $upload eq 'ARRAY' ? @{$upload} : ($upload) ) {
                $t->row( $key, $u->filename, $u->type, $u->size );
            }
        }
        $c->log->debug( "File Uploads are:\n" . $t->draw );
    }
}

=head2 $c->log_request_headers($headers);

Hook method which can be wrapped by plugins to log the request headers.
No-op in the default implementation.

=cut

sub log_request_headers {}

=head2 $c->log_headers($type => $headers)

Logs L<HTTP::Headers> (either request or response) to the debug logs.

=cut

sub log_headers {
    my $c       = shift;
    my $type    = shift;
    my $headers = shift;    # an HTTP::Headers instance

    return unless $c->debug;

    my $column_width = Catalyst::Utils::term_width() - 28;
    my $t = Text::SimpleTable->new( [ 15, 'Header Name' ], [ $column_width, 'Value' ] );
    $headers->scan(
        sub {
            my ( $name, $value ) = @_;
            $t->row( $name, $value );
        }
    );
    $c->log->debug( ucfirst($type) . " Headers:\n" . $t->draw );
}


=head2 $c->prepare_read

Prepares the input for reading.

=cut

sub prepare_read { my $c = shift; $c->engine->prepare_read( $c, @_ ) }

=head2 $c->prepare_request

Prepares the engine request.

=cut

sub prepare_request { my $c = shift; $c->engine->prepare_request( $c, @_ ) }

=head2 $c->prepare_uploads

Prepares uploads.

=cut

sub prepare_uploads {
    my $c = shift;

    $c->engine->prepare_uploads( $c, @_ );
}

=head2 $c->prepare_write

Prepares the output for writing.

=cut

sub prepare_write { my $c = shift; $c->engine->prepare_write( $c, @_ ) }

=head2 $c->request_class

Returns or sets the request class. Defaults to L<Catalyst::Request>.

=head2 $c->response_class

Returns or sets the response class. Defaults to L<Catalyst::Response>.

=head2 $c->read( [$maxlength] )

Reads a chunk of data from the request body. This method is designed to
be used in a while loop, reading C<$maxlength> bytes on every call.
C<$maxlength> defaults to the size of the request if not specified.

You have to set C<< MyApp->config(parse_on_demand => 1) >> to use this
directly.

Warning: If you use read(), Catalyst will not process the body,
so you will not be able to access POST parameters or file uploads via
$c->request.  You must handle all body parsing yourself.

=cut

sub read { my $c = shift; return $c->engine->read( $c, @_ ) }

=head2 $c->run

Starts the engine.

=cut

sub run {
  my $app = shift;
  $app->engine_loader->needs_psgi_engine_compat_hack ?
    $app->engine->run($app, @_) :
      $app->engine->run( $app, $app->_finalized_psgi_app, @_ );
}

=head2 $c->set_action( $action, $code, $namespace, $attrs )

Sets an action in a given namespace.

=cut

sub set_action { my $c = shift; $c->dispatcher->set_action( $c, @_ ) }

=head2 $c->setup_actions($component)

Sets up actions for a component.

=cut

sub setup_actions { my $c = shift; $c->dispatcher->setup_actions( $c, @_ ) }

=head2 $c->setup_config

=cut

sub setup_config {
    my $class = shift;

    my %args = %{ $class->config || {} };

    my $container_class;

    if ( exists $args{container_class} ) {
        $container_class = delete $args{container_class};
        Class::MOP::load_class($container_class);
    }
    else {
        $container_class = Class::MOP::load_first_existing_class("${class}::Container", 'Catalyst::IOC::Container');
    }

    my $container = $container_class->new( %args, application_name => "$class", name => "$class" );
    $class->container($container);

    my $config = $container->resolve( service => 'config' );
    $class->config($config);
    $class->finalize_config; # back-compat
}

=head2 $c->finalize_config

=cut

sub finalize_config { }

=head2 $c->setup_components

This method is called internally to set up the application's components.

It finds modules by calling the L<locate_components> method, expands them to
package names with the $container->expand_component_module method, and then
installs each component into the application.

The C<setup_components> config option is passed to both of the above methods.

=cut

sub setup_components { shift->container->setup_components }

=head2 locate_components

=cut

sub locate_components {
    my $class = shift;

    $class->log->warn('The locate_components method has been deprecated.');
    $class->log->warn('Please read Catalyst::IOC::Container documentation to');
    $class->log->warn('update your application.');

    # XXX think about ditching this sort entirely
    return sort { length $a <=> length $b }
        @{ $class->container->resolve( service => 'locate_components' ) };
}

=head2 $c->setup_dispatcher

Sets up dispatcher.

=cut

sub setup_dispatcher {
    my ( $class, $dispatcher ) = @_;

    if ($dispatcher) {
        $dispatcher = 'Catalyst::Dispatcher::' . $dispatcher;
    }

    if ( my $env = Catalyst::Utils::env_value( $class, 'DISPATCHER' ) ) {
        $dispatcher = 'Catalyst::Dispatcher::' . $env;
    }

    unless ($dispatcher) {
        $dispatcher = $class->dispatcher_class;
    }

    Class::MOP::load_class($dispatcher);

    # dispatcher instance
    $class->dispatcher( $dispatcher->new );
}

=head2 $c->setup_engine

Sets up engine.

=cut

sub engine_class {
    my ($class, $requested_engine) = @_;

    if (!$class->engine_loader || $requested_engine) {
        $class->engine_loader(
            Catalyst::EngineLoader->new({
                application_name => $class,
                (defined $requested_engine
                     ? (catalyst_engine_class => $requested_engine) : ()),
            }),
        );
    }

    $class->engine_loader->catalyst_engine_class;
}

sub setup_engine {
    my ($class, $requested_engine) = @_;

    my $engine = do {
        my $loader = $class->engine_loader;

        if (!$loader || $requested_engine) {
            $loader = Catalyst::EngineLoader->new({
                application_name => $class,
                (defined $requested_engine
                     ? (requested_engine => $requested_engine) : ()),
            }),

            $class->engine_loader($loader);
        }

        $loader->catalyst_engine_class;
    };

    # Don't really setup_engine -- see _setup_psgi_app for explanation.
    return if $class->loading_psgi_file;

    Class::MOP::load_class($engine);

    if ($ENV{MOD_PERL}) {
        my $apache = $class->engine_loader->auto;

        my $meta = find_meta($class);
        my $was_immutable = $meta->is_immutable;
        my %immutable_options = $meta->immutable_options;
        $meta->make_mutable if $was_immutable;

        $meta->add_method(handler => sub {
            my $r = shift;
            my $psgi_app = $class->psgi_app;
            $apache->call_app($r, $psgi_app);
        });

        $meta->make_immutable(%immutable_options) if $was_immutable;
    }

    $class->engine( $engine->new );

    return;
}

sub _finalized_psgi_app {
    my ($app) = @_;

    unless ($app->_psgi_app) {
        my $psgi_app = $app->_setup_psgi_app;
        $app->_psgi_app($psgi_app);
    }

    return $app->_psgi_app;
}

sub _setup_psgi_app {
    my ($app) = @_;

    for my $home (Path::Class::Dir->new($app->config->{home})) {
        my $psgi_file = $home->file(
            Catalyst::Utils::appprefix($app) . '.psgi',
        );

        next unless -e $psgi_file;

        # If $psgi_file calls ->setup_engine, it's doing so to load
        # Catalyst::Engine::PSGI. But if it does that, we're only going to
        # throw away the loaded PSGI-app and load the 5.9 Catalyst::Engine
        # anyway. So set a flag (ick) that tells setup_engine not to populate
        # $c->engine or do any other things we might regret.

        $app->loading_psgi_file(1);
        my $psgi_app = Plack::Util::load_psgi($psgi_file);
        $app->loading_psgi_file(0);

        return $psgi_app
            unless $app->engine_loader->needs_psgi_engine_compat_hack;

        warn <<"EOW";
Found a legacy Catalyst::Engine::PSGI .psgi file at ${psgi_file}.

Its content has been ignored. Please consult the Catalyst::Upgrading
documentation on how to upgrade from Catalyst::Engine::PSGI.
EOW
    }

    return $app->apply_default_middlewares($app->psgi_app);
}

=head2 $c->apply_default_middlewares

Adds the following L<Plack> middlewares to your application, since they are
useful and commonly needed:

L<Plack::Middleware::ReverseProxy>, (conditionally added based on the status
of your $ENV{REMOTE_ADDR}, and can be forced on with C<using_frontend_proxy>
or forced off with C<ignore_frontend_proxy>), L<Plack::Middleware::LighttpdScriptNameFix>
(if you are using Lighttpd), L<Plack::Middleware::IIS6ScriptNameFix> (always
applied since this middleware is smart enough to conditionally apply itself).

Additionally if we detect we are using Nginx, we add a bit of custom middleware
to solve some problems with the way that server handles $ENV{PATH_INFO} and
$ENV{SCRIPT_NAME}

=cut


sub apply_default_middlewares {
    my ($app, $psgi_app) = @_;

    $psgi_app = Plack::Middleware::Conditional->wrap(
        $psgi_app,
        builder   => sub { Plack::Middleware::ReverseProxy->wrap($_[0]) },
        condition => sub {
            my ($env) = @_;
            return if $app->config->{ignore_frontend_proxy};
            return $env->{REMOTE_ADDR} eq '127.0.0.1'
                || $app->config->{using_frontend_proxy};
        },
    );

    # If we're running under Lighttpd, swap PATH_INFO and SCRIPT_NAME
    # http://lists.scsys.co.uk/pipermail/catalyst/2006-June/008361.html
    $psgi_app = Plack::Middleware::LighttpdScriptNameFix->wrap($psgi_app);

    # we're applying this unconditionally as the middleware itself already makes
    # sure it doesn't fuck things up if it's not running under one of the right
    # IIS versions
    $psgi_app = Plack::Middleware::IIS6ScriptNameFix->wrap($psgi_app);

    return $psgi_app;
}

=head2 $c->psgi_app

Returns a PSGI application code reference for the catalyst application
C<$c>. This is the bare application without any middlewares
applied. C<${myapp}.psgi> is not taken into account.

This is what you want to be using to retrieve the PSGI application code
reference of your Catalyst application for use in F<.psgi> files.

=cut

sub psgi_app {
    my ($app) = @_;
    return $app->engine->build_psgi_app($app);
}

=head2 $c->setup_home

Sets up the home directory.

=cut

sub setup_home {
    my ( $class, $home ) = @_;

    if ( my $env = Catalyst::Utils::env_value( $class, 'HOME' ) ) {
        $home = $env;
    }

    $home ||= Catalyst::Utils::home($class);

    if ($home) {
        #I remember recently being scolded for assigning config values like this
        $class->config->{home} ||= $home;
        $class->config->{root} ||= Path::Class::Dir->new($home)->subdir('root');
    }
}

=head2 $c->setup_log

Sets up log by instantiating a L<Catalyst::Log|Catalyst::Log> object and
passing it to C<log()>. Pass in a comma-delimited list of levels to set the
log to.

This method also installs a C<debug> method that returns a true value into the
catalyst subclass if the "debug" level is passed in the comma-delimited list,
or if the C<$CATALYST_DEBUG> environment variable is set to a true value.

Note that if the log has already been setup, by either a previous call to
C<setup_log> or by a call such as C<< __PACKAGE__->log( MyLogger->new ) >>,
that this method won't actually set up the log object.

=cut

sub setup_log {
    my ( $class, $levels ) = @_;

    $levels ||= '';
    $levels =~ s/^\s+//;
    $levels =~ s/\s+$//;
    my %levels = map { $_ => 1 } split /\s*,\s*/, $levels;

    my $env_debug = Catalyst::Utils::env_value( $class, 'DEBUG' );
    if ( defined $env_debug ) {
        $levels{debug} = 1 if $env_debug; # Ugly!
        delete($levels{debug}) unless $env_debug;
    }

    unless ( $class->log ) {
        $class->log( Catalyst::Log->new(keys %levels) );
    }

    if ( $levels{debug} ) {
        Class::MOP::get_metaclass_by_name($class)->add_method('debug' => sub { 1 });
        $class->log->debug('Debug messages enabled');
    }
}

=head2 $c->setup_plugins

Sets up plugins.

=cut

=head2 $c->setup_stats

Sets up timing statistics class.

=cut

sub setup_stats {
    my ( $class, $stats ) = @_;

    Catalyst::Utils::ensure_class_loaded($class->stats_class);

    my $env = Catalyst::Utils::env_value( $class, 'STATS' );
    if ( defined($env) ? $env : ($stats || $class->debug ) ) {
        Class::MOP::get_metaclass_by_name($class)->add_method('use_stats' => sub { 1 });
        $class->log->debug('Statistics enabled');
    }
}


=head2 $c->registered_plugins

Returns a sorted list of the plugins which have either been stated in the
import list.

If passed a given plugin name, it will report a boolean value indicating
whether or not that plugin is loaded.  A fully qualified name is required if
the plugin name does not begin with C<Catalyst::Plugin::>.

 if ($c->registered_plugins('Some::Plugin')) {
     ...
 }

=cut

{

    sub registered_plugins {
        my $proto = shift;
        return sort keys %{ $proto->_plugins } unless @_;
        my $plugin = shift;
        return 1 if exists $proto->_plugins->{$plugin};
        return exists $proto->_plugins->{"Catalyst::Plugin::$plugin"};
    }

    sub _register_plugin {
        my ( $proto, $plugin, $instant ) = @_;
        my $class = ref $proto || $proto;

        Class::MOP::load_class( $plugin );
        $class->log->warn( "$plugin inherits from 'Catalyst::Component' - this is deprecated and will not work in 5.81" )
            if $plugin->isa( 'Catalyst::Component' );
        $proto->_plugins->{$plugin} = 1;
        unless ($instant) {
            my $meta = Class::MOP::get_metaclass_by_name($class);
            $meta->superclasses($plugin, $meta->superclasses);
        }
        return $class;
    }

    sub setup_plugins {
        my ( $class, $plugins ) = @_;

        $class->_plugins( {} ) unless $class->_plugins;
        $plugins = Data::OptList::mkopt($plugins || []);

        my @plugins = map {
            [ Catalyst::Utils::resolve_namespace(
                  $class . '::Plugin',
                  'Catalyst::Plugin', $_->[0]
              ),
              $_->[1],
            ]
         } @{ $plugins };

        for my $plugin ( reverse @plugins ) {
            Class::MOP::load_class($plugin->[0], $plugin->[1]);
            my $meta = find_meta($plugin->[0]);
            next if $meta && $meta->isa('Moose::Meta::Role');

            $class->_register_plugin($plugin->[0]);
        }

        my @roles =
            map  { $_->[0]->name, $_->[1] }
            grep { blessed($_->[0]) && $_->[0]->isa('Moose::Meta::Role') }
            map  { [find_meta($_->[0]), $_->[1]] }
            @plugins;

        Moose::Util::apply_all_roles(
            $class => @roles
        ) if @roles;
    }
}

=head2 $c->stack

Returns an arrayref of the internal execution stack (actions that are
currently executing).

=head2 $c->stats

Returns the current timing statistics object. By default Catalyst uses
L<Catalyst::Stats|Catalyst::Stats>, but can be set otherwise with
L<< stats_class|/"$c->stats_class" >>.

Even if L<< -Stats|/"-Stats" >> is not enabled, the stats object is still
available. By enabling it with C< $c->stats->enabled(1) >, it can be used to
profile explicitly, although MyApp.pm still won't profile nor output anything
by itself.

=head2 $c->stats_class

Returns or sets the stats (timing statistics) class. L<Catalyst::Stats|Catalyst::Stats> is used by default.

=head2 $c->use_stats

Returns 1 when L<< stats collection|/"-Stats" >> is enabled.

Note that this is a static method, not an accessor and should be overridden
by declaring C<sub use_stats { 1 }> in your MyApp.pm, not by calling C<< $c->use_stats(1) >>.

=cut

sub use_stats { 0 }


=head2 $c->write( $data )

Writes $data to the output stream. When using this method directly, you
will need to manually set the C<Content-Length> header to the length of
your output data, if known.

=cut

sub write {
    my $c = shift;

    # Finalize headers if someone manually writes output
    $c->finalize_headers;

    return $c->engine->write( $c, @_ );
}

=head2 version

Returns the Catalyst version number. Mostly useful for "powered by"
messages in template systems.

=cut

sub version { return $Catalyst::VERSION }

=head1 CONFIGURATION

There are a number of 'base' config variables which can be set:

=over

=item *

C<default_model> - The default model picked if you say C<< $c->model >>. See L<< /$c->model($name) >>.

=item *

C<default_view> - The default view to be rendered or returned when C<< $c->view >> is called. See L<< /$c->view($name) >>.

=item *

C<home> - The application home directory. In an uninstalled application,
this is the top level application directory. In an installed application,
this will be the directory containing C<< MyApp.pm >>.

=item *

C<ignore_frontend_proxy> - See L</PROXY SUPPORT>

=item *

C<name> - The name of the application in debug messages and the debug and
welcome screens

=item *

C<parse_on_demand> - The request body (for example file uploads) will not be parsed
until it is accessed. This allows you to (for example) check authentication (and reject
the upload) before actually receiving all the data. See L</ON-DEMAND PARSER>

=item *

C<root> - The root directory for templates. Usually this is just a
subdirectory of the home directory, but you can set it to change the
templates to a different directory.

=item *

C<show_internal_actions> - If true, causes internal actions such as C<< _DISPATCH >>
to be shown in hit debug tables in the test server.

=item *

C<use_request_uri_for_path> - Controls if the C<REQUEST_URI> or C<PATH_INFO> environment
variable should be used for determining the request path. 

Most web server environments pass the requested path to the application using environment variables,
from which Catalyst has to reconstruct the request base (i.e. the top level path to / in the application,
exposed as C<< $c->request->base >>) and the request path below that base.

There are two methods of doing this, both of which have advantages and disadvantages. Which method is used
is determined by the C<< $c->config(use_request_uri_for_path) >> setting (which can either be true or false).

=over

=item use_request_uri_for_path => 0

This is the default (and the) traditional method that Catalyst has used for determining the path information.
The path is generated from a combination of the C<PATH_INFO> and C<SCRIPT_NAME> environment variables.
The allows the application to behave correctly when C<mod_rewrite> is being used to redirect requests
into the application, as these variables are adjusted by mod_rewrite to take account for the redirect.

However this method has the major disadvantage that it is impossible to correctly decode some elements
of the path, as RFC 3875 says: "C<< Unlike a URI path, the PATH_INFO is not URL-encoded, and cannot
contain path-segment parameters. >>" This means PATH_INFO is B<always> decoded, and therefore Catalyst
can't distinguish / vs %2F in paths (in addition to other encoded values).

=item use_request_uri_for_path => 1

This method uses the C<REQUEST_URI> and C<SCRIPT_NAME> environment variables. As C<REQUEST_URI> is never
decoded, this means that applications using this mode can correctly handle URIs including the %2F character
(i.e. with C<AllowEncodedSlashes> set to C<On> in Apache).

Given that this method of path resolution is provably more correct, it is recommended that you use
this unless you have a specific need to deploy your application in a non-standard environment, and you are
aware of the implications of not being able to handle encoded URI paths correctly.

However it also means that in a number of cases when the app isn't installed directly at a path, but instead
is having paths rewritten into it (e.g. as a .cgi/fcgi in a public_html directory, with mod_rewrite in a
.htaccess file, or when SSI is used to rewrite pages into the app, or when sub-paths of the app are exposed
at other URIs than that which the app is 'normally' based at with C<mod_rewrite>), the resolution of
C<< $c->request->base >> will be incorrect.

=back

=item *

C<using_frontend_proxy> - See L</PROXY SUPPORT>.

=back

=head1 INTERNAL ACTIONS

Catalyst uses internal actions like C<_DISPATCH>, C<_BEGIN>, C<_AUTO>,
C<_ACTION>, and C<_END>. These are by default not shown in the private
action table, but you can make them visible with a config parameter.

    MyApp->config(show_internal_actions => 1);

=head1 ON-DEMAND PARSER

The request body is usually parsed at the beginning of a request,
but if you want to handle input yourself, you can enable on-demand
parsing with a config parameter.

    MyApp->config(parse_on_demand => 1);

=head1 PROXY SUPPORT

Many production servers operate using the common double-server approach,
with a lightweight frontend web server passing requests to a larger
backend server. An application running on the backend server must deal
with two problems: the remote user always appears to be C<127.0.0.1> and
the server's hostname will appear to be C<localhost> regardless of the
virtual host that the user connected through.

Catalyst will automatically detect this situation when you are running
the frontend and backend servers on the same machine. The following
changes are made to the request.

    $c->req->address is set to the user's real IP address, as read from
    the HTTP X-Forwarded-For header.

    The host value for $c->req->base and $c->req->uri is set to the real
    host, as read from the HTTP X-Forwarded-Host header.

Additionally, you may be running your backend application on an insecure
connection (port 80) while your frontend proxy is running under SSL.  If there
is a discrepancy in the ports, use the HTTP header C<X-Forwarded-Port> to
tell Catalyst what port the frontend listens on.  This will allow all URIs to
be created properly.

In the case of passing in:

    X-Forwarded-Port: 443

All calls to C<uri_for> will result in an https link, as is expected.

Obviously, your web server must support these headers for this to work.

In a more complex server farm environment where you may have your
frontend proxy server(s) on different machines, you will need to set a
configuration option to tell Catalyst to read the proxied data from the
headers.

    MyApp->config(using_frontend_proxy => 1);

If you do not wish to use the proxy support at all, you may set:

    MyApp->config(ignore_frontend_proxy => 1);

=head1 THREAD SAFETY

Catalyst has been tested under Apache 2's threading C<mpm_worker>,
C<mpm_winnt>, and the standalone forking HTTP server on Windows. We
believe the Catalyst core to be thread-safe.

If you plan to operate in a threaded environment, remember that all other
modules you are using must also be thread-safe. Some modules, most notably
L<DBD::SQLite>, are not thread-safe.

=head1 SUPPORT

IRC:

    Join #catalyst on irc.perl.org.

Mailing Lists:

    http://lists.scsys.co.uk/cgi-bin/mailman/listinfo/catalyst
    http://lists.scsys.co.uk/cgi-bin/mailman/listinfo/catalyst-dev

Web:

    http://catalyst.perl.org

Wiki:

    http://dev.catalyst.perl.org

=head1 SEE ALSO

=head2 L<Task::Catalyst> - All you need to start with Catalyst

=head2 L<Catalyst::Manual> - The Catalyst Manual

=head2 L<Catalyst::Component>, L<Catalyst::Controller> - Base classes for components

=head2 L<Catalyst::Engine> - Core engine

=head2 L<Catalyst::Log> - Log class.

=head2 L<Catalyst::Request> - Request object

=head2 L<Catalyst::Response> - Response object

=head2 L<Catalyst::Test> - The test suite.

=begin stopwords

=head1 PROJECT FOUNDER

sri: Sebastian Riedel <sri@cpan.org>

=head1 CONTRIBUTORS

abw: Andy Wardley

acme: Leon Brocard <leon@astray.com>

abraxxa: Alexander Hartmaier <abraxxa@cpan.org>

Andrew Bramble

Andrew Ford E<lt>A.Ford@ford-mason.co.ukE<gt>

Andrew Ruthven

André Walker

andyg: Andy Grundman <andy@hybridized.org>

audreyt: Audrey Tang

bricas: Brian Cassidy <bricas@cpan.org>

Caelum: Rafael Kitover <rkitover@io.com>

chansen: Christian Hansen

chicks: Christopher Hicks

Chisel Wright C<pause@herlpacker.co.uk>

Danijel Milicevic C<me@danijel.de>

David Kamholz E<lt>dkamholz@cpan.orgE<gt>

David Naughton, C<naughton@umn.edu>

David E. Wheeler

dhoss: Devin Austin <dhoss@cpan.org>

dkubb: Dan Kubb <dan.kubb-cpan@onautopilot.com>

Drew Taylor

dwc: Daniel Westermann-Clark <danieltwc@cpan.org>

esskar: Sascha Kiefer

fireartist: Carl Franks <cfranks@cpan.org>

frew: Arthur Axel "fREW" Schmidt <frioux@gmail.com>

gabb: Danijel Milicevic

Gary Ashton Jones

Gavin Henry C<ghenry@perl.me.uk>

Geoff Richards

groditi: Guillermo Roditi <groditi@gmail.com>

hobbs: Andrew Rodland <andrew@cleverdomain.org>

ilmari: Dagfinn Ilmari Mannsåker <ilmari@ilmari.org>

jcamacho: Juan Camacho

jester: Jesse Sheidlower C<jester@panix.com>

jhannah: Jay Hannah <jay@jays.net>

Jody Belka

Johan Lindstrom

jon: Jon Schutz <jjschutz@cpan.org>

Jonathan Rockway C<< <jrockway@cpan.org> >>

Kieren Diment C<kd@totaldatasolution.com>

konobi: Scott McWhirter <konobi@cpan.org>

marcus: Marcus Ramberg <mramberg@cpan.org>

miyagawa: Tatsuhiko Miyagawa <miyagawa@bulknews.net>

mst: Matt S. Trout <mst@shadowcatsystems.co.uk>

mugwump: Sam Vilain

naughton: David Naughton

ningu: David Kamholz <dkamholz@cpan.org>

nothingmuch: Yuval Kogman <nothingmuch@woobling.org>

numa: Dan Sully <daniel@cpan.org>

obra: Jesse Vincent

Octavian Rasnita

omega: Andreas Marienborg

Oleg Kostyuk <cub.uanic@gmail.com>

phaylon: Robert Sedlacek <phaylon@dunkelheit.at>

rafl: Florian Ragwitz <rafl@debian.org>

random: Roland Lammel <lammel@cpan.org>

Robert Sedlacek C<< <rs@474.at> >>

SpiceMan: Marcel Montes

sky: Arthur Bergman

szbalint: Balint Szilakszi <szbalint@cpan.org>

t0m: Tomas Doran <bobtfish@bobtfish.net>

Ulf Edvinsson

Viljo Marrandi C<vilts@yahoo.com>

Will Hawes C<info@whawes.co.uk>

willert: Sebastian Willert <willert@cpan.org>

wreis: Wallace Reis <wallace@reis.org.br>

Yuval Kogman, C<nothingmuch@woobling.org>

rainboxx: Matthias Dietrich, C<perl@rainboxx.de>

dd070: Dhaval Dhanani <dhaval070@gmail.com>

=end stopwords

=head1 COPYRIGHT

Copyright (c) 2005, the above named PROJECT FOUNDER and CONTRIBUTORS.

=head1 LICENSE

This library is free software. You can redistribute it and/or modify it under
the same terms as Perl itself.

=cut

no Moose;

__PACKAGE__->meta->make_immutable;

1;<|MERGE_RESOLUTION|>--- conflicted
+++ resolved
@@ -835,13 +835,9 @@
 sub plugin {
     my ( $class, $name, $plugin, @args ) = @_;
 
-<<<<<<< HEAD
     # See block comment in t/aggregate/unit_core_plugin.t
-    $class->log->warn(qq/Adding plugin using the ->plugin method is deprecated, and will be removed in Catalyst 5.81/);
-=======
     # See block comment in t/unit_core_plugin.t
     $class->log->warn(qq/Adding plugin using the ->plugin method is deprecated, and will be removed in a future release/);
->>>>>>> b6722bdd
 
     $class->_register_plugin( $plugin, 1 );
 
