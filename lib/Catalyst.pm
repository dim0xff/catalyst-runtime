package Catalyst;

use Moose;
use Moose::Meta::Class ();
extends 'Catalyst::Component';
use Moose::Util qw/find_meta/;
use bytes;
use B::Hooks::EndOfScope ();
use Catalyst::Exception;
use Catalyst::Exception::Detach;
use Catalyst::Exception::Go;
use Catalyst::Log;
use Catalyst::Request;
use Catalyst::Request::Upload;
use Catalyst::Response;
use Catalyst::Utils;
use Catalyst::Controller;
use Devel::InnerPackage ();
use File::stat;
use Module::Pluggable::Object ();
use Text::SimpleTable ();
use Path::Class::Dir ();
use Path::Class::File ();
use URI ();
use URI::http;
use URI::https;
use Tree::Simple qw/use_weak_refs/;
use Tree::Simple::Visitor::FindByUID;
use Class::C3::Adopt::NEXT;
use List::MoreUtils qw/uniq/;
use attributes;
use utf8;
use Carp qw/croak carp shortmess/;

BEGIN { require 5.008004; }

has stack => (is => 'ro', default => sub { [] });
has stash => (is => 'rw', default => sub { {} });
has state => (is => 'rw', default => 0);
has stats => (is => 'rw');
has action => (is => 'rw');
has counter => (is => 'rw', default => sub { {} });
has request => (is => 'rw', default => sub { $_[0]->request_class->new({}) }, required => 1, lazy => 1);
has response => (is => 'rw', default => sub { $_[0]->response_class->new({}) }, required => 1, lazy => 1);
has namespace => (is => 'rw');

sub depth { scalar @{ shift->stack || [] }; }
sub comp { shift->component(@_) }

sub req {
    my $self = shift; return $self->request(@_);
}
sub res {
    my $self = shift; return $self->response(@_);
}

# For backwards compatibility
sub finalize_output { shift->finalize_body(@_) };

# For statistics
our $COUNT     = 1;
our $START     = time;
our $RECURSION = 1000;
our $DETACH    = Catalyst::Exception::Detach->new;
our $GO        = Catalyst::Exception::Go->new;

#I imagine that very few of these really need to be class variables. if any.
#maybe we should just make them attributes with a default?
__PACKAGE__->mk_classdata($_)
  for qw/components arguments dispatcher engine log dispatcher_class
  engine_class context_class request_class response_class stats_class
  setup_finished/;

__PACKAGE__->dispatcher_class('Catalyst::Dispatcher');
__PACKAGE__->engine_class('Catalyst::Engine::CGI');
__PACKAGE__->request_class('Catalyst::Request');
__PACKAGE__->response_class('Catalyst::Response');
__PACKAGE__->stats_class('Catalyst::Stats');

# Remember to update this in Catalyst::Runtime as well!

our $VERSION = '5.80013';

{
    my $dev_version = $VERSION =~ /_\d{2}$/;
    *_IS_DEVELOPMENT_VERSION = sub () { $dev_version };
}

$VERSION = eval $VERSION;

sub import {
    my ( $class, @arguments ) = @_;

    # We have to limit $class to Catalyst to avoid pushing Catalyst upon every
    # callers @ISA.
    return unless $class eq 'Catalyst';

    my $caller = caller();
    return if $caller eq 'main';

    # Kill Adopt::NEXT warnings if we're a non-RC version
    unless (_IS_DEVELOPMENT_VERSION()) {
        Class::C3::Adopt::NEXT->unimport(qr/^Catalyst::/);
    }

    my $meta = Moose::Meta::Class->initialize($caller);
    unless ( $caller->isa('Catalyst') ) {
        my @superclasses = ($meta->superclasses, $class, 'Catalyst::Controller');
        $meta->superclasses(@superclasses);
    }
    # Avoid possible C3 issues if 'Moose::Object' is already on RHS of MyApp
    $meta->superclasses(grep { $_ ne 'Moose::Object' } $meta->superclasses);

    unless( $meta->has_method('meta') ){
        $meta->add_method(meta => sub { Moose::Meta::Class->initialize("${caller}") } );
    }

    $caller->arguments( [@arguments] );
    $caller->setup_home;
}

sub _application { $_[0] }

=head1 NAME

Catalyst - The Elegant MVC Web Application Framework

=head1 SYNOPSIS

See the L<Catalyst::Manual> distribution for comprehensive
documentation and tutorials.

    # Install Catalyst::Devel for helpers and other development tools
    # use the helper to create a new application
    catalyst.pl MyApp

    # add models, views, controllers
    script/myapp_create.pl model MyDatabase DBIC::Schema create=static dbi:SQLite:/path/to/db
    script/myapp_create.pl view MyTemplate TT
    script/myapp_create.pl controller Search

    # built in testserver -- use -r to restart automatically on changes
    # --help to see all available options
    script/myapp_server.pl

    # command line testing interface
    script/myapp_test.pl /yada

    ### in lib/MyApp.pm
    use Catalyst qw/-Debug/; # include plugins here as well

    ### In lib/MyApp/Controller/Root.pm (autocreated)
    sub foo : Global { # called for /foo, /foo/1, /foo/1/2, etc.
        my ( $self, $c, @args ) = @_; # args are qw/1 2/ for /foo/1/2
        $c->stash->{template} = 'foo.tt'; # set the template
        # lookup something from db -- stash vars are passed to TT
        $c->stash->{data} =
          $c->model('Database::Foo')->search( { country => $args[0] } );
        if ( $c->req->params->{bar} ) { # access GET or POST parameters
            $c->forward( 'bar' ); # process another action
            # do something else after forward returns
        }
    }

    # The foo.tt TT template can use the stash data from the database
    [% WHILE (item = data.next) %]
        [% item.foo %]
    [% END %]

    # called for /bar/of/soap, /bar/of/soap/10, etc.
    sub bar : Path('/bar/of/soap') { ... }

    # called for all actions, from the top-most controller downwards
    sub auto : Private {
        my ( $self, $c ) = @_;
        if ( !$c->user_exists ) { # Catalyst::Plugin::Authentication
            $c->res->redirect( '/login' ); # require login
            return 0; # abort request and go immediately to end()
        }
        return 1; # success; carry on to next action
    }

    # called after all actions are finished
    sub end : Private {
        my ( $self, $c ) = @_;
        if ( scalar @{ $c->error } ) { ... } # handle errors
        return if $c->res->body; # already have a response
        $c->forward( 'MyApp::View::TT' ); # render template
    }

    ### in MyApp/Controller/Foo.pm
    # called for /foo/bar
    sub bar : Local { ... }

    # called for /blargle
    sub blargle : Global { ... }

    # an index action matches /foo, but not /foo/1, etc.
    sub index : Private { ... }

    ### in MyApp/Controller/Foo/Bar.pm
    # called for /foo/bar/baz
    sub baz : Local { ... }

    # first Root auto is called, then Foo auto, then this
    sub auto : Private { ... }

    # powerful regular expression paths are also possible
    sub details : Regex('^product/(\w+)/details$') {
        my ( $self, $c ) = @_;
        # extract the (\w+) from the URI
        my $product = $c->req->captures->[0];
    }

See L<Catalyst::Manual::Intro> for additional information.

=head1 DESCRIPTION

Catalyst is a modern framework for making web applications without the
pain usually associated with this process. This document is a reference
to the main Catalyst application. If you are a new user, we suggest you
start with L<Catalyst::Manual::Tutorial> or L<Catalyst::Manual::Intro>.

See L<Catalyst::Manual> for more documentation.

Catalyst plugins can be loaded by naming them as arguments to the "use
Catalyst" statement. Omit the C<Catalyst::Plugin::> prefix from the
plugin name, i.e., C<Catalyst::Plugin::My::Module> becomes
C<My::Module>.

    use Catalyst qw/My::Module/;

If your plugin starts with a name other than C<Catalyst::Plugin::>, you can
fully qualify the name by using a unary plus:

    use Catalyst qw/
        My::Module
        +Fully::Qualified::Plugin::Name
    /;

Special flags like C<-Debug> and C<-Engine> can also be specified as
arguments when Catalyst is loaded:

    use Catalyst qw/-Debug My::Module/;

The position of plugins and flags in the chain is important, because
they are loaded in the order in which they appear.

The following flags are supported:

=head2 -Debug

Enables debug output. You can also force this setting from the system
environment with CATALYST_DEBUG or <MYAPP>_DEBUG. The environment
settings override the application, with <MYAPP>_DEBUG having the highest
priority.

=head2 -Engine

Forces Catalyst to use a specific engine. Omit the
C<Catalyst::Engine::> prefix of the engine name, i.e.:

    use Catalyst qw/-Engine=CGI/;

=head2 -Home

Forces Catalyst to use a specific home directory, e.g.:

    use Catalyst qw[-Home=/usr/mst];

This can also be done in the shell environment by setting either the
C<CATALYST_HOME> environment variable or C<MYAPP_HOME>; where C<MYAPP>
is replaced with the uppercased name of your application, any "::" in
the name will be replaced with underscores, e.g. MyApp::Web should use
MYAPP_WEB_HOME. If both variables are set, the MYAPP_HOME one will be used.

=head2 -Log

    use Catalyst '-Log=warn,fatal,error';

Specifies a comma-delimited list of log levels.

=head2 -Stats

Enables statistics collection and reporting. You can also force this setting
from the system environment with CATALYST_STATS or <MYAPP>_STATS. The
environment settings override the application, with <MYAPP>_STATS having the
highest priority.

e.g.

   use Catalyst qw/-Stats=1/

=head1 METHODS

=head2 INFORMATION ABOUT THE CURRENT REQUEST

=head2 $c->action

Returns a L<Catalyst::Action> object for the current action, which
stringifies to the action name. See L<Catalyst::Action>.

=head2 $c->namespace

Returns the namespace of the current action, i.e., the URI prefix
corresponding to the controller of the current action. For example:

    # in Controller::Foo::Bar
    $c->namespace; # returns 'foo/bar';

=head2 $c->request

=head2 $c->req

Returns the current L<Catalyst::Request> object, giving access to
information about the current client request (including parameters,
cookies, HTTP headers, etc.). See L<Catalyst::Request>.

=head2 REQUEST FLOW HANDLING

=head2 $c->forward( $action [, \@arguments ] )

=head2 $c->forward( $class, $method, [, \@arguments ] )

Forwards processing to another action, by its private name. If you give a
class name but no method, C<process()> is called. You may also optionally
pass arguments in an arrayref. The action will receive the arguments in
C<@_> and C<< $c->req->args >>. Upon returning from the function,
C<< $c->req->args >> will be restored to the previous values.

Any data C<return>ed from the action forwarded to, will be returned by the
call to forward.

    my $foodata = $c->forward('/foo');
    $c->forward('index');
    $c->forward(qw/MyApp::Model::DBIC::Foo do_stuff/);
    $c->forward('MyApp::View::TT');

Note that L<< forward|/"$c->forward( $action [, \@arguments ] )" >> implies
an C<< eval { } >> around the call (actually
L<< execute|/"$c->execute( $class, $coderef )" >> does), thus de-fatalizing
all 'dies' within the called action. If you want C<die> to propagate you
need to do something like:

    $c->forward('foo');
    die $c->error if $c->error;

Or make sure to always return true values from your actions and write
your code like this:

    $c->forward('foo') || return;
    
Another note is that C<< $c->forward >> always returns a scalar because it
actually returns $c->state which operates in a scalar context.
Thus, something like:

    return @array;
    
in an action that is forwarded to is going to return a scalar, 
i.e. how many items are in that array, which is probably not what you want.
If you need to return an array then return a reference to it, 
or stash it like so:

    $c->stash->{array} = \@array;

and access it from the stash.

=cut

sub forward { my $c = shift; no warnings 'recursion'; $c->dispatcher->forward( $c, @_ ) }

=head2 $c->detach( $action [, \@arguments ] )

=head2 $c->detach( $class, $method, [, \@arguments ] )

=head2 $c->detach()

The same as L<< forward|/"$c->forward( $action [, \@arguments ] )" >>, but
doesn't return to the previous action when processing is finished.

When called with no arguments it escapes the processing chain entirely.

=cut

sub detach { my $c = shift; $c->dispatcher->detach( $c, @_ ) }

=head2 $c->visit( $action [, \@captures, \@arguments ] )

=head2 $c->visit( $class, $method, [, \@captures, \@arguments ] )

Almost the same as L<< forward|/"$c->forward( $action [, \@arguments ] )" >>,
but does a full dispatch, instead of just calling the new C<$action> /
C<< $class->$method >>. This means that C<begin>, C<auto> and the method
you go to are called, just like a new request.

In addition both C<< $c->action >> and C<< $c->namespace >> are localized.
This means, for example, that C<< $c->action >> methods such as
L<name|Catalyst::Action/name>, L<class|Catalyst::Action/class> and
L<reverse|Catalyst::Action/reverse> return information for the visited action
when they are invoked within the visited action.  This is different from the
behavior of L<< forward|/"$c->forward( $action [, \@arguments ] )" >>, which
continues to use the $c->action object from the caller action even when
invoked from the callee.

C<< $c->stash >> is kept unchanged.

In effect, L<< visit|/"$c->visit( $action [, \@captures, \@arguments ] )" >>
allows you to "wrap" another action, just as it would have been called by
dispatching from a URL, while the analogous
L<< go|/"$c->go( $action [, \@captures, \@arguments ] )" >> allows you to
transfer control to another action as if it had been reached directly from a URL.

=cut

sub visit { my $c = shift; $c->dispatcher->visit( $c, @_ ) }

=head2 $c->go( $action [, \@captures, \@arguments ] )

=head2 $c->go( $class, $method, [, \@captures, \@arguments ] )

The relationship between C<go> and 
L<< visit|/"$c->visit( $action [, \@captures, \@arguments ] )" >> is the same as
the relationship between 
L<< forward|/"$c->forward( $class, $method, [, \@arguments ] )" >> and
L<< detach|/"$c->detach( $action [, \@arguments ] )" >>. Like C<< $c->visit >>,
C<< $c->go >> will perform a full dispatch on the specified action or method,
with localized C<< $c->action >> and C<< $c->namespace >>. Like C<detach>,
C<go> escapes the processing of the current request chain on completion, and
does not return to its caller.

=cut

sub go { my $c = shift; $c->dispatcher->go( $c, @_ ) }

=head2 $c->response

=head2 $c->res

Returns the current L<Catalyst::Response> object, see there for details.

=head2 $c->stash

Returns a hashref to the stash, which may be used to store data and pass
it between components during a request. You can also set hash keys by
passing arguments. The stash is automatically sent to the view. The
stash is cleared at the end of a request; it cannot be used for
persistent storage (for this you must use a session; see
L<Catalyst::Plugin::Session> for a complete system integrated with
Catalyst).

    $c->stash->{foo} = $bar;
    $c->stash( { moose => 'majestic', qux => 0 } );
    $c->stash( bar => 1, gorch => 2 ); # equivalent to passing a hashref

    # stash is automatically passed to the view for use in a template
    $c->forward( 'MyApp::View::TT' );

=cut

around stash => sub {
    my $orig = shift;
    my $c = shift;
    my $stash = $orig->($c);
    if (@_) {
        my $new_stash = @_ > 1 ? {@_} : $_[0];
        croak('stash takes a hash or hashref') unless ref $new_stash;
        foreach my $key ( keys %$new_stash ) {
          $stash->{$key} = $new_stash->{$key};
        }
    }

    return $stash;
};


=head2 $c->error

=head2 $c->error($error, ...)

=head2 $c->error($arrayref)

Returns an arrayref containing error messages.  If Catalyst encounters an
error while processing a request, it stores the error in $c->error.  This
method should only be used to store fatal error messages.

    my @error = @{ $c->error };

Add a new error.

    $c->error('Something bad happened');

=cut

sub error {
    my $c = shift;
    if ( $_[0] ) {
        my $error = ref $_[0] eq 'ARRAY' ? $_[0] : [@_];
        croak @$error unless ref $c;
        push @{ $c->{error} }, @$error;
    }
    elsif ( defined $_[0] ) { $c->{error} = undef }
    return $c->{error} || [];
}


=head2 $c->state

Contains the return value of the last executed action.   
Note that << $c->state >> operates in a scalar context which means that all
values it returns are scalar.

=head2 $c->clear_errors

Clear errors.  You probably don't want to clear the errors unless you are
implementing a custom error screen.

This is equivalent to running

    $c->error(0);

=cut

sub clear_errors {
    my $c = shift;
    $c->error(0);
}

sub _comp_search_prefixes {
    my $c = shift;
    return map $c->components->{ $_ }, $c->_comp_names_search_prefixes(@_);
}

# search components given a name and some prefixes
sub _comp_names_search_prefixes {
    my ( $c, $name, @prefixes ) = @_;
    my $appclass = ref $c || $c;
    my $filter   = "^${appclass}::(" . join( '|', @prefixes ) . ')::';
    $filter = qr/$filter/; # Compile regex now rather than once per loop

    # map the original component name to the sub part that we will search against
    my %eligible = map { my $n = $_; $n =~ s{^$appclass\::[^:]+::}{}; $_ => $n; }
        grep { /$filter/ } keys %{ $c->components };

    # undef for a name will return all
    return keys %eligible if !defined $name;

    my $query  = ref $name ? $name : qr/^$name$/i;
    my @result = grep { $eligible{$_} =~ m{$query} } keys %eligible;

    return @result if @result;

    # if we were given a regexp to search against, we're done.
    return if ref $name;

    # skip regexp fallback if configured
    return
        if $appclass->config->{disable_component_resolution_regex_fallback};

    # regexp fallback
    $query  = qr/$name/i;
    @result = grep { $eligible{ $_ } =~ m{$query} } keys %eligible;

    # no results? try against full names
    if( !@result ) {
        @result = grep { m{$query} } keys %eligible;
    }

    # don't warn if we didn't find any results, it just might not exist
    if( @result ) {
        # Disgusting hack to work out correct method name
        my $warn_for = lc $prefixes[0];
        my $msg = "Used regexp fallback for \$c->${warn_for}('${name}'), which found '" .
           (join '", "', @result) . "'. Relying on regexp fallback behavior for " .
           "component resolution is unreliable and unsafe.";
        my $short = $result[0];
        # remove the component namespace prefix
        $short =~ s/.*?(Model|Controller|View):://;
        my $shortmess = Carp::shortmess('');
        if ($shortmess =~ m#Catalyst/Plugin#) {
           $msg .= " You probably need to set '$short' instead of '${name}' in this " .
              "plugin's config";
        } elsif ($shortmess =~ m#Catalyst/lib/(View|Controller)#) {
           $msg .= " You probably need to set '$short' instead of '${name}' in this " .
              "component's config";
        } else {
           $msg .= " You probably meant \$c->${warn_for}('$short') instead of \$c->${warn_for}('${name}'), " .
              "but if you really wanted to search, pass in a regexp as the argument " .
              "like so: \$c->${warn_for}(qr/${name}/)";
        }
        $c->log->warn( "${msg}$shortmess" );
    }

    return @result;
}

# Find possible names for a prefix
sub _comp_names {
    my ( $c, @prefixes ) = @_;
    my $appclass = ref $c || $c;

    my $filter = "^${appclass}::(" . join( '|', @prefixes ) . ')::';

    my @names = map { s{$filter}{}; $_; }
        $c->_comp_names_search_prefixes( undef, @prefixes );

    return @names;
}

# Filter a component before returning by calling ACCEPT_CONTEXT if available
sub _filter_component {
    my ( $c, $comp, @args ) = @_;

    if ( eval { $comp->can('ACCEPT_CONTEXT'); } ) {
        return $comp->ACCEPT_CONTEXT( $c, @args );
    }

    return $comp;
}

=head2 COMPONENT ACCESSORS

=head2 $c->controller($name)

Gets a L<Catalyst::Controller> instance by name.

    $c->controller('Foo')->do_stuff;

If the name is omitted, will return the controller for the dispatched
action.

If you want to search for controllers, pass in a regexp as the argument.

    # find all controllers that start with Foo
    my @foo_controllers = $c->controller(qr{^Foo});


=cut

sub controller {
    my ( $c, $name, @args ) = @_;

    if( $name ) {
        my @result = $c->_comp_search_prefixes( $name, qw/Controller C/ );
        return map { $c->_filter_component( $_, @args ) } @result if ref $name;
        return $c->_filter_component( $result[ 0 ], @args );
    }

    return $c->component( $c->action->class );
}

=head2 $c->model($name)

Gets a L<Catalyst::Model> instance by name.

    $c->model('Foo')->do_stuff;

Any extra arguments are directly passed to ACCEPT_CONTEXT.

If the name is omitted, it will look for
 - a model object in $c->stash->{current_model_instance}, then
 - a model name in $c->stash->{current_model}, then
 - a config setting 'default_model', or
 - check if there is only one model, and return it if that's the case.

If you want to search for models, pass in a regexp as the argument.

    # find all models that start with Foo
    my @foo_models = $c->model(qr{^Foo});

=cut

sub model {
    my ( $c, $name, @args ) = @_;
    my $appclass = ref($c) || $c;
    if( $name ) {
        my @result = $c->_comp_search_prefixes( $name, qw/Model M/ );
        return map { $c->_filter_component( $_, @args ) } @result if ref $name;
        return $c->_filter_component( $result[ 0 ], @args );
    }

    if (ref $c) {
        return $c->stash->{current_model_instance}
          if $c->stash->{current_model_instance};
        return $c->model( $c->stash->{current_model} )
          if $c->stash->{current_model};
    }
    return $c->model( $appclass->config->{default_model} )
      if $appclass->config->{default_model};

    my( $comp, $rest ) = $c->_comp_search_prefixes( undef, qw/Model M/);

    if( $rest ) {
        $c->log->warn( Carp::shortmess('Calling $c->model() will return a random model unless you specify one of:') );
        $c->log->warn( '* $c->config(default_model => "the name of the default model to use")' );
        $c->log->warn( '* $c->stash->{current_model} # the name of the model to use for this request' );
        $c->log->warn( '* $c->stash->{current_model_instance} # the instance of the model to use for this request' );
        $c->log->warn( 'NB: in version 5.81, the "random" behavior will not work at all.' );
    }

    return $c->_filter_component( $comp );
}


=head2 $c->view($name)

Gets a L<Catalyst::View> instance by name.

    $c->view('Foo')->do_stuff;

Any extra arguments are directly passed to ACCEPT_CONTEXT.

If the name is omitted, it will look for
 - a view object in $c->stash->{current_view_instance}, then
 - a view name in $c->stash->{current_view}, then
 - a config setting 'default_view', or
 - check if there is only one view, and return it if that's the case.

If you want to search for views, pass in a regexp as the argument.

    # find all views that start with Foo
    my @foo_views = $c->view(qr{^Foo});

=cut

sub view {
    my ( $c, $name, @args ) = @_;

    my $appclass = ref($c) || $c;
    if( $name ) {
        my @result = $c->_comp_search_prefixes( $name, qw/View V/ );
        return map { $c->_filter_component( $_, @args ) } @result if ref $name;
        return $c->_filter_component( $result[ 0 ], @args );
    }

    if (ref $c) {
        return $c->stash->{current_view_instance}
          if $c->stash->{current_view_instance};
        return $c->view( $c->stash->{current_view} )
          if $c->stash->{current_view};
    }
    return $c->view( $appclass->config->{default_view} )
      if $appclass->config->{default_view};

    my( $comp, $rest ) = $c->_comp_search_prefixes( undef, qw/View V/);

    if( $rest ) {
        $c->log->warn( 'Calling $c->view() will return a random view unless you specify one of:' );
        $c->log->warn( '* $c->config(default_view => "the name of the default view to use")' );
        $c->log->warn( '* $c->stash->{current_view} # the name of the view to use for this request' );
        $c->log->warn( '* $c->stash->{current_view_instance} # the instance of the view to use for this request' );
        $c->log->warn( 'NB: in version 5.81, the "random" behavior will not work at all.' );
    }

    return $c->_filter_component( $comp );
}

=head2 $c->controllers

Returns the available names which can be passed to $c->controller

=cut

sub controllers {
    my ( $c ) = @_;
    return $c->_comp_names(qw/Controller C/);
}

=head2 $c->models

Returns the available names which can be passed to $c->model

=cut

sub models {
    my ( $c ) = @_;
    return $c->_comp_names(qw/Model M/);
}


=head2 $c->views

Returns the available names which can be passed to $c->view

=cut

sub views {
    my ( $c ) = @_;
    return $c->_comp_names(qw/View V/);
}

=head2 $c->comp($name)

=head2 $c->component($name)

Gets a component object by name. This method is not recommended,
unless you want to get a specific component by full
class. C<< $c->controller >>, C<< $c->model >>, and C<< $c->view >>
should be used instead.

If C<$name> is a regexp, a list of components matched against the full
component name will be returned.

If Catalyst can't find a component by name, it will fallback to regex
matching by default. To disable this behaviour set
disable_component_resolution_regex_fallback to a true value.
    
    __PACKAGE__->config( disable_component_resolution_regex_fallback => 1 );

=cut

sub component {
    my ( $c, $name, @args ) = @_;

    if( $name ) {
        my $comps = $c->components;

        if( !ref $name ) {
            # is it the exact name?
            return $c->_filter_component( $comps->{ $name }, @args )
                       if exists $comps->{ $name };

            # perhaps we just omitted "MyApp"?
            my $composed = ( ref $c || $c ) . "::${name}";
            return $c->_filter_component( $comps->{ $composed }, @args )
                       if exists $comps->{ $composed };

            # search all of the models, views and controllers
            my( $comp ) = $c->_comp_search_prefixes( $name, qw/Model M Controller C View V/ );
            return $c->_filter_component( $comp, @args ) if $comp;
        }

        # This is here so $c->comp( '::M::' ) works
        my $query = ref $name ? $name : qr{$name}i;

        my @result = grep { m{$query} } keys %{ $c->components };
        return map { $c->_filter_component( $_, @args ) } @result if ref $name;

        if( $result[ 0 ] ) {
            $c->log->warn( Carp::shortmess(qq(Found results for "${name}" using regexp fallback)) );
            $c->log->warn( 'Relying on the regexp fallback behavior for component resolution' );
            $c->log->warn( 'is unreliable and unsafe. You have been warned' );
            return $c->_filter_component( $result[ 0 ], @args );
        }

        # I would expect to return an empty list here, but that breaks back-compat
    }

    # fallback
    return sort keys %{ $c->components };
}

=head2 CLASS DATA AND HELPER CLASSES

=head2 $c->config

Returns or takes a hashref containing the application's configuration.

    __PACKAGE__->config( { db => 'dsn:SQLite:foo.db' } );

You can also use a C<YAML>, C<XML> or L<Config::General> config file
like C<myapp.conf> in your applications home directory. See
L<Catalyst::Plugin::ConfigLoader>.

=head3 Cascading configuration

The config method is present on all Catalyst components, and configuration
will be merged when an application is started. Configuration loaded with
L<Catalyst::Plugin::ConfigLoader> takes precedence over other configuration,
followed by configuration in your top level C<MyApp> class. These two
configurations are merged, and then configuration data whose hash key matches a
component name is merged with configuration for that component.

The configuration for a component is then passed to the C<new> method when a
component is constructed.

For example:

    MyApp->config({ 'Model::Foo' => { bar => 'baz', overrides => 'me' } });
    MyApp::Model::Foo->config({ quux => 'frob', 'overrides => 'this' });

will mean that C<MyApp::Model::Foo> receives the following data when
constructed:

    MyApp::Model::Foo->new({
        bar => 'baz',
        quux => 'frob',
        overrides => 'me',
    });

=cut

around config => sub {
    my $orig = shift;
    my $c = shift;

    croak('Setting config after setup has been run is not allowed.')
        if ( @_ and $c->setup_finished );

    $c->$orig(@_);
};

=head2 $c->log

Returns the logging object instance. Unless it is already set, Catalyst
sets this up with a L<Catalyst::Log> object. To use your own log class,
set the logger with the C<< __PACKAGE__->log >> method prior to calling
C<< __PACKAGE__->setup >>.

 __PACKAGE__->log( MyLogger->new );
 __PACKAGE__->setup;

And later:

    $c->log->info( 'Now logging with my own logger!' );

Your log class should implement the methods described in
L<Catalyst::Log>.


=head2 $c->debug

Returns 1 if debug mode is enabled, 0 otherwise.

You can enable debug mode in several ways:

=over

=item By calling myapp_server.pl with the -d flag

=item With the environment variables MYAPP_DEBUG, or CATALYST_DEBUG

=item The -Debug option in your MyApp.pm

=item By declaring C<sub debug { 1 }> in your MyApp.pm.

=back

Calling C<< $c->debug(1) >> has no effect.

=cut

sub debug { 0 }

=head2 $c->dispatcher

Returns the dispatcher instance. See L<Catalyst::Dispatcher>.

=head2 $c->engine

Returns the engine instance. See L<Catalyst::Engine>.


=head2 UTILITY METHODS

=head2 $c->path_to(@path)

Merges C<@path> with C<< $c->config->{home} >> and returns a
L<Path::Class::Dir> object. Note you can usually use this object as
a filename, but sometimes you will have to explicitly stringify it
yourself by calling the C<< ->stringify >> method.

For example:

    $c->path_to( 'db', 'sqlite.db' );

=cut

sub path_to {
    my ( $c, @path ) = @_;
    my $path = Path::Class::Dir->new( $c->config->{home}, @path );
    if ( -d $path ) { return $path }
    else { return Path::Class::File->new( $c->config->{home}, @path ) }
}

=head2 $c->plugin( $name, $class, @args )

Helper method for plugins. It creates a class data accessor/mutator and
loads and instantiates the given class.

    MyApp->plugin( 'prototype', 'HTML::Prototype' );

    $c->prototype->define_javascript_functions;

B<Note:> This method of adding plugins is deprecated. The ability
to add plugins like this B<will be removed> in a Catalyst 5.81.
Please do not use this functionality in new code.

=cut

sub plugin {
    my ( $class, $name, $plugin, @args ) = @_;

    # See block comment in t/unit_core_plugin.t
    $class->log->warn(qq/Adding plugin using the ->plugin method is deprecated, and will be removed in Catalyst 5.81/);

    $class->_register_plugin( $plugin, 1 );

    eval { $plugin->import };
    $class->mk_classdata($name);
    my $obj;
    eval { $obj = $plugin->new(@args) };

    if ($@) {
        Catalyst::Exception->throw( message =>
              qq/Couldn't instantiate instant plugin "$plugin", "$@"/ );
    }

    $class->$name($obj);
    $class->log->debug(qq/Initialized instant plugin "$plugin" as "$name"/)
      if $class->debug;
}

=head2 MyApp->setup

Initializes the dispatcher and engine, loads any plugins, and loads the
model, view, and controller components. You may also specify an array
of plugins to load here, if you choose to not load them in the C<use
Catalyst> line.

    MyApp->setup;
    MyApp->setup( qw/-Debug/ );

=cut

sub setup {
    my ( $class, @arguments ) = @_;
    croak('Running setup more than once')
        if ( $class->setup_finished );

    unless ( $class->isa('Catalyst') ) {

        Catalyst::Exception->throw(
            message => qq/'$class' does not inherit from Catalyst/ );
    }

    if ( $class->arguments ) {
        @arguments = ( @arguments, @{ $class->arguments } );
    }

    # Process options
    my $flags = {};

    foreach (@arguments) {

        if (/^-Debug$/) {
            $flags->{log} =
              ( $flags->{log} ) ? 'debug,' . $flags->{log} : 'debug';
        }
        elsif (/^-(\w+)=?(.*)$/) {
            $flags->{ lc $1 } = $2;
        }
        else {
            push @{ $flags->{plugins} }, $_;
        }
    }

    $class->setup_home( delete $flags->{home} );

    $class->setup_log( delete $flags->{log} );
    $class->setup_plugins( delete $flags->{plugins} );
    $class->setup_dispatcher( delete $flags->{dispatcher} );
    $class->setup_engine( delete $flags->{engine} );
    $class->setup_stats( delete $flags->{stats} );

    for my $flag ( sort keys %{$flags} ) {

        if ( my $code = $class->can( 'setup_' . $flag ) ) {
            &$code( $class, delete $flags->{$flag} );
        }
        else {
            $class->log->warn(qq/Unknown flag "$flag"/);
        }
    }

    eval { require Catalyst::Devel; };
    if( !$@ && $ENV{CATALYST_SCRIPT_GEN} && ( $ENV{CATALYST_SCRIPT_GEN} < $Catalyst::Devel::CATALYST_SCRIPT_GEN ) ) {
        $class->log->warn(<<"EOF");
You are running an old script!

  Please update by running (this will overwrite existing files):
    catalyst.pl -force -scripts $class

  or (this will not overwrite existing files):
    catalyst.pl -scripts $class

EOF
    }

    if ( $class->debug ) {
        my @plugins = map { "$_  " . ( $_->VERSION || '' ) } $class->registered_plugins;

        if (@plugins) {
            my $column_width = Catalyst::Utils::term_width() - 6;
            my $t = Text::SimpleTable->new($column_width);
            $t->row($_) for @plugins;
            $class->log->debug( "Loaded plugins:\n" . $t->draw . "\n" );
        }

        my $dispatcher = $class->dispatcher;
        my $engine     = $class->engine;
        my $home       = $class->config->{home};

        $class->log->debug(sprintf(q/Loaded dispatcher "%s"/, blessed($dispatcher)));
        $class->log->debug(sprintf(q/Loaded engine "%s"/, blessed($engine)));

        $home
          ? ( -d $home )
          ? $class->log->debug(qq/Found home "$home"/)
          : $class->log->debug(qq/Home "$home" doesn't exist/)
          : $class->log->debug(q/Couldn't find home/);
    }

    # Call plugins setup, this is stupid and evil.
    # Also screws C3 badly on 5.10, hack to avoid.
    {
        no warnings qw/redefine/;
        local *setup = sub { };
        $class->setup unless $Catalyst::__AM_RESTARTING;
    }

    # Initialize our data structure
    $class->components( {} );

    $class->setup_components;

    if ( $class->debug ) {
        my $column_width = Catalyst::Utils::term_width() - 8 - 9;
        my $t = Text::SimpleTable->new( [ $column_width, 'Class' ], [ 8, 'Type' ] );
        for my $comp ( sort keys %{ $class->components } ) {
            my $type = ref $class->components->{$comp} ? 'instance' : 'class';
            $t->row( $comp, $type );
        }
        $class->log->debug( "Loaded components:\n" . $t->draw . "\n" )
          if ( keys %{ $class->components } );
    }

    # Add our self to components, since we are also a component
    if( $class->isa('Catalyst::Controller') ){
      $class->components->{$class} = $class;
    }

    $class->setup_actions;

    if ( $class->debug ) {
        my $name = $class->config->{name} || 'Application';
        $class->log->info("$name powered by Catalyst $Catalyst::VERSION");
    }

    # Make sure that the application class becomes immutable at this point,
    B::Hooks::EndOfScope::on_scope_end {
        return if $@;
        my $meta = Class::MOP::get_metaclass_by_name($class);
        if (
            $meta->is_immutable
            && ! { $meta->immutable_options }->{replace_constructor}
            && (
                   $class->isa('Class::Accessor::Fast')
                || $class->isa('Class::Accessor')
            )
        ) {
            warn "You made your application class ($class) immutable, "
                . "but did not inline the\nconstructor. "
                . "This will break catalyst, as your app \@ISA "
                . "Class::Accessor(::Fast)?\nPlease pass "
                . "(replace_constructor => 1)\nwhen making your class immutable.\n";
        }
        $meta->make_immutable(
            replace_constructor => 1,
        ) unless $meta->is_immutable;
    };

    if ($class->config->{case_sensitive}) {
        $class->log->warn($class . "->config->{case_sensitive} is set.");
        $class->log->warn("This setting is deprecated and planned to be removed in Catalyst 5.81.");
    }

    $class->setup_finalize;
    # Should be the last thing we do so that user things hooking
    # setup_finalize can log..
    $class->log->_flush() if $class->log->can('_flush');
    return 1; # Explicit return true as people have __PACKAGE__->setup as the last thing in their class. HATE.
}


=head2 $app->setup_finalize

A hook to attach modifiers to.
Using C<< after setup => sub{}; >> doesn't work, because of quirky things done for plugin setup.
Also better than C< setup_finished(); >, as that is a getter method.

    sub setup_finalize {

        my $app = shift;

        ## do stuff, i.e., determine a primary key column for sessions stored in a DB

        $app->next::method(@_);


    }

=cut

sub setup_finalize {
    my ($class) = @_;
    $class->setup_finished(1);
}

=head2 $c->uri_for( $path?, @args?, \%query_values? )

=head2 $c->uri_for( $action, \@captures?, @args?, \%query_values? )

Constructs an absolute L<URI> object based on the application root, the
provided path, and the additional arguments and query parameters provided.
When used as a string, provides a textual URI.

If no arguments are provided, the URI for the current action is returned.
To return the current action and also provide @args, use
C<< $c->uri_for( $c->action, @args ) >>. 

If the first argument is a string, it is taken as a public URI path relative
to C<< $c->namespace >> (if it doesn't begin with a forward slash) or
relative to the application root (if it does). It is then merged with
C<< $c->request->base >>; any C<@args> are appended as additional path
components; and any C<%query_values> are appended as C<?foo=bar> parameters.

If the first argument is a L<Catalyst::Action> it represents an action which
will have its path resolved using C<< $c->dispatcher->uri_for_action >>. The
optional C<\@captures> argument (an arrayref) allows passing the captured
variables that are needed to fill in the paths of Chained and Regex actions;
once the path is resolved, C<uri_for> continues as though a path was
provided, appending any arguments or parameters and creating an absolute
URI.

The captures for the current request can be found in
C<< $c->request->captures >>, and actions can be resolved using
C<< Catalyst::Controller->action_for($name) >>. If you have a private action
path, use C<< $c->uri_for_action >> instead.

  # Equivalent to $c->req->uri
  $c->uri_for($c->action, $c->req->captures,
      @{ $c->req->args }, $c->req->params);

  # For the Foo action in the Bar controller
  $c->uri_for($c->controller('Bar')->action_for('Foo'));

  # Path to a static resource
  $c->uri_for('/static/images/logo.png');

=cut

sub uri_for {
    my ( $c, $path, @args ) = @_;

    if (blessed($path) && $path->isa('Catalyst::Controller')) {
        $path = $path->path_prefix;
        $path =~ s{/+\z}{};
        $path .= '/';
    }

    if ( blessed($path) ) { # action object
<<<<<<< HEAD
        $c->dispatcher->splice_captures_from( $c, $path, \@args );
        my $captures = ( scalar @args && ref $args[0] eq 'ARRAY'
                         ? shift(@args)
                         : [] );
=======
        my $captures = [ map { s|/|%2F|; $_; }
                        ( scalar @args && ref $args[0] eq 'ARRAY'
                         ? @{ shift(@args) }
                         : ()) ];
>>>>>>> 9b7d26c7
        my $action = $path;
        $path = $c->dispatcher->uri_for_action($action, $captures);
        if (not defined $path) {
            $c->log->debug(qq/Can't find uri_for action '$action' @$captures/)
                if $c->debug;
            return undef;
        }
        $path = '/' if $path eq '';
    }

    undef($path) if (defined $path && $path eq '');

    my $params =
      ( scalar @args && ref $args[$#args] eq 'HASH' ? pop @args : {} );

    carp "uri_for called with undef argument" if grep { ! defined $_ } @args;
    s/([^$URI::uric])/$URI::Escape::escapes{$1}/go for @args;
    s|/|%2F| for @args;

    unshift(@args, $path);

    unless (defined $path && $path =~ s!^/!!) { # in-place strip
        my $namespace = $c->namespace;
        if (defined $path) { # cheesy hack to handle path '../foo'
           $namespace =~ s{(?:^|/)[^/]+$}{} while $args[0] =~ s{^\.\./}{};
        }
        unshift(@args, $namespace || '');
    }

    # join args with '/', or a blank string
    my $args = join('/', grep { defined($_) } @args);
    $args =~ s/\?/%3F/g; # STUPID STUPID SPECIAL CASE
    $args =~ s!^/+!!;
    my $base = $c->req->base;
    my $class = ref($base);
    $base =~ s{(?<!/)$}{/};

    my $query = '';

    if (my @keys = keys %$params) {
      # somewhat lifted from URI::_query's query_form
      $query = '?'.join('&', map {
          my $val = $params->{$_};
          s/([;\/?:@&=+,\$\[\]%])/$URI::Escape::escapes{$1}/go;
          s/ /+/g;
          my $key = $_;
          $val = '' unless defined $val;
          (map {
              my $param = "$_";
              utf8::encode( $param ) if utf8::is_utf8($param);
              # using the URI::Escape pattern here so utf8 chars survive
              $param =~ s/([^A-Za-z0-9\-_.!~*'() ])/$URI::Escape::escapes{$1}/go;
              $param =~ s/ /+/g;
              "${key}=$param"; } ( ref $val eq 'ARRAY' ? @$val : $val ));
      } @keys);
    }

    my $res = bless(\"${base}${args}${query}", $class);
    $res;
}

=head2 $c->uri_for_action( $path, \@captures?, @args?, \%query_values? )

=head2 $c->uri_for_action( $action, \@captures?, @args?, \%query_values? )

=over

=item $path

A private path to the Catalyst action you want to create a URI for.

This is a shortcut for calling C<< $c->dispatcher->get_action_by_path($path)
>> and passing the resulting C<$action> and the remaining arguments to C<<
$c->uri_for >>.

You can also pass in a Catalyst::Action object, in which case it is passed to
C<< $c->uri_for >>.

=back

=cut

sub uri_for_action {
    my ( $c, $path, @args ) = @_;
    my $action = blessed($path)
      ? $path
      : $c->dispatcher->get_action_by_path($path);
    unless (defined $action) {
      croak "Can't find action for path '$path'";
    }
    return $c->uri_for( $action, @args );
}

=head2 $c->welcome_message

Returns the Catalyst welcome HTML page.

=cut

sub welcome_message {
    my $c      = shift;
    my $name   = $c->config->{name};
    my $logo   = $c->uri_for('/static/images/catalyst_logo.png');
    my $prefix = Catalyst::Utils::appprefix( ref $c );
    $c->response->content_type('text/html; charset=utf-8');
    return <<"EOF";
<!DOCTYPE html PUBLIC "-//W3C//DTD XHTML 1.0 Transitional//EN"
    "http://www.w3.org/TR/xhtml1/DTD/xhtml1-transitional.dtd">
<html xmlns="http://www.w3.org/1999/xhtml" xml:lang="en" lang="en">
    <head>
    <meta http-equiv="Content-Language" content="en" />
    <meta http-equiv="Content-Type" content="text/html; charset=utf-8" />
        <title>$name on Catalyst $VERSION</title>
        <style type="text/css">
            body {
                color: #000;
                background-color: #eee;
            }
            div#content {
                width: 640px;
                margin-left: auto;
                margin-right: auto;
                margin-top: 10px;
                margin-bottom: 10px;
                text-align: left;
                background-color: #ccc;
                border: 1px solid #aaa;
            }
            p, h1, h2 {
                margin-left: 20px;
                margin-right: 20px;
                font-family: verdana, tahoma, sans-serif;
            }
            a {
                font-family: verdana, tahoma, sans-serif;
            }
            :link, :visited {
                    text-decoration: none;
                    color: #b00;
                    border-bottom: 1px dotted #bbb;
            }
            :link:hover, :visited:hover {
                    color: #555;
            }
            div#topbar {
                margin: 0px;
            }
            pre {
                margin: 10px;
                padding: 8px;
            }
            div#answers {
                padding: 8px;
                margin: 10px;
                background-color: #fff;
                border: 1px solid #aaa;
            }
            h1 {
                font-size: 0.9em;
                font-weight: normal;
                text-align: center;
            }
            h2 {
                font-size: 1.0em;
            }
            p {
                font-size: 0.9em;
            }
            p img {
                float: right;
                margin-left: 10px;
            }
            span#appname {
                font-weight: bold;
                font-size: 1.6em;
            }
        </style>
    </head>
    <body>
        <div id="content">
            <div id="topbar">
                <h1><span id="appname">$name</span> on <a href="http://catalyst.perl.org">Catalyst</a>
                    $VERSION</h1>
             </div>
             <div id="answers">
                 <p>
                 <img src="$logo" alt="Catalyst Logo" />
                 </p>
                 <p>Welcome to the  world of Catalyst.
                    This <a href="http://en.wikipedia.org/wiki/MVC">MVC</a>
                    framework will make web development something you had
                    never expected it to be: Fun, rewarding, and quick.</p>
                 <h2>What to do now?</h2>
                 <p>That really depends  on what <b>you</b> want to do.
                    We do, however, provide you with a few starting points.</p>
                 <p>If you want to jump right into web development with Catalyst
                    you might want to start with a tutorial.</p>
<pre>perldoc <a href="http://cpansearch.perl.org/dist/Catalyst-Manual/lib/Catalyst/Manual/Tutorial.pod">Catalyst::Manual::Tutorial</a></code>
</pre>
<p>Afterwards you can go on to check out a more complete look at our features.</p>
<pre>
<code>perldoc <a href="http://cpansearch.perl.org/dist/Catalyst-Manual/lib/Catalyst/Manual/Intro.pod">Catalyst::Manual::Intro</a>
<!-- Something else should go here, but the Catalyst::Manual link seems unhelpful -->
</code></pre>
                 <h2>What to do next?</h2>
                 <p>Next it's time to write an actual application. Use the
                    helper scripts to generate <a href="http://cpansearch.perl.org/search?query=Catalyst%3A%3AController%3A%3A&amp;mode=all">controllers</a>,
                    <a href="http://cpansearch.perl.org/search?query=Catalyst%3A%3AModel%3A%3A&amp;mode=all">models</a>, and
                    <a href="http://cpansearch.perl.org/search?query=Catalyst%3A%3AView%3A%3A&amp;mode=all">views</a>;
                    they can save you a lot of work.</p>
                    <pre><code>script/${prefix}_create.pl -help</code></pre>
                    <p>Also, be sure to check out the vast and growing
                    collection of <a href="http://search.cpan.org/search?query=Catalyst">plugins for Catalyst on CPAN</a>;
                    you are likely to find what you need there.
                    </p>

                 <h2>Need help?</h2>
                 <p>Catalyst has a very active community. Here are the main places to
                    get in touch with us.</p>
                 <ul>
                     <li>
                         <a href="http://dev.catalyst.perl.org">Wiki</a>
                     </li>
                     <li>
                         <a href="http://lists.scsys.co.uk/cgi-bin/mailman/listinfo/catalyst">Mailing-List</a>
                     </li>
                     <li>
                         <a href="irc://irc.perl.org/catalyst">IRC channel #catalyst on irc.perl.org</a>
                     </li>
                 </ul>
                 <h2>In conclusion</h2>
                 <p>The Catalyst team hopes you will enjoy using Catalyst as much
                    as we enjoyed making it. Please contact us if you have ideas
                    for improvement or other feedback.</p>
             </div>
         </div>
    </body>
</html>
EOF
}

=head1 INTERNAL METHODS

These methods are not meant to be used by end users.

=head2 $c->components

Returns a hash of components.

=head2 $c->context_class

Returns or sets the context class.

=head2 $c->counter

Returns a hashref containing coderefs and execution counts (needed for
deep recursion detection).

=head2 $c->depth

Returns the number of actions on the current internal execution stack.

=head2 $c->dispatch

Dispatches a request to actions.

=cut

sub dispatch { my $c = shift; $c->dispatcher->dispatch( $c, @_ ) }

=head2 $c->dispatcher_class

Returns or sets the dispatcher class.

=head2 $c->dump_these

Returns a list of 2-element array references (name, structure) pairs
that will be dumped on the error page in debug mode.

=cut

sub dump_these {
    my $c = shift;
    [ Request => $c->req ],
    [ Response => $c->res ],
    [ Stash => $c->stash ],
    [ Config => $c->config ];
}

=head2 $c->engine_class

Returns or sets the engine class.

=head2 $c->execute( $class, $coderef )

Execute a coderef in given class and catch exceptions. Errors are available
via $c->error.

=cut

sub execute {
    my ( $c, $class, $code ) = @_;
    $class = $c->component($class) || $class;
    $c->state(0);

    if ( $c->depth >= $RECURSION ) {
        my $action = $code->reverse();
        $action = "/$action" unless $action =~ /->/;
        my $error = qq/Deep recursion detected calling "${action}"/;
        $c->log->error($error);
        $c->error($error);
        $c->state(0);
        return $c->state;
    }

    my $stats_info = $c->_stats_start_execute( $code ) if $c->use_stats;

    push( @{ $c->stack }, $code );

    no warnings 'recursion';
    eval { $c->state( $code->execute( $class, $c, @{ $c->req->args } ) || 0 ) };

    $c->_stats_finish_execute( $stats_info ) if $c->use_stats and $stats_info;

    my $last = pop( @{ $c->stack } );

    if ( my $error = $@ ) {
        if ( blessed($error) and $error->isa('Catalyst::Exception::Detach') ) {
            $error->rethrow if $c->depth > 1;
        }
        elsif ( blessed($error) and $error->isa('Catalyst::Exception::Go') ) {
            $error->rethrow if $c->depth > 0;
        }
        else {
            unless ( ref $error ) {
                no warnings 'uninitialized';
                chomp $error;
                my $class = $last->class;
                my $name  = $last->name;
                $error = qq/Caught exception in $class->$name "$error"/;
            }
            $c->error($error);
            $c->state(0);
        }
    }
    return $c->state;
}

sub _stats_start_execute {
    my ( $c, $code ) = @_;
    my $appclass = ref($c) || $c;
    return if ( ( $code->name =~ /^_.*/ )
        && ( !$appclass->config->{show_internal_actions} ) );

    my $action_name = $code->reverse();
    $c->counter->{$action_name}++;

    my $action = $action_name;
    $action = "/$action" unless $action =~ /->/;

    # determine if the call was the result of a forward
    # this is done by walking up the call stack and looking for a calling
    # sub of Catalyst::forward before the eval
    my $callsub = q{};
    for my $index ( 2 .. 11 ) {
        last
        if ( ( caller($index) )[0] eq 'Catalyst'
            && ( caller($index) )[3] eq '(eval)' );

        if ( ( caller($index) )[3] =~ /forward$/ ) {
            $callsub = ( caller($index) )[3];
            $action  = "-> $action";
            last;
        }
    }

    my $uid = $action_name . $c->counter->{$action_name};

    # is this a root-level call or a forwarded call?
    if ( $callsub =~ /forward$/ ) {
        my $parent = $c->stack->[-1];

        # forward, locate the caller
        if ( exists $c->counter->{"$parent"} ) {
            $c->stats->profile(
                begin  => $action,
                parent => "$parent" . $c->counter->{"$parent"},
                uid    => $uid,
            );
        }
        else {

            # forward with no caller may come from a plugin
            $c->stats->profile(
                begin => $action,
                uid   => $uid,
            );
        }
    }
    else {

        # root-level call
        $c->stats->profile(
            begin => $action,
            uid   => $uid,
        );
    }
    return $action;

}

sub _stats_finish_execute {
    my ( $c, $info ) = @_;
    $c->stats->profile( end => $info );
}

=head2 $c->finalize

Finalizes the request.

=cut

sub finalize {
    my $c = shift;

    for my $error ( @{ $c->error } ) {
        $c->log->error($error);
    }

    # Allow engine to handle finalize flow (for POE)
    my $engine = $c->engine;
    if ( my $code = $engine->can('finalize') ) {
        $engine->$code($c);
    }
    else {

        $c->finalize_uploads;

        # Error
        if ( $#{ $c->error } >= 0 ) {
            $c->finalize_error;
        }

        $c->finalize_headers;

        # HEAD request
        if ( $c->request->method eq 'HEAD' ) {
            $c->response->body('');
        }

        $c->finalize_body;
    }

    if ($c->use_stats) {
        my $elapsed = sprintf '%f', $c->stats->elapsed;
        my $av = $elapsed == 0 ? '??' : sprintf '%.3f', 1 / $elapsed;
        $c->log->info(
            "Request took ${elapsed}s ($av/s)\n" . $c->stats->report . "\n" );
    }

    return $c->response->status;
}

=head2 $c->finalize_body

Finalizes body.

=cut

sub finalize_body { my $c = shift; $c->engine->finalize_body( $c, @_ ) }

=head2 $c->finalize_cookies

Finalizes cookies.

=cut

sub finalize_cookies { my $c = shift; $c->engine->finalize_cookies( $c, @_ ) }

=head2 $c->finalize_error

Finalizes error.

=cut

sub finalize_error { my $c = shift; $c->engine->finalize_error( $c, @_ ) }

=head2 $c->finalize_headers

Finalizes headers.

=cut

sub finalize_headers {
    my $c = shift;

    my $response = $c->response; #accessor calls can add up?

    # Check if we already finalized headers
    return if $response->finalized_headers;

    # Handle redirects
    if ( my $location = $response->redirect ) {
        $c->log->debug(qq/Redirecting to "$location"/) if $c->debug;
        $response->header( Location => $location );

        if ( !$response->has_body ) {
            # Add a default body if none is already present
            $response->body(
                qq{<html><body><p>This item has moved <a href="$location">here</a>.</p></body></html>}
            );
        }
    }

    # Content-Length
    if ( $response->body && !$response->content_length ) {

        # get the length from a filehandle
        if ( blessed( $response->body ) && $response->body->can('read') )
        {
            my $stat = stat $response->body;
            if ( $stat && $stat->size > 0 ) {
                $response->content_length( $stat->size );
            }
            else {
                $c->log->warn('Serving filehandle without a content-length');
            }
        }
        else {
            # everything should be bytes at this point, but just in case
            $response->content_length( bytes::length( $response->body ) );
        }
    }

    # Errors
    if ( $response->status =~ /^(1\d\d|[23]04)$/ ) {
        $response->headers->remove_header("Content-Length");
        $response->body('');
    }

    $c->finalize_cookies;

    $c->engine->finalize_headers( $c, @_ );

    # Done
    $response->finalized_headers(1);
}

=head2 $c->finalize_output

An alias for finalize_body.

=head2 $c->finalize_read

Finalizes the input after reading is complete.

=cut

sub finalize_read { my $c = shift; $c->engine->finalize_read( $c, @_ ) }

=head2 $c->finalize_uploads

Finalizes uploads. Cleans up any temporary files.

=cut

sub finalize_uploads { my $c = shift; $c->engine->finalize_uploads( $c, @_ ) }

=head2 $c->get_action( $action, $namespace )

Gets an action in a given namespace.

=cut

sub get_action { my $c = shift; $c->dispatcher->get_action(@_) }

=head2 $c->get_actions( $action, $namespace )

Gets all actions of a given name in a namespace and all parent
namespaces.

=cut

sub get_actions { my $c = shift; $c->dispatcher->get_actions( $c, @_ ) }

=head2 $c->handle_request( $class, @arguments )

Called to handle each HTTP request.

=cut

sub handle_request {
    my ( $class, @arguments ) = @_;

    # Always expect worst case!
    my $status = -1;
    eval {
        if ($class->debug) {
            my $secs = time - $START || 1;
            my $av = sprintf '%.3f', $COUNT / $secs;
            my $time = localtime time;
            $class->log->info("*** Request $COUNT ($av/s) [$$] [$time] ***");
        }

        my $c = $class->prepare(@arguments);
        $c->dispatch;
        $status = $c->finalize;
    };

    if ( my $error = $@ ) {
        chomp $error;
        $class->log->error(qq/Caught exception in engine "$error"/);
    }

    $COUNT++;

    if(my $coderef = $class->log->can('_flush')){
        $class->log->$coderef();
    }
    return $status;
}

=head2 $c->prepare( @arguments )

Creates a Catalyst context from an engine-specific request (Apache, CGI,
etc.).

=cut

sub prepare {
    my ( $class, @arguments ) = @_;

    # XXX
    # After the app/ctxt split, this should become an attribute based on something passed
    # into the application.
    $class->context_class( ref $class || $class ) unless $class->context_class;

    my $c = $class->context_class->new({});

    # For on-demand data
    $c->request->_context($c);
    $c->response->_context($c);

    #surely this is not the most efficient way to do things...
    $c->stats($class->stats_class->new)->enable($c->use_stats);
    if ( $c->debug ) {
        $c->res->headers->header( 'X-Catalyst' => $Catalyst::VERSION );
    }

    #XXX reuse coderef from can
    # Allow engine to direct the prepare flow (for POE)
    if ( $c->engine->can('prepare') ) {
        $c->engine->prepare( $c, @arguments );
    }
    else {
        $c->prepare_request(@arguments);
        $c->prepare_connection;
        $c->prepare_query_parameters;
        $c->prepare_headers;
        $c->prepare_cookies;
        $c->prepare_path;

        # Prepare the body for reading, either by prepare_body
        # or the user, if they are using $c->read
        $c->prepare_read;

        # Parse the body unless the user wants it on-demand
        unless ( ref($c)->config->{parse_on_demand} ) {
            $c->prepare_body;
        }
    }

    my $method  = $c->req->method  || '';
    my $path    = $c->req->path;
    $path       = '/' unless length $path;
    my $address = $c->req->address || '';

    $c->log->debug(qq/"$method" request for "$path" from "$address"/)
      if $c->debug;

    $c->prepare_action;

    return $c;
}

=head2 $c->prepare_action

Prepares action. See L<Catalyst::Dispatcher>.

=cut

sub prepare_action { my $c = shift; $c->dispatcher->prepare_action( $c, @_ ) }

=head2 $c->prepare_body

Prepares message body.

=cut

sub prepare_body {
    my $c = shift;

    return if $c->request->_has_body;

    # Initialize on-demand data
    $c->engine->prepare_body( $c, @_ );
    $c->prepare_parameters;
    $c->prepare_uploads;

    if ( $c->debug && keys %{ $c->req->body_parameters } ) {
        my $t = Text::SimpleTable->new( [ 35, 'Parameter' ], [ 36, 'Value' ] );
        for my $key ( sort keys %{ $c->req->body_parameters } ) {
            my $param = $c->req->body_parameters->{$key};
            my $value = defined($param) ? $param : '';
            $t->row( $key,
                ref $value eq 'ARRAY' ? ( join ', ', @$value ) : $value );
        }
        $c->log->debug( "Body Parameters are:\n" . $t->draw );
    }
}

=head2 $c->prepare_body_chunk( $chunk )

Prepares a chunk of data before sending it to L<HTTP::Body>.

See L<Catalyst::Engine>.

=cut

sub prepare_body_chunk {
    my $c = shift;
    $c->engine->prepare_body_chunk( $c, @_ );
}

=head2 $c->prepare_body_parameters

Prepares body parameters.

=cut

sub prepare_body_parameters {
    my $c = shift;
    $c->engine->prepare_body_parameters( $c, @_ );
}

=head2 $c->prepare_connection

Prepares connection.

=cut

sub prepare_connection {
    my $c = shift;
    $c->engine->prepare_connection( $c, @_ );
}

=head2 $c->prepare_cookies

Prepares cookies.

=cut

sub prepare_cookies { my $c = shift; $c->engine->prepare_cookies( $c, @_ ) }

=head2 $c->prepare_headers

Prepares headers.

=cut

sub prepare_headers { my $c = shift; $c->engine->prepare_headers( $c, @_ ) }

=head2 $c->prepare_parameters

Prepares parameters.

=cut

sub prepare_parameters {
    my $c = shift;
    $c->prepare_body_parameters;
    $c->engine->prepare_parameters( $c, @_ );
}

=head2 $c->prepare_path

Prepares path and base.

=cut

sub prepare_path { my $c = shift; $c->engine->prepare_path( $c, @_ ) }

=head2 $c->prepare_query_parameters

Prepares query parameters.

=cut

sub prepare_query_parameters {
    my $c = shift;

    $c->engine->prepare_query_parameters( $c, @_ );

    if ( $c->debug && keys %{ $c->request->query_parameters } ) {
        my $t = Text::SimpleTable->new( [ 35, 'Parameter' ], [ 36, 'Value' ] );
        for my $key ( sort keys %{ $c->req->query_parameters } ) {
            my $param = $c->req->query_parameters->{$key};
            my $value = defined($param) ? $param : '';
            $t->row( $key,
                ref $value eq 'ARRAY' ? ( join ', ', @$value ) : $value );
        }
        $c->log->debug( "Query Parameters are:\n" . $t->draw );
    }
}

=head2 $c->prepare_read

Prepares the input for reading.

=cut

sub prepare_read { my $c = shift; $c->engine->prepare_read( $c, @_ ) }

=head2 $c->prepare_request

Prepares the engine request.

=cut

sub prepare_request { my $c = shift; $c->engine->prepare_request( $c, @_ ) }

=head2 $c->prepare_uploads

Prepares uploads.

=cut

sub prepare_uploads {
    my $c = shift;

    $c->engine->prepare_uploads( $c, @_ );

    if ( $c->debug && keys %{ $c->request->uploads } ) {
        my $t = Text::SimpleTable->new(
            [ 12, 'Parameter' ],
            [ 26, 'Filename' ],
            [ 18, 'Type' ],
            [ 9,  'Size' ]
        );
        for my $key ( sort keys %{ $c->request->uploads } ) {
            my $upload = $c->request->uploads->{$key};
            for my $u ( ref $upload eq 'ARRAY' ? @{$upload} : ($upload) ) {
                $t->row( $key, $u->filename, $u->type, $u->size );
            }
        }
        $c->log->debug( "File Uploads are:\n" . $t->draw );
    }
}

=head2 $c->prepare_write

Prepares the output for writing.

=cut

sub prepare_write { my $c = shift; $c->engine->prepare_write( $c, @_ ) }

=head2 $c->request_class

Returns or sets the request class.

=head2 $c->response_class

Returns or sets the response class.

=head2 $c->read( [$maxlength] )

Reads a chunk of data from the request body. This method is designed to
be used in a while loop, reading C<$maxlength> bytes on every call.
C<$maxlength> defaults to the size of the request if not specified.

You have to set C<< MyApp->config(parse_on_demand => 1) >> to use this
directly.

Warning: If you use read(), Catalyst will not process the body,
so you will not be able to access POST parameters or file uploads via
$c->request.  You must handle all body parsing yourself.

=cut

sub read { my $c = shift; return $c->engine->read( $c, @_ ) }

=head2 $c->run

Starts the engine.

=cut

sub run { my $c = shift; return $c->engine->run( $c, @_ ) }

=head2 $c->set_action( $action, $code, $namespace, $attrs )

Sets an action in a given namespace.

=cut

sub set_action { my $c = shift; $c->dispatcher->set_action( $c, @_ ) }

=head2 $c->setup_actions($component)

Sets up actions for a component.

=cut

sub setup_actions { my $c = shift; $c->dispatcher->setup_actions( $c, @_ ) }

=head2 $c->setup_components

This method is called internally to set up the application's components.

It finds modules by calling the L<locate_components> method, expands them to
package names with the L<expand_component_module> method, and then installs
each component into the application.

The C<setup_components> config option is passed to both of the above methods.

Installation of each component is performed by the L<setup_component> method,
below.

=cut

sub setup_components {
    my $class = shift;

    my $config  = $class->config->{ setup_components };

    my @comps = sort { length $a <=> length $b }
                $class->locate_components($config);
    my %comps = map { $_ => 1 } @comps;

    my $deprecatedcatalyst_component_names = grep { /::[CMV]::/ } @comps;
    $class->log->warn(qq{Your application is using the deprecated ::[MVC]:: type naming scheme.\n}.
        qq{Please switch your class names to ::Model::, ::View:: and ::Controller: as appropriate.\n}
    ) if $deprecatedcatalyst_component_names;

    for my $component ( @comps ) {

        # We pass ignore_loaded here so that overlay files for (e.g.)
        # Model::DBI::Schema sub-classes are loaded - if it's in @comps
        # we know M::P::O found a file on disk so this is safe

        Catalyst::Utils::ensure_class_loaded( $component, { ignore_loaded => 1 } );

        # Needs to be done as soon as the component is loaded, as loading a sub-component
        # (next time round the loop) can cause us to get the wrong metaclass..
        $class->_controller_init_base_classes($component);
    }

    for my $component (@comps) {
        $class->components->{ $component } = $class->setup_component($component);
        for my $component ($class->expand_component_module( $component, $config )) {
            next if $comps{$component};
            $class->_controller_init_base_classes($component); # Also cover inner packages
            $class->components->{ $component } = $class->setup_component($component);
        }
    }
}

=head2 $c->locate_components( $setup_component_config )

This method is meant to provide a list of component modules that should be
setup for the application.  By default, it will use L<Module::Pluggable>.

Specify a C<setup_components> config option to pass additional options directly
to L<Module::Pluggable>. To add additional search paths, specify a key named
C<search_extra> as an array reference. Items in the array beginning with C<::>
will have the application class name prepended to them.

=cut

sub locate_components {
    my $class  = shift;
    my $config = shift;

    my @paths   = qw( ::Controller ::C ::Model ::M ::View ::V );
    my $extra   = delete $config->{ search_extra } || [];

    push @paths, @$extra;

    my $locator = Module::Pluggable::Object->new(
        search_path => [ map { s/^(?=::)/$class/; $_; } @paths ],
        %$config
    );

    my @comps = $locator->plugins;

    return @comps;
}

=head2 $c->expand_component_module( $component, $setup_component_config )

Components found by C<locate_components> will be passed to this method, which
is expected to return a list of component (package) names to be set up.

=cut

sub expand_component_module {
    my ($class, $module) = @_;
    return Devel::InnerPackage::list_packages( $module );
}

=head2 $c->setup_component

=cut

# FIXME - Ugly, ugly hack to ensure the we force initialize non-moose base classes
#         nearest to Catalyst::Controller first, no matter what order stuff happens
#         to be loaded. There are TODO tests in Moose for this, see
#         f2391d17574eff81d911b97be15ea51080500003
sub _controller_init_base_classes {
    my ($app_class, $component) = @_;
    return unless $component->isa('Catalyst::Controller');
    foreach my $class ( reverse @{ mro::get_linear_isa($component) } ) {
        Moose::Meta::Class->initialize( $class )
            unless find_meta($class);
    }
}

sub setup_component {
    my( $class, $component ) = @_;

    unless ( $component->can( 'COMPONENT' ) ) {
        return $component;
    }

    my $suffix = Catalyst::Utils::class2classsuffix( $component );
    my $config = $class->config->{ $suffix } || {};
    # Stash catalyst_component_name in the config here, so that custom COMPONENT
    # methods also pass it. local to avoid pointlessly shitting in config
    # for the debug screen, as $component is already the key name.
    local $config->{catalyst_component_name} = $component;

    my $instance = eval { $component->COMPONENT( $class, $config ); };

    if ( my $error = $@ ) {
        chomp $error;
        Catalyst::Exception->throw(
            message => qq/Couldn't instantiate component "$component", "$error"/
        );
    }

    unless (blessed $instance) {
        my $metaclass = Moose::Util::find_meta($component);
        my $method_meta = $metaclass->find_method_by_name('COMPONENT');
        my $component_method_from = $method_meta->associated_metaclass->name;
        my $value = defined($instance) ? $instance : 'undef';
        Catalyst::Exception->throw(
            message =>
            qq/Couldn't instantiate component "$component", COMPONENT() method (from $component_method_from) didn't return an object-like value (value was $value)./
        );
    }
    return $instance;
}

=head2 $c->setup_dispatcher

Sets up dispatcher.

=cut

sub setup_dispatcher {
    my ( $class, $dispatcher ) = @_;

    if ($dispatcher) {
        $dispatcher = 'Catalyst::Dispatcher::' . $dispatcher;
    }

    if ( my $env = Catalyst::Utils::env_value( $class, 'DISPATCHER' ) ) {
        $dispatcher = 'Catalyst::Dispatcher::' . $env;
    }

    unless ($dispatcher) {
        $dispatcher = $class->dispatcher_class;
    }

    Class::MOP::load_class($dispatcher);

    # dispatcher instance
    $class->dispatcher( $dispatcher->new );
}

=head2 $c->setup_engine

Sets up engine.

=cut

sub setup_engine {
    my ( $class, $engine ) = @_;

    if ($engine) {
        $engine = 'Catalyst::Engine::' . $engine;
    }

    if ( my $env = Catalyst::Utils::env_value( $class, 'ENGINE' ) ) {
        $engine = 'Catalyst::Engine::' . $env;
    }

    if ( $ENV{MOD_PERL} ) {
        my $meta = Class::MOP::get_metaclass_by_name($class);

        # create the apache method
        $meta->add_method('apache' => sub { shift->engine->apache });

        my ( $software, $version ) =
          $ENV{MOD_PERL} =~ /^(\S+)\/(\d+(?:[\.\_]\d+)+)/;

        $version =~ s/_//g;
        $version =~ s/(\.[^.]+)\./$1/g;

        if ( $software eq 'mod_perl' ) {

            if ( !$engine ) {

                if ( $version >= 1.99922 ) {
                    $engine = 'Catalyst::Engine::Apache2::MP20';
                }

                elsif ( $version >= 1.9901 ) {
                    $engine = 'Catalyst::Engine::Apache2::MP19';
                }

                elsif ( $version >= 1.24 ) {
                    $engine = 'Catalyst::Engine::Apache::MP13';
                }

                else {
                    Catalyst::Exception->throw( message =>
                          qq/Unsupported mod_perl version: $ENV{MOD_PERL}/ );
                }

            }

            # install the correct mod_perl handler
            if ( $version >= 1.9901 ) {
                *handler = sub  : method {
                    shift->handle_request(@_);
                };
            }
            else {
                *handler = sub ($$) { shift->handle_request(@_) };
            }

        }

        elsif ( $software eq 'Zeus-Perl' ) {
            $engine = 'Catalyst::Engine::Zeus';
        }

        else {
            Catalyst::Exception->throw(
                message => qq/Unsupported mod_perl: $ENV{MOD_PERL}/ );
        }
    }

    unless ($engine) {
        $engine = $class->engine_class;
    }

    Class::MOP::load_class($engine);

    # check for old engines that are no longer compatible
    my $old_engine;
    if ( $engine->isa('Catalyst::Engine::Apache')
        && !Catalyst::Engine::Apache->VERSION )
    {
        $old_engine = 1;
    }

    elsif ( $engine->isa('Catalyst::Engine::Server::Base')
        && Catalyst::Engine::Server->VERSION le '0.02' )
    {
        $old_engine = 1;
    }

    elsif ($engine->isa('Catalyst::Engine::HTTP::POE')
        && $engine->VERSION eq '0.01' )
    {
        $old_engine = 1;
    }

    elsif ($engine->isa('Catalyst::Engine::Zeus')
        && $engine->VERSION eq '0.01' )
    {
        $old_engine = 1;
    }

    if ($old_engine) {
        Catalyst::Exception->throw( message =>
              qq/Engine "$engine" is not supported by this version of Catalyst/
        );
    }

    # engine instance
    $class->engine( $engine->new );
}

=head2 $c->setup_home

Sets up the home directory.

=cut

sub setup_home {
    my ( $class, $home ) = @_;

    if ( my $env = Catalyst::Utils::env_value( $class, 'HOME' ) ) {
        $home = $env;
    }

    $home ||= Catalyst::Utils::home($class);

    if ($home) {
        #I remember recently being scolded for assigning config values like this
        $class->config->{home} ||= $home;
        $class->config->{root} ||= Path::Class::Dir->new($home)->subdir('root');
    }
}

=head2 $c->setup_log

Sets up log by instantiating a L<Catalyst::Log|Catalyst::Log> object and
passing it to C<log()>. Pass in a comma-delimited list of levels to set the
log to.

This method also installs a C<debug> method that returns a true value into the
catalyst subclass if the "debug" level is passed in the comma-delimited list,
or if the C<$CATALYST_DEBUG> environment variable is set to a true value.

Note that if the log has already been setup, by either a previous call to
C<setup_log> or by a call such as C<< __PACKAGE__->log( MyLogger->new ) >>,
that this method won't actually set up the log object.

=cut

sub setup_log {
    my ( $class, $levels ) = @_;

    $levels ||= '';
    $levels =~ s/^\s+//;
    $levels =~ s/\s+$//;
    my %levels = map { $_ => 1 } split /\s*,\s*/, $levels;

    my $env_debug = Catalyst::Utils::env_value( $class, 'DEBUG' );
    if ( defined $env_debug ) {
        $levels{debug} = 1 if $env_debug; # Ugly!
        delete($levels{debug}) unless $env_debug;
    }

    unless ( $class->log ) {
        $class->log( Catalyst::Log->new(keys %levels) );
    }

    if ( $levels{debug} ) {
        Class::MOP::get_metaclass_by_name($class)->add_method('debug' => sub { 1 });
        $class->log->debug('Debug messages enabled');
    }
}

=head2 $c->setup_plugins

Sets up plugins.

=cut

=head2 $c->setup_stats

Sets up timing statistics class.

=cut

sub setup_stats {
    my ( $class, $stats ) = @_;

    Catalyst::Utils::ensure_class_loaded($class->stats_class);

    my $env = Catalyst::Utils::env_value( $class, 'STATS' );
    if ( defined($env) ? $env : ($stats || $class->debug ) ) {
        Class::MOP::get_metaclass_by_name($class)->add_method('use_stats' => sub { 1 });
        $class->log->debug('Statistics enabled');
    }
}


=head2 $c->registered_plugins

Returns a sorted list of the plugins which have either been stated in the
import list or which have been added via C<< MyApp->plugin(@args); >>.

If passed a given plugin name, it will report a boolean value indicating
whether or not that plugin is loaded.  A fully qualified name is required if
the plugin name does not begin with C<Catalyst::Plugin::>.

 if ($c->registered_plugins('Some::Plugin')) {
     ...
 }

=cut

{

    sub registered_plugins {
        my $proto = shift;
        return sort keys %{ $proto->_plugins } unless @_;
        my $plugin = shift;
        return 1 if exists $proto->_plugins->{$plugin};
        return exists $proto->_plugins->{"Catalyst::Plugin::$plugin"};
    }

    sub _register_plugin {
        my ( $proto, $plugin, $instant ) = @_;
        my $class = ref $proto || $proto;

        Class::MOP::load_class( $plugin );

        $proto->_plugins->{$plugin} = 1;
        unless ($instant) {
            no strict 'refs';
            if ( my $meta = Class::MOP::get_metaclass_by_name($class) ) {
              my @superclasses = ($plugin, $meta->superclasses );
              $meta->superclasses(@superclasses);
            } else {
              unshift @{"$class\::ISA"}, $plugin;
            }
        }
        return $class;
    }

    sub setup_plugins {
        my ( $class, $plugins ) = @_;

        $class->_plugins( {} ) unless $class->_plugins;
        $plugins ||= [];

        my @plugins = Catalyst::Utils::resolve_namespace($class . '::Plugin', 'Catalyst::Plugin', @$plugins);

        for my $plugin ( reverse @plugins ) {
            Class::MOP::load_class($plugin);
            my $meta = find_meta($plugin);
            next if $meta && $meta->isa('Moose::Meta::Role');

            $class->_register_plugin($plugin);
        }

        my @roles =
            map { $_->name }
            grep { $_ && blessed($_) && $_->isa('Moose::Meta::Role') }
            map { find_meta($_) }
            @plugins;

        Moose::Util::apply_all_roles(
            $class => @roles
        ) if @roles;
    }
}

=head2 $c->stack

Returns an arrayref of the internal execution stack (actions that are
currently executing).

=head2 $c->stats_class

Returns or sets the stats (timing statistics) class.

=head2 $c->use_stats

Returns 1 when stats collection is enabled.  Stats collection is enabled
when the -Stats options is set, debug is on or when the <MYAPP>_STATS
environment variable is set.

Note that this is a static method, not an accessor and should be overridden
by declaring C<sub use_stats { 1 }> in your MyApp.pm, not by calling C<< $c->use_stats(1) >>.

=cut

sub use_stats { 0 }


=head2 $c->write( $data )

Writes $data to the output stream. When using this method directly, you
will need to manually set the C<Content-Length> header to the length of
your output data, if known.

=cut

sub write {
    my $c = shift;

    # Finalize headers if someone manually writes output
    $c->finalize_headers;

    return $c->engine->write( $c, @_ );
}

=head2 version

Returns the Catalyst version number. Mostly useful for "powered by"
messages in template systems.

=cut

sub version { return $Catalyst::VERSION }

=head1 CONFIGURATION

There are a number of 'base' config variables which can be set:

=over

=item *

C<default_model> - The default model picked if you say C<< $c->model >>. See L</$c->model($name)>.

=item *

C<default_view> - The default view to be rendered or returned when C<< $c->view >>. See L</$c->view($name)>.
is called.

=item *

C<disable_component_resolution_regex_fallback> - Turns
off the deprecated component resolution functionality so
that if any of the component methods (e.g. C<< $c->controller('Foo') >>)
are called then regex search will not be attempted on string values and
instead C<undef> will be returned.

=item *

C<home> - The application home directory. In an uninstalled application,
this is the top level application directory. In an installed application,
this will be the directory containing C<< MyApp.pm >>.

=item *

C<ignore_frontend_proxy> - See L</PROXY SUPPORT>

=item *

C<name> - The name of the application in debug messages and the debug and
welcome screens

=item *

C<parse_on_demand> - The request body (for example file uploads) will not be parsed
until it is accessed. This allows you to (for example) check authentication (and reject
the upload) before actually recieving all the data. See L</ON-DEMAND PARSER>

=item *

C<root> - The root directory for templates. Usually this is just a
subdirectory of the home directory, but you can set it to change the
templates to a different directory.

=item *

C<search_extra> - Array reference passed to Module::Pluggable to for additional
namespaces from which components will be loaded (and constructed and stored in
C<< $c->components >>).

=item *

C<show_internal_actions> - If true, causes internal actions such as C<< _DISPATCH >>
to be shown in hit debug tables in the test server.

=item *

C<using_frontend_proxy> - See L</PROXY SUPPORT>.

=back

=head1 INTERNAL ACTIONS

Catalyst uses internal actions like C<_DISPATCH>, C<_BEGIN>, C<_AUTO>,
C<_ACTION>, and C<_END>. These are by default not shown in the private
action table, but you can make them visible with a config parameter.

    MyApp->config(show_internal_actions => 1);

=head1 ON-DEMAND PARSER

The request body is usually parsed at the beginning of a request,
but if you want to handle input yourself, you can enable on-demand
parsing with a config parameter.

    MyApp->config(parse_on_demand => 1);

=head1 PROXY SUPPORT

Many production servers operate using the common double-server approach,
with a lightweight frontend web server passing requests to a larger
backend server. An application running on the backend server must deal
with two problems: the remote user always appears to be C<127.0.0.1> and
the server's hostname will appear to be C<localhost> regardless of the
virtual host that the user connected through.

Catalyst will automatically detect this situation when you are running
the frontend and backend servers on the same machine. The following
changes are made to the request.

    $c->req->address is set to the user's real IP address, as read from
    the HTTP X-Forwarded-For header.

    The host value for $c->req->base and $c->req->uri is set to the real
    host, as read from the HTTP X-Forwarded-Host header.

Additionally, you may be running your backend application on an insecure
connection (port 80) while your frontend proxy is running under SSL.  If there
is a discrepancy in the ports, use the HTTP header C<X-Forwarded-Port> to
tell Catalyst what port the frontend listens on.  This will allow all URIs to
be created properly.

In the case of passing in:

    X-Forwarded-Port: 443

All calls to C<uri_for> will result in an https link, as is expected.

Obviously, your web server must support these headers for this to work.

In a more complex server farm environment where you may have your
frontend proxy server(s) on different machines, you will need to set a
configuration option to tell Catalyst to read the proxied data from the
headers.

    MyApp->config(using_frontend_proxy => 1);

If you do not wish to use the proxy support at all, you may set:

    MyApp->config(ignore_frontend_proxy => 1);

=head1 THREAD SAFETY

Catalyst has been tested under Apache 2's threading C<mpm_worker>,
C<mpm_winnt>, and the standalone forking HTTP server on Windows. We
believe the Catalyst core to be thread-safe.

If you plan to operate in a threaded environment, remember that all other
modules you are using must also be thread-safe. Some modules, most notably
L<DBD::SQLite>, are not thread-safe.

=head1 SUPPORT

IRC:

    Join #catalyst on irc.perl.org.

Mailing Lists:

    http://lists.scsys.co.uk/cgi-bin/mailman/listinfo/catalyst
    http://lists.scsys.co.uk/cgi-bin/mailman/listinfo/catalyst-dev

Web:

    http://catalyst.perl.org

Wiki:

    http://dev.catalyst.perl.org

=head1 SEE ALSO

=head2 L<Task::Catalyst> - All you need to start with Catalyst

=head2 L<Catalyst::Manual> - The Catalyst Manual

=head2 L<Catalyst::Component>, L<Catalyst::Controller> - Base classes for components

=head2 L<Catalyst::Engine> - Core engine

=head2 L<Catalyst::Log> - Log class.

=head2 L<Catalyst::Request> - Request object

=head2 L<Catalyst::Response> - Response object

=head2 L<Catalyst::Test> - The test suite.

=head1 PROJECT FOUNDER

sri: Sebastian Riedel <sri@cpan.org>

=head1 CONTRIBUTORS

abw: Andy Wardley

acme: Leon Brocard <leon@astray.com>

abraxxa: Alexander Hartmaier <abraxxa@cpan.org>

Andrew Bramble

Andrew Ford E<lt>A.Ford@ford-mason.co.ukE<gt>

Andrew Ruthven

andyg: Andy Grundman <andy@hybridized.org>

audreyt: Audrey Tang

bricas: Brian Cassidy <bricas@cpan.org>

Caelum: Rafael Kitover <rkitover@io.com>

chansen: Christian Hansen

chicks: Christopher Hicks

Chisel Wright C<pause@herlpacker.co.uk>

Danijel Milicevic C<me@danijel.de>

David Kamholz E<lt>dkamholz@cpan.orgE<gt>

David Naughton, C<naughton@umn.edu>

David E. Wheeler

dkubb: Dan Kubb <dan.kubb-cpan@onautopilot.com>

Drew Taylor

dwc: Daniel Westermann-Clark <danieltwc@cpan.org>

esskar: Sascha Kiefer

fireartist: Carl Franks <cfranks@cpan.org>

frew: Arthur Axel "fREW" Schmidt <frioux@gmail.com>

gabb: Danijel Milicevic

Gary Ashton Jones

Gavin Henry C<ghenry@perl.me.uk>

Geoff Richards

groditi: Guillermo Roditi <groditi@gmail.com>

hobbs: Andrew Rodland <andrew@cleverdomain.org>

ilmari: Dagfinn Ilmari Mannsåker <ilmari@ilmari.org>

jcamacho: Juan Camacho

jester: Jesse Sheidlower C<jester@panix.com>

jhannah: Jay Hannah <jay@jays.net>

Jody Belka

Johan Lindstrom

jon: Jon Schutz <jjschutz@cpan.org>

Jonathan Rockway C<< <jrockway@cpan.org> >>

Kieren Diment C<kd@totaldatasolution.com>

konobi: Scott McWhirter <konobi@cpan.org>

marcus: Marcus Ramberg <mramberg@cpan.org>

miyagawa: Tatsuhiko Miyagawa <miyagawa@bulknews.net>

mst: Matt S. Trout <mst@shadowcatsystems.co.uk>

mugwump: Sam Vilain

naughton: David Naughton

ningu: David Kamholz <dkamholz@cpan.org>

nothingmuch: Yuval Kogman <nothingmuch@woobling.org>

numa: Dan Sully <daniel@cpan.org>

obra: Jesse Vincent

omega: Andreas Marienborg

Oleg Kostyuk <cub.uanic@gmail.com>

phaylon: Robert Sedlacek <phaylon@dunkelheit.at>

rafl: Florian Ragwitz <rafl@debian.org>

random: Roland Lammel <lammel@cpan.org>

Robert Sedlacek C<< <rs@474.at> >>

sky: Arthur Bergman

t0m: Tomas Doran <bobtfish@bobtfish.net>

Ulf Edvinsson

Viljo Marrandi C<vilts@yahoo.com>

Will Hawes C<info@whawes.co.uk>

willert: Sebastian Willert <willert@cpan.org>

Yuval Kogman, C<nothingmuch@woobling.org>

=head1 LICENSE

This library is free software. You can redistribute it and/or modify it under
the same terms as Perl itself.

=cut

no Moose;

__PACKAGE__->meta->make_immutable;

1;<|MERGE_RESOLUTION|>--- conflicted
+++ resolved
@@ -4,7 +4,6 @@
 use Moose::Meta::Class ();
 extends 'Catalyst::Component';
 use Moose::Util qw/find_meta/;
-use bytes;
 use B::Hooks::EndOfScope ();
 use Catalyst::Exception;
 use Catalyst::Exception::Detach;
@@ -79,7 +78,7 @@
 
 # Remember to update this in Catalyst::Runtime as well!
 
-our $VERSION = '5.80013';
+our $VERSION = '5.80014_01';
 
 {
     my $dev_version = $VERSION =~ /_\d{2}$/;
@@ -1259,17 +1258,10 @@
     }
 
     if ( blessed($path) ) { # action object
-<<<<<<< HEAD
-        $c->dispatcher->splice_captures_from( $c, $path, \@args );
-        my $captures = ( scalar @args && ref $args[0] eq 'ARRAY'
-                         ? shift(@args)
-                         : [] );
-=======
         my $captures = [ map { s|/|%2F|; $_; }
                         ( scalar @args && ref $args[0] eq 'ARRAY'
                          ? @{ shift(@args) }
                          : ()) ];
->>>>>>> 9b7d26c7
         my $action = $path;
         $path = $c->dispatcher->uri_for_action($action, $captures);
         if (not defined $path) {
@@ -1800,7 +1792,7 @@
         }
         else {
             # everything should be bytes at this point, but just in case
-            $response->content_length( bytes::length( $response->body ) );
+            $response->content_length( length( $response->body ) );
         }
     }
 
@@ -2594,7 +2586,8 @@
         my $class = ref $proto || $proto;
 
         Class::MOP::load_class( $plugin );
-
+        $class->log->warn( "$plugin inherits from 'Catalyst::Component' - this is decated and will not work in 5.81" )
+            if $plugin->isa( 'Catalyst::Component' );
         $proto->_plugins->{$plugin} = 1;
         unless ($instant) {
             no strict 'refs';
