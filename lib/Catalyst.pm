--- conflicted
+++ resolved
@@ -129,11 +129,7 @@
 __PACKAGE__->_encode_check(Encode::FB_CROAK | Encode::LEAVE_SRC);
 
 # Remember to update this in Catalyst::Runtime as well!
-<<<<<<< HEAD
 our $VERSION = '5.90089_001';
-=======
-our $VERSION = '5.90084';
->>>>>>> 4f04ee56
 $VERSION = eval $VERSION if $VERSION =~ /_/; # numify for warning-free dev releases
 
 sub import {
