package Catalyst;

use Moose;
use Moose::Meta::Class ();
extends 'Catalyst::Component';
use Moose::Util qw/find_meta/;
use B::Hooks::EndOfScope ();
use Catalyst::Exception;
use Catalyst::Exception::Detach;
use Catalyst::Exception::Go;
use Catalyst::Log;
use Catalyst::Request;
use Catalyst::Request::Upload;
use Catalyst::Response;
use Catalyst::Utils;
use Catalyst::Controller;
use Data::OptList;
use Devel::InnerPackage ();
use Module::Pluggable::Object ();
use Text::SimpleTable ();
use Path::Class::Dir ();
use Path::Class::File ();
use URI ();
use URI::http;
use URI::https;
use Tree::Simple qw/use_weak_refs/;
use Tree::Simple::Visitor::FindByUID;
use Class::C3::Adopt::NEXT;
use List::MoreUtils qw/uniq/;
use attributes;
use String::RewritePrefix;
use Catalyst::EngineLoader;
use utf8;
use Carp qw/croak carp shortmess/;
use Try::Tiny;
use Plack::Middleware::Conditional;
use Plack::Middleware::ReverseProxy;
use Plack::Middleware::IIS6ScriptNameFix;
use Plack::Middleware::LighttpdScriptNameFix;

BEGIN { require 5.008004; }

has stack => (is => 'ro', default => sub { [] });
has stash => (is => 'rw', default => sub { {} });
has state => (is => 'rw', default => 0);
has stats => (is => 'rw');
has action => (is => 'rw');
has counter => (is => 'rw', default => sub { {} });
has request => (is => 'rw', default => sub { $_[0]->request_class->new({}) }, required => 1, lazy => 1);
has response => (is => 'rw', default => sub { $_[0]->response_class->new({}) }, required => 1, lazy => 1);
has namespace => (is => 'rw');

sub depth { scalar @{ shift->stack || [] }; }
sub comp { shift->component(@_) }

sub req {
    my $self = shift; return $self->request(@_);
}
sub res {
    my $self = shift; return $self->response(@_);
}

# For backwards compatibility
sub finalize_output { shift->finalize_body(@_) };

# For statistics
our $COUNT     = 1;
our $START     = time;
our $RECURSION = 1000;
our $DETACH    = Catalyst::Exception::Detach->new;
our $GO        = Catalyst::Exception::Go->new;

#I imagine that very few of these really need to be class variables. if any.
#maybe we should just make them attributes with a default?
__PACKAGE__->mk_classdata($_)
  for qw/components arguments dispatcher engine log dispatcher_class
  engine_loader context_class request_class response_class stats_class
  setup_finished _psgi_app loading_psgi_file/;

__PACKAGE__->dispatcher_class('Catalyst::Dispatcher');
__PACKAGE__->request_class('Catalyst::Request');
__PACKAGE__->response_class('Catalyst::Response');
__PACKAGE__->stats_class('Catalyst::Stats');

# Remember to update this in Catalyst::Runtime as well!

our $VERSION = '5.90004';

sub import {
    my ( $class, @arguments ) = @_;

    # We have to limit $class to Catalyst to avoid pushing Catalyst upon every
    # callers @ISA.
    return unless $class eq 'Catalyst';

    my $caller = caller();
    return if $caller eq 'main';

    my $meta = Moose::Meta::Class->initialize($caller);
    unless ( $caller->isa('Catalyst') ) {
        my @superclasses = ($meta->superclasses, $class, 'Catalyst::Controller');
        $meta->superclasses(@superclasses);
    }
    # Avoid possible C3 issues if 'Moose::Object' is already on RHS of MyApp
    $meta->superclasses(grep { $_ ne 'Moose::Object' } $meta->superclasses);

    unless( $meta->has_method('meta') ){
        if ($Moose::VERSION >= 1.15) {
            $meta->_add_meta_method('meta');
        }
        else {
            $meta->add_method(meta => sub { Moose::Meta::Class->initialize("${caller}") } );
        }
    }

    $caller->arguments( [@arguments] );
    $caller->setup_home;
}

sub _application { $_[0] }

=head1 NAME

Catalyst - The Elegant MVC Web Application Framework

=head1 SYNOPSIS

See the L<Catalyst::Manual> distribution for comprehensive
documentation and tutorials.

    # Install Catalyst::Devel for helpers and other development tools
    # use the helper to create a new application
    catalyst.pl MyApp

    # add models, views, controllers
    script/myapp_create.pl model MyDatabase DBIC::Schema create=static dbi:SQLite:/path/to/db
    script/myapp_create.pl view MyTemplate TT
    script/myapp_create.pl controller Search

    # built in testserver -- use -r to restart automatically on changes
    # --help to see all available options
    script/myapp_server.pl

    # command line testing interface
    script/myapp_test.pl /yada

    ### in lib/MyApp.pm
    use Catalyst qw/-Debug/; # include plugins here as well

    ### In lib/MyApp/Controller/Root.pm (autocreated)
    sub foo : Chained('/') Args() { # called for /foo, /foo/1, /foo/1/2, etc.
        my ( $self, $c, @args ) = @_; # args are qw/1 2/ for /foo/1/2
        $c->stash->{template} = 'foo.tt'; # set the template
        # lookup something from db -- stash vars are passed to TT
        $c->stash->{data} =
          $c->model('Database::Foo')->search( { country => $args[0] } );
        if ( $c->req->params->{bar} ) { # access GET or POST parameters
            $c->forward( 'bar' ); # process another action
            # do something else after forward returns
        }
    }

    # The foo.tt TT template can use the stash data from the database
    [% WHILE (item = data.next) %]
        [% item.foo %]
    [% END %]

    # called for /bar/of/soap, /bar/of/soap/10, etc.
    sub bar : Chained('/') PathPart('/bar/of/soap') Args() { ... }

    # called after all actions are finished
    sub end : Action {
        my ( $self, $c ) = @_;
        if ( scalar @{ $c->error } ) { ... } # handle errors
        return if $c->res->body; # already have a response
        $c->forward( 'MyApp::View::TT' ); # render template
    }

See L<Catalyst::Manual::Intro> for additional information.

=head1 DESCRIPTION

Catalyst is a modern framework for making web applications without the
pain usually associated with this process. This document is a reference
to the main Catalyst application. If you are a new user, we suggest you
start with L<Catalyst::Manual::Tutorial> or L<Catalyst::Manual::Intro>.

See L<Catalyst::Manual> for more documentation.

Catalyst plugins can be loaded by naming them as arguments to the "use
Catalyst" statement. Omit the C<Catalyst::Plugin::> prefix from the
plugin name, i.e., C<Catalyst::Plugin::My::Module> becomes
C<My::Module>.

    use Catalyst qw/My::Module/;

If your plugin starts with a name other than C<Catalyst::Plugin::>, you can
fully qualify the name by using a unary plus:

    use Catalyst qw/
        My::Module
        +Fully::Qualified::Plugin::Name
    /;

Special flags like C<-Debug> can also be specified as
arguments when Catalyst is loaded:

    use Catalyst qw/-Debug My::Module/;

The position of plugins and flags in the chain is important, because
they are loaded in the order in which they appear.

The following flags are supported:

=head2 -Debug

Enables debug output. You can also force this setting from the system
environment with CATALYST_DEBUG or <MYAPP>_DEBUG. The environment
settings override the application, with <MYAPP>_DEBUG having the highest
priority.

This sets the log level to 'debug' and enables full debug output on the
error screen. If you only want the latter, see L<< $c->debug >>.

=head2 -Home

Forces Catalyst to use a specific home directory, e.g.:

    use Catalyst qw[-Home=/usr/mst];

This can also be done in the shell environment by setting either the
C<CATALYST_HOME> environment variable or C<MYAPP_HOME>; where C<MYAPP>
is replaced with the uppercased name of your application, any "::" in
the name will be replaced with underscores, e.g. MyApp::Web should use
MYAPP_WEB_HOME. If both variables are set, the MYAPP_HOME one will be used.

If none of these are set, Catalyst will attempt to automatically detect the
home directory. If you are working in a development environment, Catalyst
will try and find the directory containing either Makefile.PL, Build.PL or
dist.ini. If the application has been installed into the system (i.e.
you have done C<make install>), then Catalyst will use the path to your
application module, without the .pm extension (e.g., /foo/MyApp if your
application was installed at /foo/MyApp.pm)

=head2 -Log

    use Catalyst '-Log=warn,fatal,error';

Specifies a comma-delimited list of log levels.

=head2 -Stats

Enables statistics collection and reporting.

   use Catalyst qw/-Stats=1/;

You can also force this setting from the system environment with CATALYST_STATS
or <MYAPP>_STATS. The environment settings override the application, with
<MYAPP>_STATS having the highest priority.

Stats are also enabled if L<< debugging |/"-Debug" >> is enabled.

=head1 METHODS

=head2 INFORMATION ABOUT THE CURRENT REQUEST

=head2 $c->action

Returns a L<Catalyst::Action> object for the current action, which
stringifies to the action name. See L<Catalyst::Action>.

=head2 $c->namespace

Returns the namespace of the current action, i.e., the URI prefix
corresponding to the controller of the current action. For example:

    # in Controller::Foo::Bar
    $c->namespace; # returns 'foo/bar';

=head2 $c->request

=head2 $c->req

Returns the current L<Catalyst::Request> object, giving access to
information about the current client request (including parameters,
cookies, HTTP headers, etc.). See L<Catalyst::Request>.

=head2 REQUEST FLOW HANDLING

=head2 $c->forward( $action [, \@arguments ] )

=head2 $c->forward( $class, $method, [, \@arguments ] )

Forwards processing to another action, by its private name. If you give a
class name but no method, C<process()> is called. You may also optionally
pass arguments in an arrayref. The action will receive the arguments in
C<@_> and C<< $c->req->args >>. Upon returning from the function,
C<< $c->req->args >> will be restored to the previous values.

Any data C<return>ed from the action forwarded to, will be returned by the
call to forward.

    my $foodata = $c->forward('/foo');
    $c->forward('index');
    $c->forward(qw/Model::DBIC::Foo do_stuff/);
    $c->forward('View::TT');

Note that L<< forward|/"$c->forward( $action [, \@arguments ] )" >> implies
an C<< eval { } >> around the call (actually
L<< execute|/"$c->execute( $class, $coderef )" >> does), thus rendering all
exceptions thrown by the called action non-fatal and pushing them onto
$c->error instead. If you want C<die> to propagate you need to do something
like:

    $c->forward('foo');
    die join "\n", @{ $c->error } if @{ $c->error };

Or make sure to always return true values from your actions and write
your code like this:

    $c->forward('foo') || return;

Another note is that C<< $c->forward >> always returns a scalar because it
actually returns $c->state which operates in a scalar context.
Thus, something like:

    return @array;

in an action that is forwarded to is going to return a scalar,
i.e. how many items are in that array, which is probably not what you want.
If you need to return an array then return a reference to it,
or stash it like so:

    $c->stash->{array} = \@array;

and access it from the stash.

Keep in mind that the C<end> method used is that of the caller action. So a C<$c-E<gt>detach> inside a forwarded action would run the C<end> method from the original action requested.

=cut

sub forward { my $c = shift; no warnings 'recursion'; $c->dispatcher->forward( $c, @_ ) }

=head2 $c->detach( $action [, \@arguments ] )

=head2 $c->detach( $class, $method, [, \@arguments ] )

=head2 $c->detach()

The same as L<< forward|/"$c->forward( $action [, \@arguments ] )" >>, but
doesn't return to the previous action when processing is finished.

When called with no arguments it escapes the processing chain entirely.

=cut

sub detach { my $c = shift; $c->dispatcher->detach( $c, @_ ) }

=head2 $c->visit( $action [, \@captures, \@arguments ] )

=head2 $c->visit( $class, $method, [, \@captures, \@arguments ] )

Almost the same as L<< forward|/"$c->forward( $action [, \@arguments ] )" >>,
but does a full dispatch, instead of just calling the new C<$action> /
C<< $class->$method >>. This means that C<begin>, C<auto> and the method
you go to are called, just like a new request.

In addition both C<< $c->action >> and C<< $c->namespace >> are localized.
This means, for example, that C<< $c->action >> methods such as
L<name|Catalyst::Action/name>, L<class|Catalyst::Action/class> and
L<reverse|Catalyst::Action/reverse> return information for the visited action
when they are invoked within the visited action.  This is different from the
behavior of L<< forward|/"$c->forward( $action [, \@arguments ] )" >>, which
continues to use the $c->action object from the caller action even when
invoked from the called action.

C<< $c->stash >> is kept unchanged.

In effect, L<< visit|/"$c->visit( $action [, \@captures, \@arguments ] )" >>
allows you to "wrap" another action, just as it would have been called by
dispatching from a URL, while the analogous
L<< go|/"$c->go( $action [, \@captures, \@arguments ] )" >> allows you to
transfer control to another action as if it had been reached directly from a URL.

=cut

sub visit { my $c = shift; $c->dispatcher->visit( $c, @_ ) }

=head2 $c->go( $action [, \@captures, \@arguments ] )

=head2 $c->go( $class, $method, [, \@captures, \@arguments ] )

The relationship between C<go> and
L<< visit|/"$c->visit( $action [, \@captures, \@arguments ] )" >> is the same as
the relationship between
L<< forward|/"$c->forward( $class, $method, [, \@arguments ] )" >> and
L<< detach|/"$c->detach( $action [, \@arguments ] )" >>. Like C<< $c->visit >>,
C<< $c->go >> will perform a full dispatch on the specified action or method,
with localized C<< $c->action >> and C<< $c->namespace >>. Like C<detach>,
C<go> escapes the processing of the current request chain on completion, and
does not return to its caller.

@arguments are arguments to the final destination of $action. @captures are
arguments to the intermediate steps, if any, on the way to the final sub of
$action.

=cut

sub go { my $c = shift; $c->dispatcher->go( $c, @_ ) }

=head2 $c->response

=head2 $c->res

Returns the current L<Catalyst::Response> object, see there for details.

=head2 $c->stash

Returns a hashref to the stash, which may be used to store data and pass
it between components during a request. You can also set hash keys by
passing arguments. The stash is automatically sent to the view. The
stash is cleared at the end of a request; it cannot be used for
persistent storage (for this you must use a session; see
L<Catalyst::Plugin::Session> for a complete system integrated with
Catalyst).

    $c->stash->{foo} = $bar;
    $c->stash( { moose => 'majestic', qux => 0 } );
    $c->stash( bar => 1, gorch => 2 ); # equivalent to passing a hashref

    # stash is automatically passed to the view for use in a template
    $c->forward( 'MyApp::View::TT' );

=cut

around stash => sub {
    my $orig = shift;
    my $c = shift;
    my $stash = $orig->($c);
    if (@_) {
        my $new_stash = @_ > 1 ? {@_} : $_[0];
        croak('stash takes a hash or hashref') unless ref $new_stash;
        foreach my $key ( keys %$new_stash ) {
          $stash->{$key} = $new_stash->{$key};
        }
    }

    return $stash;
};


=head2 $c->error

=head2 $c->error($error, ...)

=head2 $c->error($arrayref)

Returns an arrayref containing error messages.  If Catalyst encounters an
error while processing a request, it stores the error in $c->error.  This
method should only be used to store fatal error messages.

    my @error = @{ $c->error };

Add a new error.

    $c->error('Something bad happened');

=cut

sub error {
    my $c = shift;
    if ( $_[0] ) {
        my $error = ref $_[0] eq 'ARRAY' ? $_[0] : [@_];
        croak @$error unless ref $c;
        push @{ $c->{error} }, @$error;
    }
    elsif ( defined $_[0] ) { $c->{error} = undef }
    return $c->{error} || [];
}


=head2 $c->state

Contains the return value of the last executed action.
Note that << $c->state >> operates in a scalar context which means that all
values it returns are scalar.

=head2 $c->clear_errors

Clear errors.  You probably don't want to clear the errors unless you are
implementing a custom error screen.

This is equivalent to running

    $c->error(0);

=cut

sub clear_errors {
    my $c = shift;
    $c->error(0);
}

sub _comp_search_prefixes {
    my $c = shift;
    return map $c->components->{ $_ }, $c->_comp_names_search_prefixes(@_);
}

# search components given a name and some prefixes
sub _comp_names_search_prefixes {
    my ( $c, $name, @prefixes ) = @_;
    my $appclass = ref $c || $c;
    my $filter   = "^${appclass}::(" . join( '|', @prefixes ) . ')::';
    $filter = qr/$filter/; # Compile regex now rather than once per loop

    # map the original component name to the sub part that we will search against
    my %eligible = map { my $n = $_; $n =~ s{^$appclass\::[^:]+::}{}; $_ => $n; }
        grep { /$filter/ } keys %{ $c->components };

    # undef for a name will return all
    return keys %eligible if !defined $name;

    my $query  = ref $name ? $name : qr/^$name$/i;
    my @result = grep { $eligible{$_} =~ m{$query} } keys %eligible;

    return @result if @result;

    # if we were given a regexp to search against, we're done.
    return if ref $name;

    # skip regexp fallback if configured
    return
        if $appclass->config->{disable_component_resolution_regex_fallback};

    # regexp fallback
    $query  = qr/$name/i;
    @result = grep { $eligible{ $_ } =~ m{$query} } keys %eligible;

    # no results? try against full names
    if( !@result ) {
        @result = grep { m{$query} } keys %eligible;
    }

    # don't warn if we didn't find any results, it just might not exist
    if( @result ) {
        # Disgusting hack to work out correct method name
        my $warn_for = lc $prefixes[0];
        my $msg = "Used regexp fallback for \$c->${warn_for}('${name}'), which found '" .
           (join '", "', @result) . "'. Relying on regexp fallback behavior for " .
           "component resolution is unreliable and unsafe.";
        my $short = $result[0];
        # remove the component namespace prefix
        $short =~ s/.*?(Model|Controller|View):://;
        my $shortmess = Carp::shortmess('');
        if ($shortmess =~ m#Catalyst/Plugin#) {
           $msg .= " You probably need to set '$short' instead of '${name}' in this " .
              "plugin's config";
        } elsif ($shortmess =~ m#Catalyst/lib/(View|Controller)#) {
           $msg .= " You probably need to set '$short' instead of '${name}' in this " .
              "component's config";
        } else {
           $msg .= " You probably meant \$c->${warn_for}('$short') instead of \$c->${warn_for}('${name}'), " .
              "but if you really wanted to search, pass in a regexp as the argument " .
              "like so: \$c->${warn_for}(qr/${name}/)";
        }
        $c->log->warn( "${msg}$shortmess" );
    }

    return @result;
}

# Find possible names for a prefix
sub _comp_names {
    my ( $c, @prefixes ) = @_;
    my $appclass = ref $c || $c;

    my $filter = "^${appclass}::(" . join( '|', @prefixes ) . ')::';

    my @names = map { s{$filter}{}; $_; }
        $c->_comp_names_search_prefixes( undef, @prefixes );

    return @names;
}

# Filter a component before returning by calling ACCEPT_CONTEXT if available
sub _filter_component {
    my ( $c, $comp, @args ) = @_;

    if ( eval { $comp->can('ACCEPT_CONTEXT'); } ) {
        return $comp->ACCEPT_CONTEXT( $c, @args );
    }

    return $comp;
}

=head2 COMPONENT ACCESSORS

=head2 $c->controller($name)

Gets a L<Catalyst::Controller> instance by name.

    $c->controller('Foo')->do_stuff;

If the name is omitted, will return the controller for the dispatched
action.

If you want to search for controllers, pass in a regexp as the argument.

    # find all controllers that start with Foo
    my @foo_controllers = $c->controller(qr{^Foo});


=cut

sub controller {
    my ( $c, $name, @args ) = @_;

    my $appclass = ref($c) || $c;
    if( $name ) {
        unless ( ref($name) ) { # Direct component hash lookup to avoid costly regexps
            my $comps = $c->components;
            my $check = $appclass."::Controller::".$name;
            return $c->_filter_component( $comps->{$check}, @args ) if exists $comps->{$check};
        }
        my @result = $c->_comp_search_prefixes( $name, qw/Controller C/ );
        return map { $c->_filter_component( $_, @args ) } @result if ref $name;
        return $c->_filter_component( $result[ 0 ], @args );
    }

    return $c->component( $c->action->class );
}

=head2 $c->model($name)

Gets a L<Catalyst::Model> instance by name.

    $c->model('Foo')->do_stuff;

Any extra arguments are directly passed to ACCEPT_CONTEXT.

If the name is omitted, it will look for
 - a model object in $c->stash->{current_model_instance}, then
 - a model name in $c->stash->{current_model}, then
 - a config setting 'default_model', or
 - check if there is only one model, and return it if that's the case.

If you want to search for models, pass in a regexp as the argument.

    # find all models that start with Foo
    my @foo_models = $c->model(qr{^Foo});

=cut

sub model {
    my ( $c, $name, @args ) = @_;
    my $appclass = ref($c) || $c;
    if( $name ) {
        unless ( ref($name) ) { # Direct component hash lookup to avoid costly regexps
            my $comps = $c->components;
            my $check = $appclass."::Model::".$name;
            return $c->_filter_component( $comps->{$check}, @args ) if exists $comps->{$check};
        }
        my @result = $c->_comp_search_prefixes( $name, qw/Model M/ );
        return map { $c->_filter_component( $_, @args ) } @result if ref $name;
        return $c->_filter_component( $result[ 0 ], @args );
    }

    if (ref $c) {
        return $c->stash->{current_model_instance}
          if $c->stash->{current_model_instance};
        return $c->model( $c->stash->{current_model} )
          if $c->stash->{current_model};
    }
    return $c->model( $appclass->config->{default_model} )
      if $appclass->config->{default_model};

    my( $comp, $rest ) = $c->_comp_search_prefixes( undef, qw/Model M/);

    if( $rest ) {
        $c->log->warn( Carp::shortmess('Calling $c->model() will return a random model unless you specify one of:') );
        $c->log->warn( '* $c->config(default_model => "the name of the default model to use")' );
        $c->log->warn( '* $c->stash->{current_model} # the name of the model to use for this request' );
        $c->log->warn( '* $c->stash->{current_model_instance} # the instance of the model to use for this request' );
        $c->log->warn( 'NB: in version 5.81, the "random" behavior will not work at all.' );
    }

    return $c->_filter_component( $comp );
}


=head2 $c->view($name)

Gets a L<Catalyst::View> instance by name.

    $c->view('Foo')->do_stuff;

Any extra arguments are directly passed to ACCEPT_CONTEXT.

If the name is omitted, it will look for
 - a view object in $c->stash->{current_view_instance}, then
 - a view name in $c->stash->{current_view}, then
 - a config setting 'default_view', or
 - check if there is only one view, and return it if that's the case.

If you want to search for views, pass in a regexp as the argument.

    # find all views that start with Foo
    my @foo_views = $c->view(qr{^Foo});

=cut

sub view {
    my ( $c, $name, @args ) = @_;

    my $appclass = ref($c) || $c;
    if( $name ) {
        unless ( ref($name) ) { # Direct component hash lookup to avoid costly regexps
            my $comps = $c->components;
            my $check = $appclass."::View::".$name;
            if( exists $comps->{$check} ) {
                return $c->_filter_component( $comps->{$check}, @args );
            }
            else {
                $c->log->warn( "Attempted to use view '$check', but does not exist" );
            }
        }
        my @result = $c->_comp_search_prefixes( $name, qw/View V/ );
        return map { $c->_filter_component( $_, @args ) } @result if ref $name;
        return $c->_filter_component( $result[ 0 ], @args );
    }

    if (ref $c) {
        return $c->stash->{current_view_instance}
          if $c->stash->{current_view_instance};
        return $c->view( $c->stash->{current_view} )
          if $c->stash->{current_view};
    }
    return $c->view( $appclass->config->{default_view} )
      if $appclass->config->{default_view};

    my( $comp, $rest ) = $c->_comp_search_prefixes( undef, qw/View V/);

    if( $rest ) {
        $c->log->warn( 'Calling $c->view() will return a random view unless you specify one of:' );
        $c->log->warn( '* $c->config(default_view => "the name of the default view to use")' );
        $c->log->warn( '* $c->stash->{current_view} # the name of the view to use for this request' );
        $c->log->warn( '* $c->stash->{current_view_instance} # the instance of the view to use for this request' );
        $c->log->warn( 'NB: in version 5.81, the "random" behavior will not work at all.' );
    }

    return $c->_filter_component( $comp );
}

=head2 $c->controllers

Returns the available names which can be passed to $c->controller

=cut

sub controllers {
    my ( $c ) = @_;
    return $c->_comp_names(qw/Controller C/);
}

=head2 $c->models

Returns the available names which can be passed to $c->model

=cut

sub models {
    my ( $c ) = @_;
    return $c->_comp_names(qw/Model M/);
}


=head2 $c->views

Returns the available names which can be passed to $c->view

=cut

sub views {
    my ( $c ) = @_;
    return $c->_comp_names(qw/View V/);
}

=head2 $c->comp($name)

=head2 $c->component($name)

Gets a component object by name. This method is not recommended,
unless you want to get a specific component by full
class. C<< $c->controller >>, C<< $c->model >>, and C<< $c->view >>
should be used instead.

If C<$name> is a regexp, a list of components matched against the full
component name will be returned.

If Catalyst can't find a component by name, it will fallback to regex
matching by default. To disable this behaviour set
disable_component_resolution_regex_fallback to a true value.

    __PACKAGE__->config( disable_component_resolution_regex_fallback => 1 );

=cut

sub component {
    my ( $c, $name, @args ) = @_;

    if( $name ) {
        my $comps = $c->components;

        if( !ref $name ) {
            # is it the exact name?
            return $c->_filter_component( $comps->{ $name }, @args )
                       if exists $comps->{ $name };

            # perhaps we just omitted "MyApp"?
            my $composed = ( ref $c || $c ) . "::${name}";
            return $c->_filter_component( $comps->{ $composed }, @args )
                       if exists $comps->{ $composed };

            # search all of the models, views and controllers
            my( $comp ) = $c->_comp_search_prefixes( $name, qw/Model M Controller C View V/ );
            return $c->_filter_component( $comp, @args ) if $comp;
        }

        return
            if $c->config->{disable_component_resolution_regex_fallback};

        # This is here so $c->comp( '::M::' ) works
        my $query = ref $name ? $name : qr{$name}i;

        my @result = grep { m{$query} } keys %{ $c->components };
        return map { $c->_filter_component( $_, @args ) } @result if ref $name;

        if( $result[ 0 ] ) {
            $c->log->warn( Carp::shortmess(qq(Found results for "${name}" using regexp fallback)) );
            $c->log->warn( 'Relying on the regexp fallback behavior for component resolution' );
            $c->log->warn( 'is unreliable and unsafe. You have been warned' );
            return $c->_filter_component( $result[ 0 ], @args );
        }

        # I would expect to return an empty list here, but that breaks back-compat
    }

    # fallback
    return sort keys %{ $c->components };
}

=head2 CLASS DATA AND HELPER CLASSES

=head2 $c->config

Returns or takes a hashref containing the application's configuration.

    __PACKAGE__->config( { db => 'dsn:SQLite:foo.db' } );

You can also use a C<YAML>, C<XML> or L<Config::General> config file
like C<myapp.conf> in your applications home directory. See
L<Catalyst::Plugin::ConfigLoader>.

=head3 Cascading configuration

The config method is present on all Catalyst components, and configuration
will be merged when an application is started. Configuration loaded with
L<Catalyst::Plugin::ConfigLoader> takes precedence over other configuration,
followed by configuration in your top level C<MyApp> class. These two
configurations are merged, and then configuration data whose hash key matches a
component name is merged with configuration for that component.

The configuration for a component is then passed to the C<new> method when a
component is constructed.

For example:

    MyApp->config({ 'Model::Foo' => { bar => 'baz', overrides => 'me' } });
    MyApp::Model::Foo->config({ quux => 'frob', overrides => 'this' });

will mean that C<MyApp::Model::Foo> receives the following data when
constructed:

    MyApp::Model::Foo->new({
        bar => 'baz',
        quux => 'frob',
        overrides => 'me',
    });

It's common practice to use a Moose attribute
on the receiving component to access the config value.

    package MyApp::Model::Foo;

    use Moose;

    # this attr will receive 'baz' at construction time
    has 'bar' => (
        is  => 'rw',
        isa => 'Str',
    );

You can then get the value 'baz' by calling $c->model('Foo')->bar
(or $self->bar inside code in the model).

B<NOTE:> you MUST NOT call C<< $self->config >> or C<< __PACKAGE__->config >>
as a way of reading config within your code, as this B<will not> give you the
correctly merged config back. You B<MUST> take the config values supplied to
the constructor and use those instead.

=cut

around config => sub {
    my $orig = shift;
    my $c = shift;

    croak('Setting config after setup has been run is not allowed.')
        if ( @_ and $c->setup_finished );

    $c->$orig(@_);
};

=head2 $c->log

Returns the logging object instance. Unless it is already set, Catalyst
sets this up with a L<Catalyst::Log> object. To use your own log class,
set the logger with the C<< __PACKAGE__->log >> method prior to calling
C<< __PACKAGE__->setup >>.

 __PACKAGE__->log( MyLogger->new );
 __PACKAGE__->setup;

And later:

    $c->log->info( 'Now logging with my own logger!' );

Your log class should implement the methods described in
L<Catalyst::Log>.


=head2 $c->debug

Returns 1 if debug mode is enabled, 0 otherwise.

You can enable debug mode in several ways:

=over

=item By calling myapp_server.pl with the -d flag

=item With the environment variables MYAPP_DEBUG, or CATALYST_DEBUG

=item The -Debug option in your MyApp.pm

=item By declaring C<sub debug { 1 }> in your MyApp.pm.

=back

The first three also set the log level to 'debug'.

Calling C<< $c->debug(1) >> has no effect.

=cut

sub debug { 0 }

=head2 $c->dispatcher

Returns the dispatcher instance. See L<Catalyst::Dispatcher>.

=head2 $c->engine

Returns the engine instance. See L<Catalyst::Engine>.


=head2 UTILITY METHODS

=head2 $c->path_to(@path)

Merges C<@path> with C<< $c->config->{home} >> and returns a
L<Path::Class::Dir> object. Note you can usually use this object as
a filename, but sometimes you will have to explicitly stringify it
yourself by calling the C<< ->stringify >> method.

For example:

    $c->path_to( 'db', 'sqlite.db' );

=cut

sub path_to {
    my ( $c, @path ) = @_;
    my $path = Path::Class::Dir->new( $c->config->{home}, @path );
    if ( -d $path ) { return $path }
    else { return Path::Class::File->new( $c->config->{home}, @path ) }
}

sub plugin {
    my ( $class, $name, $plugin, @args ) = @_;

    # See block comment in t/unit_core_plugin.t
    $class->log->warn(qq/Adding plugin using the ->plugin method is deprecated, and will be removed in a future release/);

    $class->_register_plugin( $plugin, 1 );

    eval { $plugin->import };
    $class->mk_classdata($name);
    my $obj;
    eval { $obj = $plugin->new(@args) };

    if ($@) {
        Catalyst::Exception->throw( message =>
              qq/Couldn't instantiate instant plugin "$plugin", "$@"/ );
    }

    $class->$name($obj);
    $class->log->debug(qq/Initialized instant plugin "$plugin" as "$name"/)
      if $class->debug;
}

=head2 MyApp->setup

Initializes the dispatcher and engine, loads any plugins, and loads the
model, view, and controller components. You may also specify an array
of plugins to load here, if you choose to not load them in the C<use
Catalyst> line.

    MyApp->setup;
    MyApp->setup( qw/-Debug/ );

=cut

sub setup {
    my ( $class, @arguments ) = @_;
    croak('Running setup more than once')
        if ( $class->setup_finished );

    unless ( $class->isa('Catalyst') ) {

        Catalyst::Exception->throw(
            message => qq/'$class' does not inherit from Catalyst/ );
    }

    if ( $class->arguments ) {
        @arguments = ( @arguments, @{ $class->arguments } );
    }

    # Process options
    my $flags = {};

    foreach (@arguments) {

        if (/^-Debug$/) {
            $flags->{log} =
              ( $flags->{log} ) ? 'debug,' . $flags->{log} : 'debug';
        }
        elsif (/^-(\w+)=?(.*)$/) {
            $flags->{ lc $1 } = $2;
        }
        else {
            push @{ $flags->{plugins} }, $_;
        }
    }

    $class->setup_home( delete $flags->{home} );

    $class->setup_log( delete $flags->{log} );
    $class->setup_plugins( delete $flags->{plugins} );
    $class->setup_dispatcher( delete $flags->{dispatcher} );
    if (my $engine = delete $flags->{engine}) {
        $class->log->warn("Specifying the engine in ->setup is no longer supported, see Catalyst::Upgrading");
    }
    $class->setup_engine();
    $class->setup_stats( delete $flags->{stats} );

    for my $flag ( sort keys %{$flags} ) {

        if ( my $code = $class->can( 'setup_' . $flag ) ) {
            &$code( $class, delete $flags->{$flag} );
        }
        else {
            $class->log->warn(qq/Unknown flag "$flag"/);
        }
    }

    eval { require Catalyst::Devel; };
    if( !$@ && $ENV{CATALYST_SCRIPT_GEN} && ( $ENV{CATALYST_SCRIPT_GEN} < $Catalyst::Devel::CATALYST_SCRIPT_GEN ) ) {
        $class->log->warn(<<"EOF");
You are running an old script!

  Please update by running (this will overwrite existing files):
    catalyst.pl -force -scripts $class

  or (this will not overwrite existing files):
    catalyst.pl -scripts $class

EOF
    }

    if ( $class->debug ) {
        my @plugins = map { "$_  " . ( $_->VERSION || '' ) } $class->registered_plugins;

        if (@plugins) {
            my $column_width = Catalyst::Utils::term_width() - 6;
            my $t = Text::SimpleTable->new($column_width);
            $t->row($_) for @plugins;
            $class->log->debug( "Loaded plugins:\n" . $t->draw . "\n" );
        }

        my $dispatcher = $class->dispatcher;
        my $engine     = $class->engine;
        my $home       = $class->config->{home};

        $class->log->debug(sprintf(q/Loaded dispatcher "%s"/, blessed($dispatcher)));
        $class->log->debug(sprintf(q/Loaded engine "%s"/, blessed($engine)));

        $home
          ? ( -d $home )
          ? $class->log->debug(qq/Found home "$home"/)
          : $class->log->debug(qq/Home "$home" doesn't exist/)
          : $class->log->debug(q/Couldn't find home/);
    }

    # Call plugins setup, this is stupid and evil.
    # Also screws C3 badly on 5.10, hack to avoid.
    {
        no warnings qw/redefine/;
        local *setup = sub { };
        $class->setup unless $Catalyst::__AM_RESTARTING;
    }

    # Initialize our data structure
    $class->components( {} );

    $class->setup_components;

    if ( $class->debug ) {
        my $column_width = Catalyst::Utils::term_width() - 8 - 9;
        my $t = Text::SimpleTable->new( [ $column_width, 'Class' ], [ 8, 'Type' ] );
        for my $comp ( sort keys %{ $class->components } ) {
            my $type = ref $class->components->{$comp} ? 'instance' : 'class';
            $t->row( $comp, $type );
        }
        $class->log->debug( "Loaded components:\n" . $t->draw . "\n" )
          if ( keys %{ $class->components } );
    }

    # Add our self to components, since we are also a component
    if( $class->isa('Catalyst::Controller') ){
      $class->components->{$class} = $class;
    }

    $class->setup_actions;

    if ( $class->debug ) {
        my $name = $class->config->{name} || 'Application';
        $class->log->info("$name powered by Catalyst $Catalyst::VERSION");
    }

    # Make sure that the application class becomes immutable at this point,
    B::Hooks::EndOfScope::on_scope_end {
        return if $@;
        my $meta = Class::MOP::get_metaclass_by_name($class);
        if (
            $meta->is_immutable
            && ! { $meta->immutable_options }->{replace_constructor}
            && (
                   $class->isa('Class::Accessor::Fast')
                || $class->isa('Class::Accessor')
            )
        ) {
            warn "You made your application class ($class) immutable, "
                . "but did not inline the\nconstructor. "
                . "This will break catalyst, as your app \@ISA "
                . "Class::Accessor(::Fast)?\nPlease pass "
                . "(replace_constructor => 1)\nwhen making your class immutable.\n";
        }
        $meta->make_immutable(
            replace_constructor => 1,
        ) unless $meta->is_immutable;
    };

    if ($class->config->{case_sensitive}) {
        $class->log->warn($class . "->config->{case_sensitive} is set.");
        $class->log->warn("This setting is deprecated and planned to be removed in Catalyst 5.81.");
    }

    $class->setup_finalize;
    # Should be the last thing we do so that user things hooking
    # setup_finalize can log..
    $class->log->_flush() if $class->log->can('_flush');
    return 1; # Explicit return true as people have __PACKAGE__->setup as the last thing in their class. HATE.
}

=head2 $app->setup_finalize

A hook to attach modifiers to. This method does not do anything except set the
C<setup_finished> accessor.

Applying method modifiers to the C<setup> method doesn't work, because of quirky things done for plugin setup.

Example:

    after setup_finalize => sub {
        my $app = shift;

        ## do stuff here..
    };

=cut

sub setup_finalize {
    my ($class) = @_;
    $class->setup_finished(1);
}

=head2 $c->uri_for( $path?, @args?, \%query_values? )

=head2 $c->uri_for( $action, \@captures?, @args?, \%query_values? )

Constructs an absolute L<URI> object based on the application root, the
provided path, and the additional arguments and query parameters provided.
When used as a string, provides a textual URI.  If you need more flexibility
than this (i.e. the option to provide relative URIs etc.) see
L<Catalyst::Plugin::SmartURI>.

If no arguments are provided, the URI for the current action is returned.
To return the current action and also provide @args, use
C<< $c->uri_for( $c->action, @args ) >>.

If the first argument is a string, it is taken as a public URI path relative
to C<< $c->namespace >> (if it doesn't begin with a forward slash) or
relative to the application root (if it does). It is then merged with
C<< $c->request->base >>; any C<@args> are appended as additional path
components; and any C<%query_values> are appended as C<?foo=bar> parameters.

If the first argument is a L<Catalyst::Action> it represents an action which
will have its path resolved using C<< $c->dispatcher->uri_for_action >>. The
optional C<\@captures> argument (an arrayref) allows passing the captured
variables that are needed to fill in the paths of Chained and Regex actions;
once the path is resolved, C<uri_for> continues as though a path was
provided, appending any arguments or parameters and creating an absolute
URI.

The captures for the current request can be found in
C<< $c->request->captures >>, and actions can be resolved using
C<< Catalyst::Controller->action_for($name) >>. If you have a private action
path, use C<< $c->uri_for_action >> instead.

  # Equivalent to $c->req->uri
  $c->uri_for($c->action, $c->req->captures,
      @{ $c->req->args }, $c->req->params);

  # For the Foo action in the Bar controller
  $c->uri_for($c->controller('Bar')->action_for('Foo'));

  # Path to a static resource
  $c->uri_for('/static/images/logo.png');

=cut

sub uri_for {
    my ( $c, $path, @args ) = @_;

    if (blessed($path) && $path->isa('Catalyst::Controller')) {
        $path = $path->path_prefix;
        $path =~ s{/+\z}{};
        $path .= '/';
    }

    undef($path) if (defined $path && $path eq '');

    my $params =
      ( scalar @args && ref $args[$#args] eq 'HASH' ? pop @args : {} );

    carp "uri_for called with undef argument" if grep { ! defined $_ } @args;
    foreach my $arg (@args) {
        utf8::encode($arg) if utf8::is_utf8($arg);
        $arg =~ s/([^$URI::uric])/$URI::Escape::escapes{$1}/go;
    }

    if ( blessed($path) ) { # action object
        s|/|%2F|g for @args;
        my $captures = [ map { s|/|%2F|g; $_; }
                        ( scalar @args && ref $args[0] eq 'ARRAY'
                         ? @{ shift(@args) }
                         : ()) ];

        foreach my $capture (@$captures) {
            utf8::encode($capture) if utf8::is_utf8($capture);
            $capture =~ s/([^$URI::uric])/$URI::Escape::escapes{$1}/go;
        }

        my $action = $path;
        $path = $c->dispatcher->uri_for_action($action, $captures);
        if (not defined $path) {
            $c->log->debug(qq/Can't find uri_for action '$action' @$captures/)
                if $c->debug;
            return undef;
        }
        $path = '/' if $path eq '';
    }

    unshift(@args, $path);

    unless (defined $path && $path =~ s!^/!!) { # in-place strip
        my $namespace = $c->namespace;
        if (defined $path) { # cheesy hack to handle path '../foo'
           $namespace =~ s{(?:^|/)[^/]+$}{} while $args[0] =~ s{^\.\./}{};
        }
        unshift(@args, $namespace || '');
    }

    # join args with '/', or a blank string
    my $args = join('/', grep { defined($_) } @args);
    $args =~ s/\?/%3F/g; # STUPID STUPID SPECIAL CASE
    $args =~ s!^/+!!;
    my $base = $c->req->base;
    my $class = ref($base);
    $base =~ s{(?<!/)$}{/};

    my $query = '';

    if (my @keys = keys %$params) {
      # somewhat lifted from URI::_query's query_form
      $query = '?'.join('&', map {
          my $val = $params->{$_};
          s/([;\/?:@&=+,\$\[\]%])/$URI::Escape::escapes{$1}/go;
          s/ /+/g;
          my $key = $_;
          $val = '' unless defined $val;
          (map {
              my $param = "$_";
              utf8::encode( $param ) if utf8::is_utf8($param);
              # using the URI::Escape pattern here so utf8 chars survive
              $param =~ s/([^A-Za-z0-9\-_.!~*'() ])/$URI::Escape::escapes{$1}/go;
              $param =~ s/ /+/g;
              "${key}=$param"; } ( ref $val eq 'ARRAY' ? @$val : $val ));
      } @keys);
    }

    my $res = bless(\"${base}${args}${query}", $class);
    $res;
}

=head2 $c->uri_for_action( $path, \@captures?, @args?, \%query_values? )

=head2 $c->uri_for_action( $action, \@captures?, @args?, \%query_values? )

=over

=item $path

A private path to the Catalyst action you want to create a URI for.

This is a shortcut for calling C<< $c->dispatcher->get_action_by_path($path)
>> and passing the resulting C<$action> and the remaining arguments to C<<
$c->uri_for >>.

You can also pass in a Catalyst::Action object, in which case it is passed to
C<< $c->uri_for >>.

Note that although the path looks like a URI that dispatches to the wanted action, it is not a URI, but an internal path to that action.

For example, if the action looks like:

 package MyApp::Controller::Users;

 sub lst : Path('the-list') {}

You can use:

 $c->uri_for_action('/users/lst')

and it will create the URI /users/the-list.

=back

=cut

sub uri_for_action {
    my ( $c, $path, @args ) = @_;
    my $action = blessed($path)
      ? $path
      : $c->dispatcher->get_action_by_path($path);
    unless (defined $action) {
      croak "Can't find action for path '$path'";
    }
    return $c->uri_for( $action, @args );
}

=head2 $c->welcome_message

Returns the Catalyst welcome HTML page.

=cut

sub welcome_message {
    my $c      = shift;
    my $name   = $c->config->{name};
    my $logo   = $c->uri_for('/static/images/catalyst_logo.png');
    my $prefix = Catalyst::Utils::appprefix( ref $c );
    $c->response->content_type('text/html; charset=utf-8');
    return <<"EOF";
<!DOCTYPE html PUBLIC "-//W3C//DTD XHTML 1.0 Transitional//EN"
    "http://www.w3.org/TR/xhtml1/DTD/xhtml1-transitional.dtd">
<html xmlns="http://www.w3.org/1999/xhtml" xml:lang="en" lang="en">
    <head>
    <meta http-equiv="Content-Language" content="en" />
    <meta http-equiv="Content-Type" content="text/html; charset=utf-8" />
        <title>$name on Catalyst $VERSION</title>
        <style type="text/css">
            body {
                color: #000;
                background-color: #eee;
            }
            div#content {
                width: 640px;
                margin-left: auto;
                margin-right: auto;
                margin-top: 10px;
                margin-bottom: 10px;
                text-align: left;
                background-color: #ccc;
                border: 1px solid #aaa;
            }
            p, h1, h2 {
                margin-left: 20px;
                margin-right: 20px;
                font-family: verdana, tahoma, sans-serif;
            }
            a {
                font-family: verdana, tahoma, sans-serif;
            }
            :link, :visited {
                    text-decoration: none;
                    color: #b00;
                    border-bottom: 1px dotted #bbb;
            }
            :link:hover, :visited:hover {
                    color: #555;
            }
            div#topbar {
                margin: 0px;
            }
            pre {
                margin: 10px;
                padding: 8px;
            }
            div#answers {
                padding: 8px;
                margin: 10px;
                background-color: #fff;
                border: 1px solid #aaa;
            }
            h1 {
                font-size: 0.9em;
                font-weight: normal;
                text-align: center;
            }
            h2 {
                font-size: 1.0em;
            }
            p {
                font-size: 0.9em;
            }
            p img {
                float: right;
                margin-left: 10px;
            }
            span#appname {
                font-weight: bold;
                font-size: 1.6em;
            }
        </style>
    </head>
    <body>
        <div id="content">
            <div id="topbar">
                <h1><span id="appname">$name</span> on <a href="http://catalyst.perl.org">Catalyst</a>
                    $VERSION</h1>
             </div>
             <div id="answers">
                 <p>
                 <img src="$logo" alt="Catalyst Logo" />
                 </p>
                 <p>Welcome to the  world of Catalyst.
                    This <a href="http://en.wikipedia.org/wiki/MVC">MVC</a>
                    framework will make web development something you had
                    never expected it to be: Fun, rewarding, and quick.</p>
                 <h2>What to do now?</h2>
                 <p>That really depends  on what <b>you</b> want to do.
                    We do, however, provide you with a few starting points.</p>
                 <p>If you want to jump right into web development with Catalyst
                    you might want to start with a tutorial.</p>
<pre>perldoc <a href="http://cpansearch.perl.org/dist/Catalyst-Manual/lib/Catalyst/Manual/Tutorial.pod">Catalyst::Manual::Tutorial</a></code>
</pre>
<p>Afterwards you can go on to check out a more complete look at our features.</p>
<pre>
<code>perldoc <a href="http://cpansearch.perl.org/dist/Catalyst-Manual/lib/Catalyst/Manual/Intro.pod">Catalyst::Manual::Intro</a>
<!-- Something else should go here, but the Catalyst::Manual link seems unhelpful -->
</code></pre>
                 <h2>What to do next?</h2>
                 <p>Next it's time to write an actual application. Use the
                    helper scripts to generate <a href="http://cpansearch.perl.org/search?query=Catalyst%3A%3AController%3A%3A&amp;mode=all">controllers</a>,
                    <a href="http://cpansearch.perl.org/search?query=Catalyst%3A%3AModel%3A%3A&amp;mode=all">models</a>, and
                    <a href="http://cpansearch.perl.org/search?query=Catalyst%3A%3AView%3A%3A&amp;mode=all">views</a>;
                    they can save you a lot of work.</p>
                    <pre><code>script/${prefix}_create.pl --help</code></pre>
                    <p>Also, be sure to check out the vast and growing
                    collection of <a href="http://search.cpan.org/search?query=Catalyst">plugins for Catalyst on CPAN</a>;
                    you are likely to find what you need there.
                    </p>

                 <h2>Need help?</h2>
                 <p>Catalyst has a very active community. Here are the main places to
                    get in touch with us.</p>
                 <ul>
                     <li>
                         <a href="http://dev.catalyst.perl.org">Wiki</a>
                     </li>
                     <li>
                         <a href="http://lists.scsys.co.uk/cgi-bin/mailman/listinfo/catalyst">Mailing-List</a>
                     </li>
                     <li>
                         <a href="irc://irc.perl.org/catalyst">IRC channel #catalyst on irc.perl.org</a>
                     </li>
                 </ul>
                 <h2>In conclusion</h2>
                 <p>The Catalyst team hopes you will enjoy using Catalyst as much
                    as we enjoyed making it. Please contact us if you have ideas
                    for improvement or other feedback.</p>
             </div>
         </div>
    </body>
</html>
EOF
}

=head1 INTERNAL METHODS

These methods are not meant to be used by end users.

=head2 $c->components

Returns a hash of components.

=head2 $c->context_class

Returns or sets the context class.

=head2 $c->counter

Returns a hashref containing coderefs and execution counts (needed for
deep recursion detection).

=head2 $c->depth

Returns the number of actions on the current internal execution stack.

=head2 $c->dispatch

Dispatches a request to actions.

=cut

sub dispatch { my $c = shift; $c->dispatcher->dispatch( $c, @_ ) }

=head2 $c->dispatcher_class

Returns or sets the dispatcher class.

=head2 $c->dump_these

Returns a list of 2-element array references (name, structure) pairs
that will be dumped on the error page in debug mode.

=cut

sub dump_these {
    my $c = shift;
    [ Request => $c->req ],
    [ Response => $c->res ],
    [ Stash => $c->stash ],
    [ Config => $c->config ];
}

=head2 $c->engine_class

Returns or sets the engine class.

=head2 $c->execute( $class, $coderef )

Execute a coderef in given class and catch exceptions. Errors are available
via $c->error.

=cut

sub execute {
    my ( $c, $class, $code ) = @_;
    $class = $c->component($class) || $class;
    $c->state(0);

    if ( $c->depth >= $RECURSION ) {
        my $action = $code->reverse();
        $action = "/$action" unless $action =~ /->/;
        my $error = qq/Deep recursion detected calling "${action}"/;
        $c->log->error($error);
        $c->error($error);
        $c->state(0);
        return $c->state;
    }

    my $stats_info = $c->_stats_start_execute( $code ) if $c->use_stats;

    push( @{ $c->stack }, $code );

    no warnings 'recursion';
    # N.B. This used to be combined, but I have seen $c get clobbered if so, and
    #      I have no idea how, ergo $ret (which appears to fix the issue)
    eval { my $ret = $code->execute( $class, $c, @{ $c->req->args } ) || 0; $c->state( $ret ) };

    $c->_stats_finish_execute( $stats_info ) if $c->use_stats and $stats_info;

    my $last = pop( @{ $c->stack } );

    if ( my $error = $@ ) {
        if ( blessed($error) and $error->isa('Catalyst::Exception::Detach') ) {
            $error->rethrow if $c->depth > 1;
        }
        elsif ( blessed($error) and $error->isa('Catalyst::Exception::Go') ) {
            $error->rethrow if $c->depth > 0;
        }
        else {
            unless ( ref $error ) {
                no warnings 'uninitialized';
                chomp $error;
                my $class = $last->class;
                my $name  = $last->name;
                $error = qq/Caught exception in $class->$name "$error"/;
            }
            $c->error($error);
        }
        $c->state(0);
    }
    return $c->state;
}

sub _stats_start_execute {
    my ( $c, $code ) = @_;
    my $appclass = ref($c) || $c;
    return if ( ( $code->name =~ /^_.*/ )
        && ( !$appclass->config->{show_internal_actions} ) );

    my $action_name = $code->reverse();
    $c->counter->{$action_name}++;

    my $action = $action_name;
    $action = "/$action" unless $action =~ /->/;

    # determine if the call was the result of a forward
    # this is done by walking up the call stack and looking for a calling
    # sub of Catalyst::forward before the eval
    my $callsub = q{};
    for my $index ( 2 .. 11 ) {
        last
        if ( ( caller($index) )[0] eq 'Catalyst'
            && ( caller($index) )[3] eq '(eval)' );

        if ( ( caller($index) )[3] =~ /forward$/ ) {
            $callsub = ( caller($index) )[3];
            $action  = "-> $action";
            last;
        }
    }

    my $uid = $action_name . $c->counter->{$action_name};

    # is this a root-level call or a forwarded call?
    if ( $callsub =~ /forward$/ ) {
        my $parent = $c->stack->[-1];

        # forward, locate the caller
        if ( defined $parent && exists $c->counter->{"$parent"} ) {
            $c->stats->profile(
                begin  => $action,
                parent => "$parent" . $c->counter->{"$parent"},
                uid    => $uid,
            );
        }
        else {

            # forward with no caller may come from a plugin
            $c->stats->profile(
                begin => $action,
                uid   => $uid,
            );
        }
    }
    else {

        # root-level call
        $c->stats->profile(
            begin => $action,
            uid   => $uid,
        );
    }
    return $action;

}

sub _stats_finish_execute {
    my ( $c, $info ) = @_;
    $c->stats->profile( end => $info );
}

=head2 $c->finalize

Finalizes the request.

=cut

sub finalize {
    my $c = shift;

    for my $error ( @{ $c->error } ) {
        $c->log->error($error);
    }

    # Allow engine to handle finalize flow (for POE)
    my $engine = $c->engine;
    if ( my $code = $engine->can('finalize') ) {
        $engine->$code($c);
    }
    else {

        $c->finalize_uploads;

        # Error
        if ( $#{ $c->error } >= 0 ) {
            $c->finalize_error;
        }

        $c->finalize_headers;

        # HEAD request
        if ( $c->request->method eq 'HEAD' ) {
            $c->response->body('');
        }

        $c->finalize_body;
    }

    $c->log_response;

    if ($c->use_stats) {
        my $elapsed = sprintf '%f', $c->stats->elapsed;
        my $av = $elapsed == 0 ? '??' : sprintf '%.3f', 1 / $elapsed;
        $c->log->info(
            "Request took ${elapsed}s ($av/s)\n" . $c->stats->report . "\n" );
    }

    return $c->response->status;
}

=head2 $c->finalize_body

Finalizes body.

=cut

sub finalize_body { my $c = shift; $c->engine->finalize_body( $c, @_ ) }

=head2 $c->finalize_cookies

Finalizes cookies.

=cut

sub finalize_cookies { my $c = shift; $c->engine->finalize_cookies( $c, @_ ) }

=head2 $c->finalize_error

Finalizes error.

=cut

sub finalize_error { my $c = shift; $c->engine->finalize_error( $c, @_ ) }

=head2 $c->finalize_headers

Finalizes headers.

=cut

sub finalize_headers {
    my $c = shift;

    my $response = $c->response; #accessor calls can add up?

    # Check if we already finalized headers
    return if $response->finalized_headers;

    # Handle redirects
    if ( my $location = $response->redirect ) {
        $c->log->debug(qq/Redirecting to "$location"/) if $c->debug;
        $response->header( Location => $location );

        if ( !$response->has_body ) {
            # Add a default body if none is already present
            $response->body(<<"EOF");
<!DOCTYPE html PUBLIC "-//W3C//DTD XHTML 1.0 Strict//EN" "http://www.w3.org/TR/xhtml1/DTD/xhtml1-strict.dtd">
<html xmlns="http://www.w3.org/1999/xhtml"> 
  <head>
    <title>Moved</title>
  </head>
  <body>
     <p>This item has moved <a href="$location">here</a>.</p>
  </body>
</html>
EOF
            $response->content_type('text/html; charset=utf-8');
        }
    }

    # Content-Length
    if ( defined $response->body && length $response->body && !$response->content_length ) {

        # get the length from a filehandle
        if ( blessed( $response->body ) && $response->body->can('read') || ref( $response->body ) eq 'GLOB' )
        {
            my $size = -s $response->body;
            if ( $size ) {
                $response->content_length( $size );
            }
            else {
                $c->log->warn('Serving filehandle without a content-length');
            }
        }
        else {
            # everything should be bytes at this point, but just in case
            $response->content_length( length( $response->body ) );
        }
    }

    # Errors
    if ( $response->status =~ /^(1\d\d|[23]04)$/ ) {
        $response->headers->remove_header("Content-Length");
        $response->body('');
    }

    $c->finalize_cookies;

    $c->engine->finalize_headers( $c, @_ );

    # Done
    $response->finalized_headers(1);
}

=head2 $c->finalize_output

An alias for finalize_body.

=head2 $c->finalize_read

Finalizes the input after reading is complete.

=cut

sub finalize_read { my $c = shift; $c->engine->finalize_read( $c, @_ ) }

=head2 $c->finalize_uploads

Finalizes uploads. Cleans up any temporary files.

=cut

sub finalize_uploads { my $c = shift; $c->engine->finalize_uploads( $c, @_ ) }

=head2 $c->get_action( $action, $namespace )

Gets an action in a given namespace.

=cut

sub get_action { my $c = shift; $c->dispatcher->get_action(@_) }

=head2 $c->get_actions( $action, $namespace )

Gets all actions of a given name in a namespace and all parent
namespaces.

=cut

sub get_actions { my $c = shift; $c->dispatcher->get_actions( $c, @_ ) }

=head2 $app->handle_request( @arguments )

Called to handle each HTTP request.

=cut

sub handle_request {
    my ( $class, @arguments ) = @_;

    # Always expect worst case!
    my $status = -1;
    try {
        if ($class->debug) {
            my $secs = time - $START || 1;
            my $av = sprintf '%.3f', $COUNT / $secs;
            my $time = localtime time;
            $class->log->info("*** Request $COUNT ($av/s) [$$] [$time] ***");
        }

        my $c = $class->prepare(@arguments);
        $c->dispatch;
        $status = $c->finalize;
    }
    catch {
        chomp(my $error = $_);
        $class->log->error(qq/Caught exception in engine "$error"/);
    };

    $COUNT++;

    if(my $coderef = $class->log->can('_flush')){
        $class->log->$coderef();
    }
    return $status;
}

=head2 $class->prepare( @arguments )

Creates a Catalyst context from an engine-specific request (Apache, CGI,
etc.).

=cut

sub prepare {
    my ( $class, @arguments ) = @_;

    # XXX
    # After the app/ctxt split, this should become an attribute based on something passed
    # into the application.
    $class->context_class( ref $class || $class ) unless $class->context_class;

    my $c = $class->context_class->new({});

    # For on-demand data
    $c->request->_context($c);
    $c->response->_context($c);

    #surely this is not the most efficient way to do things...
    $c->stats($class->stats_class->new)->enable($c->use_stats);
    if ( $c->debug || $c->config->{enable_catalyst_header} ) {
        $c->res->headers->header( 'X-Catalyst' => $Catalyst::VERSION );
    }

    try {
        # Allow engine to direct the prepare flow (for POE)
        if ( my $prepare = $c->engine->can('prepare') ) {
            $c->engine->$prepare( $c, @arguments );
        }
        else {
            $c->prepare_request(@arguments);
            $c->prepare_connection;
            $c->prepare_query_parameters;
            $c->prepare_headers;
            $c->prepare_cookies;
            $c->prepare_path;

            # Prepare the body for reading, either by prepare_body
            # or the user, if they are using $c->read
            $c->prepare_read;

            # Parse the body unless the user wants it on-demand
            unless ( ref($c)->config->{parse_on_demand} ) {
                $c->prepare_body;
            }
        }
    }
    # VERY ugly and probably shouldn't rely on ->finalize actually working
    catch {
        # failed prepare is always due to an invalid request, right?
        $c->response->status(400);
        $c->response->content_type('text/plain');
        $c->response->body('Bad Request');
        $c->finalize;
        die $_;
    };

    my $method  = $c->req->method  || '';
    my $path    = $c->req->path;
    $path       = '/' unless length $path;
    my $address = $c->req->address || '';

    $c->log_request;

    $c->prepare_action;

    return $c;
}

=head2 $c->prepare_action

Prepares action. See L<Catalyst::Dispatcher>.

=cut

sub prepare_action { my $c = shift; $c->dispatcher->prepare_action( $c, @_ ) }

=head2 $c->prepare_body

Prepares message body.

=cut

sub prepare_body {
    my $c = shift;

    return if $c->request->_has_body;

    # Initialize on-demand data
    $c->engine->prepare_body( $c, @_ );
    $c->prepare_parameters;
    $c->prepare_uploads;
}

=head2 $c->prepare_body_chunk( $chunk )

Prepares a chunk of data before sending it to L<HTTP::Body>.

See L<Catalyst::Engine>.

=cut

sub prepare_body_chunk {
    my $c = shift;
    $c->engine->prepare_body_chunk( $c, @_ );
}

=head2 $c->prepare_body_parameters

Prepares body parameters.

=cut

sub prepare_body_parameters {
    my $c = shift;
    $c->engine->prepare_body_parameters( $c, @_ );
}

=head2 $c->prepare_connection

Prepares connection.

=cut

sub prepare_connection {
    my $c = shift;
    $c->engine->prepare_connection( $c, @_ );
}

=head2 $c->prepare_cookies

Prepares cookies.

=cut

sub prepare_cookies { my $c = shift; $c->engine->prepare_cookies( $c, @_ ) }

=head2 $c->prepare_headers

Prepares headers.

=cut

sub prepare_headers { my $c = shift; $c->engine->prepare_headers( $c, @_ ) }

=head2 $c->prepare_parameters

Prepares parameters.

=cut

sub prepare_parameters {
    my $c = shift;
    $c->prepare_body_parameters;
    $c->engine->prepare_parameters( $c, @_ );
}

=head2 $c->prepare_path

Prepares path and base.

=cut

sub prepare_path { my $c = shift; $c->engine->prepare_path( $c, @_ ) }

=head2 $c->prepare_query_parameters

Prepares query parameters.

=cut

sub prepare_query_parameters {
    my $c = shift;

    $c->engine->prepare_query_parameters( $c, @_ );
}

=head2 $c->log_request

Writes information about the request to the debug logs.  This includes:

=over 4

=item * Request method, path, and remote IP address

=item * Query keywords (see L<Catalyst::Request/query_keywords>)

=item * Request parameters

=item * File uploads

=back

=cut

sub log_request {
    my $c = shift;

    return unless $c->debug;

    my($dump) = grep {$_->[0] eq 'Request' } $c->dump_these;
    my $request = $dump->[1];

    my ( $method, $path, $address ) = ( $request->method, $request->path, $request->address );
    $method ||= '';
    $path = '/' unless length $path;
    $address ||= '';
    $c->log->debug(qq/"$method" request for "$path" from "$address"/);

    $c->log_request_headers($request->headers);

    if ( my $keywords = $request->query_keywords ) {
        $c->log->debug("Query keywords are: $keywords");
    }

    $c->log_request_parameters( query => $request->query_parameters, $request->_has_body ? (body => $request->body_parameters) : () );

    $c->log_request_uploads($request);
}

=head2 $c->log_response

Writes information about the response to the debug logs by calling
C<< $c->log_response_status_line >> and C<< $c->log_response_headers >>.

=cut

sub log_response {
    my $c = shift;

    return unless $c->debug;

    my($dump) = grep {$_->[0] eq 'Response' } $c->dump_these;
    my $response = $dump->[1];

    $c->log_response_status_line($response);
    $c->log_response_headers($response->headers);
}

=head2 $c->log_response_status_line($response)

Writes one line of information about the response to the debug logs.  This includes:

=over 4

=item * Response status code

=item * Content-Type header (if present)

=item * Content-Length header (if present)

=back

=cut

sub log_response_status_line {
    my ($c, $response) = @_;

    $c->log->debug(
        sprintf(
            'Response Code: %s; Content-Type: %s; Content-Length: %s',
            $response->status                            || 'unknown',
            $response->headers->header('Content-Type')   || 'unknown',
            $response->headers->header('Content-Length') || 'unknown'
        )
    );
}

=head2 $c->log_response_headers($headers);

Hook method which can be wrapped by plugins to log the response headers.
No-op in the default implementation.

=cut

sub log_response_headers {}

=head2 $c->log_request_parameters( query => {}, body => {} )

Logs request parameters to debug logs

=cut

sub log_request_parameters {
    my $c          = shift;
    my %all_params = @_;

    return unless $c->debug;

    my $column_width = Catalyst::Utils::term_width() - 44;
    foreach my $type (qw(query body)) {
        my $params = $all_params{$type};
        next if ! keys %$params;
        my $t = Text::SimpleTable->new( [ 35, 'Parameter' ], [ $column_width, 'Value' ] );
        for my $key ( sort keys %$params ) {
            my $param = $params->{$key};
            my $value = defined($param) ? $param : '';
            $t->row( $key, ref $value eq 'ARRAY' ? ( join ', ', @$value ) : $value );
        }
        $c->log->debug( ucfirst($type) . " Parameters are:\n" . $t->draw );
    }
}

=head2 $c->log_request_uploads

Logs file uploads included in the request to the debug logs.
The parameter name, filename, file type, and file size are all included in
the debug logs.

=cut

sub log_request_uploads {
    my $c = shift;
    my $request = shift;
    return unless $c->debug;
    my $uploads = $request->uploads;
    if ( keys %$uploads ) {
        my $t = Text::SimpleTable->new(
            [ 12, 'Parameter' ],
            [ 26, 'Filename' ],
            [ 18, 'Type' ],
            [ 9,  'Size' ]
        );
        for my $key ( sort keys %$uploads ) {
            my $upload = $uploads->{$key};
            for my $u ( ref $upload eq 'ARRAY' ? @{$upload} : ($upload) ) {
                $t->row( $key, $u->filename, $u->type, $u->size );
            }
        }
        $c->log->debug( "File Uploads are:\n" . $t->draw );
    }
}

=head2 $c->log_request_headers($headers);

Hook method which can be wrapped by plugins to log the request headers.
No-op in the default implementation.

=cut

sub log_request_headers {}

=head2 $c->log_headers($type => $headers)

Logs L<HTTP::Headers> (either request or response) to the debug logs.

=cut

sub log_headers {
    my $c       = shift;
    my $type    = shift;
    my $headers = shift;    # an HTTP::Headers instance

    return unless $c->debug;

    my $column_width = Catalyst::Utils::term_width() - 28;
    my $t = Text::SimpleTable->new( [ 15, 'Header Name' ], [ $column_width, 'Value' ] );
    $headers->scan(
        sub {
            my ( $name, $value ) = @_;
            $t->row( $name, $value );
        }
    );
    $c->log->debug( ucfirst($type) . " Headers:\n" . $t->draw );
}


=head2 $c->prepare_read

Prepares the input for reading.

=cut

sub prepare_read { my $c = shift; $c->engine->prepare_read( $c, @_ ) }

=head2 $c->prepare_request

Prepares the engine request.

=cut

sub prepare_request { my $c = shift; $c->engine->prepare_request( $c, @_ ) }

=head2 $c->prepare_uploads

Prepares uploads.

=cut

sub prepare_uploads {
    my $c = shift;

    $c->engine->prepare_uploads( $c, @_ );
}

=head2 $c->prepare_write

Prepares the output for writing.

=cut

sub prepare_write { my $c = shift; $c->engine->prepare_write( $c, @_ ) }

=head2 $c->request_class

Returns or sets the request class. Defaults to L<Catalyst::Request>.

=head2 $c->response_class

Returns or sets the response class. Defaults to L<Catalyst::Response>.

=head2 $c->read( [$maxlength] )

Reads a chunk of data from the request body. This method is designed to
be used in a while loop, reading C<$maxlength> bytes on every call.
C<$maxlength> defaults to the size of the request if not specified.

You have to set C<< MyApp->config(parse_on_demand => 1) >> to use this
directly.

Warning: If you use read(), Catalyst will not process the body,
so you will not be able to access POST parameters or file uploads via
$c->request.  You must handle all body parsing yourself.

=cut

sub read { my $c = shift; return $c->engine->read( $c, @_ ) }

=head2 $c->run

Starts the engine.

=cut

sub run {
  my $app = shift;
  $app->engine_loader->needs_psgi_engine_compat_hack ?
    $app->engine->run($app, @_) :
      $app->engine->run( $app, $app->_finalized_psgi_app, @_ );
}

=head2 $c->set_action( $action, $code, $namespace, $attrs )

Sets an action in a given namespace.

=cut

sub set_action { my $c = shift; $c->dispatcher->set_action( $c, @_ ) }

=head2 $c->setup_actions($component)

Sets up actions for a component.

=cut

sub setup_actions { my $c = shift; $c->dispatcher->setup_actions( $c, @_ ) }

=head2 $c->setup_components

This method is called internally to set up the application's components.

It finds modules by calling the L<locate_components> method, expands them to
package names with the L<expand_component_module> method, and then installs
each component into the application.

The C<setup_components> config option is passed to both of the above methods.

Installation of each component is performed by the L<setup_component> method,
below.

=cut

sub setup_components {
    my $class = shift;

    my $config  = $class->config->{ setup_components };

    my @comps = $class->locate_components($config);
    my %comps = map { $_ => 1 } @comps;

    my $deprecatedcatalyst_component_names = grep { /::[CMV]::/ } @comps;
    $class->log->warn(qq{Your application is using the deprecated ::[MVC]:: type naming scheme.\n}.
        qq{Please switch your class names to ::Model::, ::View:: and ::Controller: as appropriate.\n}
    ) if $deprecatedcatalyst_component_names;

    for my $component ( @comps ) {

        # We pass ignore_loaded here so that overlay files for (e.g.)
        # Model::DBI::Schema sub-classes are loaded - if it's in @comps
        # we know M::P::O found a file on disk so this is safe

        Catalyst::Utils::ensure_class_loaded( $component, { ignore_loaded => 1 } );
    }

    for my $component (@comps) {
        my $instance = $class->components->{ $component } = $class->setup_component($component);
        my @expanded_components = $instance->can('expand_modules')
            ? $instance->expand_modules( $component, $config )
            : $class->expand_component_module( $component, $config );
        for my $component (@expanded_components) {
            next if $comps{$component};
            $class->components->{ $component } = $class->setup_component($component);
        }
    }
}

=head2 $c->locate_components( $setup_component_config )

This method is meant to provide a list of component modules that should be
setup for the application.  By default, it will use L<Module::Pluggable>.

Specify a C<setup_components> config option to pass additional options directly
to L<Module::Pluggable>. To add additional search paths, specify a key named
C<search_extra> as an array reference. Items in the array beginning with C<::>
will have the application class name prepended to them.

=cut

sub locate_components {
    my $class  = shift;
    my $config = shift;

    my @paths   = qw( ::Controller ::C ::Model ::M ::View ::V );
    my $extra   = delete $config->{ search_extra } || [];

    push @paths, @$extra;

    my $locator = Module::Pluggable::Object->new(
        search_path => [ map { s/^(?=::)/$class/; $_; } @paths ],
        %$config
    );

    # XXX think about ditching this sort entirely
    my @comps = sort { length $a <=> length $b } $locator->plugins;

    return @comps;
}

=head2 $c->expand_component_module( $component, $setup_component_config )

Components found by C<locate_components> will be passed to this method, which
is expected to return a list of component (package) names to be set up.

=cut

sub expand_component_module {
    my ($class, $module) = @_;
    return Devel::InnerPackage::list_packages( $module );
}

=head2 $c->setup_component

=cut

sub setup_component {
    my( $class, $component ) = @_;

    unless ( $component->can( 'COMPONENT' ) ) {
        return $component;
    }

    my $suffix = Catalyst::Utils::class2classsuffix( $component );
    my $config = $class->config->{ $suffix } || {};
    # Stash catalyst_component_name in the config here, so that custom COMPONENT
    # methods also pass it. local to avoid pointlessly shitting in config
    # for the debug screen, as $component is already the key name.
    local $config->{catalyst_component_name} = $component;

    my $instance = eval { $component->COMPONENT( $class, $config ); };

    if ( my $error = $@ ) {
        chomp $error;
        Catalyst::Exception->throw(
            message => qq/Couldn't instantiate component "$component", "$error"/
        );
    }

    unless (blessed $instance) {
        my $metaclass = Moose::Util::find_meta($component);
        my $method_meta = $metaclass->find_method_by_name('COMPONENT');
        my $component_method_from = $method_meta->associated_metaclass->name;
        my $value = defined($instance) ? $instance : 'undef';
        Catalyst::Exception->throw(
            message =>
            qq/Couldn't instantiate component "$component", COMPONENT() method (from $component_method_from) didn't return an object-like value (value was $value)./
        );
    }
    return $instance;
}

=head2 $c->setup_dispatcher

Sets up dispatcher.

=cut

sub setup_dispatcher {
    my ( $class, $dispatcher ) = @_;

    if ($dispatcher) {
        $dispatcher = 'Catalyst::Dispatcher::' . $dispatcher;
    }

    if ( my $env = Catalyst::Utils::env_value( $class, 'DISPATCHER' ) ) {
        $dispatcher = 'Catalyst::Dispatcher::' . $env;
    }

    unless ($dispatcher) {
        $dispatcher = $class->dispatcher_class;
    }

    Class::MOP::load_class($dispatcher);

    # dispatcher instance
    $class->dispatcher( $dispatcher->new );
}

=head2 $c->setup_engine

Sets up engine.

=cut

sub engine_class {
    my ($class, $requested_engine) = @_;

    if (!$class->engine_loader || $requested_engine) {
        $class->engine_loader(
            Catalyst::EngineLoader->new({
                application_name => $class,
                (defined $requested_engine
                     ? (catalyst_engine_class => $requested_engine) : ()),
            }),
        );
    }

    $class->engine_loader->catalyst_engine_class;
}

sub setup_engine {
    my ($class, $requested_engine) = @_;

    my $engine = do {
        my $loader = $class->engine_loader;

        if (!$loader || $requested_engine) {
            $loader = Catalyst::EngineLoader->new({
                application_name => $class,
                (defined $requested_engine
                     ? (requested_engine => $requested_engine) : ()),
            }),

            $class->engine_loader($loader);
        }

        $loader->catalyst_engine_class;
    };

    # Don't really setup_engine -- see _setup_psgi_app for explanation.
    return if $class->loading_psgi_file;

    Class::MOP::load_class($engine);

    if ($ENV{MOD_PERL}) {
        my $apache = $class->engine_loader->auto;

        my $meta = find_meta($class);
        my $was_immutable = $meta->is_immutable;
        my %immutable_options = $meta->immutable_options;
        $meta->make_mutable if $was_immutable;

        $meta->add_method(handler => sub {
            my $r = shift;
            my $psgi_app = $class->psgi_app;
            $apache->call_app($r, $psgi_app);
        });

        $meta->make_immutable(%immutable_options) if $was_immutable;
    }

    $class->engine( $engine->new );

    return;
}

sub _finalized_psgi_app {
    my ($app) = @_;

    unless ($app->_psgi_app) {
        my $psgi_app = $app->_setup_psgi_app;
        $app->_psgi_app($psgi_app);
    }

    return $app->_psgi_app;
}

sub _setup_psgi_app {
    my ($app) = @_;

    for my $home (Path::Class::Dir->new($app->config->{home})) {
        my $psgi_file = $home->file(
            Catalyst::Utils::appprefix($app) . '.psgi',
        );

        next unless -e $psgi_file;

        # If $psgi_file calls ->setup_engine, it's doing so to load
        # Catalyst::Engine::PSGI. But if it does that, we're only going to
        # throw away the loaded PSGI-app and load the 5.9 Catalyst::Engine
        # anyway. So set a flag (ick) that tells setup_engine not to populate
        # $c->engine or do any other things we might regret.

        $app->loading_psgi_file(1);
        my $psgi_app = Plack::Util::load_psgi($psgi_file);
        $app->loading_psgi_file(0);

        return $psgi_app
            unless $app->engine_loader->needs_psgi_engine_compat_hack;

        warn <<"EOW";
Found a legacy Catalyst::Engine::PSGI .psgi file at ${psgi_file}.

Its content has been ignored. Please consult the Catalyst::Upgrading
documentation on how to upgrade from Catalyst::Engine::PSGI.
EOW
    }

    return $app->apply_default_middlewares($app->psgi_app);
}

=head2 $c->apply_default_middlewares

Adds the following L<Plack> middlewares to your application, since they are
useful and commonly needed:

L<Plack::Middleware::ReverseProxy>, (conditionally added based on the status
of your $ENV{REMOTE_ADDR}, and can be forced on with C<using_frontend_proxy>
or forced off with C<ignore_frontend_proxy>), L<Plack::Middleware::LighttpdScriptNameFix>
(if you are using Lighttpd), L<Plack::Middleware::IIS6ScriptNameFix> (always
applied since this middleware is smart enough to conditionally apply itself).

Additionally if we detect we are using Nginx, we add a bit of custom middleware
to solve some problems with the way that server handles $ENV{PATH_INFO} and
$ENV{SCRIPT_NAME}

=cut


sub apply_default_middlewares {
    my ($app, $psgi_app) = @_;

    $psgi_app = Plack::Middleware::Conditional->wrap(
        $psgi_app,
        builder   => sub { Plack::Middleware::ReverseProxy->wrap($_[0]) },
        condition => sub {
            my ($env) = @_;
            return if $app->config->{ignore_frontend_proxy};
            return $env->{REMOTE_ADDR} eq '127.0.0.1'
                || $app->config->{using_frontend_proxy};
        },
    );

    # If we're running under Lighttpd, swap PATH_INFO and SCRIPT_NAME
    # http://lists.scsys.co.uk/pipermail/catalyst/2006-June/008361.html
    $psgi_app = Plack::Middleware::LighttpdScriptNameFix->wrap($psgi_app);

    # we're applying this unconditionally as the middleware itself already makes
    # sure it doesn't fuck things up if it's not running under one of the right
    # IIS versions
    $psgi_app = Plack::Middleware::IIS6ScriptNameFix->wrap($psgi_app);

    return $psgi_app;
}

=head2 $c->psgi_app

Returns a PSGI application code reference for the catalyst application
C<$c>. This is the bare application without any middlewares
applied. C<${myapp}.psgi> is not taken into account.

This is what you want to be using to retrieve the PSGI application code
reference of your Catalyst application for use in F<.psgi> files.

=cut

sub psgi_app {
    my ($app) = @_;
    return $app->engine->build_psgi_app($app);
}

=head2 $c->setup_home

Sets up the home directory.

=cut

sub setup_home {
    my ( $class, $home ) = @_;

    if ( my $env = Catalyst::Utils::env_value( $class, 'HOME' ) ) {
        $home = $env;
    }

    $home ||= Catalyst::Utils::home($class);

    if ($home) {
        #I remember recently being scolded for assigning config values like this
        $class->config->{home} ||= $home;
        $class->config->{root} ||= Path::Class::Dir->new($home)->subdir('root');
    }
}

=head2 $c->setup_log

Sets up log by instantiating a L<Catalyst::Log|Catalyst::Log> object and
passing it to C<log()>. Pass in a comma-delimited list of levels to set the
log to.

This method also installs a C<debug> method that returns a true value into the
catalyst subclass if the "debug" level is passed in the comma-delimited list,
or if the C<$CATALYST_DEBUG> environment variable is set to a true value.

Note that if the log has already been setup, by either a previous call to
C<setup_log> or by a call such as C<< __PACKAGE__->log( MyLogger->new ) >>,
that this method won't actually set up the log object.

=cut

sub setup_log {
    my ( $class, $levels ) = @_;

    $levels ||= '';
    $levels =~ s/^\s+//;
    $levels =~ s/\s+$//;
    my %levels = map { $_ => 1 } split /\s*,\s*/, $levels;

    my $env_debug = Catalyst::Utils::env_value( $class, 'DEBUG' );
    if ( defined $env_debug ) {
        $levels{debug} = 1 if $env_debug; # Ugly!
        delete($levels{debug}) unless $env_debug;
    }

    unless ( $class->log ) {
        $class->log( Catalyst::Log->new(keys %levels) );
    }

    if ( $levels{debug} ) {
        Class::MOP::get_metaclass_by_name($class)->add_method('debug' => sub { 1 });
        $class->log->debug('Debug messages enabled');
    }
}

=head2 $c->setup_plugins

Sets up plugins.

=cut

=head2 $c->setup_stats

Sets up timing statistics class.

=cut

sub setup_stats {
    my ( $class, $stats ) = @_;

    Catalyst::Utils::ensure_class_loaded($class->stats_class);

    my $env = Catalyst::Utils::env_value( $class, 'STATS' );
    if ( defined($env) ? $env : ($stats || $class->debug ) ) {
        Class::MOP::get_metaclass_by_name($class)->add_method('use_stats' => sub { 1 });
        $class->log->debug('Statistics enabled');
    }
}


=head2 $c->registered_plugins

Returns a sorted list of the plugins which have either been stated in the
import list.

If passed a given plugin name, it will report a boolean value indicating
whether or not that plugin is loaded.  A fully qualified name is required if
the plugin name does not begin with C<Catalyst::Plugin::>.

 if ($c->registered_plugins('Some::Plugin')) {
     ...
 }

=cut

{

    sub registered_plugins {
        my $proto = shift;
        return sort keys %{ $proto->_plugins } unless @_;
        my $plugin = shift;
        return 1 if exists $proto->_plugins->{$plugin};
        return exists $proto->_plugins->{"Catalyst::Plugin::$plugin"};
    }

    sub _register_plugin {
        my ( $proto, $plugin, $instant ) = @_;
        my $class = ref $proto || $proto;

        Class::MOP::load_class( $plugin );
        $class->log->warn( "$plugin inherits from 'Catalyst::Component' - this is deprecated and will not work in 5.81" )
            if $plugin->isa( 'Catalyst::Component' );
        $proto->_plugins->{$plugin} = 1;
        unless ($instant) {
            my $meta = Class::MOP::get_metaclass_by_name($class);
            $meta->superclasses($plugin, $meta->superclasses);
        }
        return $class;
    }

    sub setup_plugins {
        my ( $class, $plugins ) = @_;

        $class->_plugins( {} ) unless $class->_plugins;
        $plugins = Data::OptList::mkopt($plugins || []);

        my @plugins = map {
            [ Catalyst::Utils::resolve_namespace(
                  $class . '::Plugin',
                  'Catalyst::Plugin', $_->[0]
              ),
              $_->[1],
            ]
         } @{ $plugins };

        for my $plugin ( reverse @plugins ) {
            Class::MOP::load_class($plugin->[0], $plugin->[1]);
            my $meta = find_meta($plugin->[0]);
            next if $meta && $meta->isa('Moose::Meta::Role');

            $class->_register_plugin($plugin->[0]);
        }

        my @roles =
            map  { $_->[0]->name, $_->[1] }
            grep { blessed($_->[0]) && $_->[0]->isa('Moose::Meta::Role') }
            map  { [find_meta($_->[0]), $_->[1]] }
            @plugins;

        Moose::Util::apply_all_roles(
            $class => @roles
        ) if @roles;
    }
}

=head2 $c->stack

Returns an arrayref of the internal execution stack (actions that are
currently executing).

=head2 $c->stats

Returns the current timing statistics object. By default Catalyst uses
L<Catalyst::Stats|Catalyst::Stats>, but can be set otherwise with
L<< stats_class|/"$c->stats_class" >>.

Even if L<< -Stats|/"-Stats" >> is not enabled, the stats object is still
available. By enabling it with C< $c->stats->enabled(1) >, it can be used to
profile explicitly, although MyApp.pm still won't profile nor output anything
by itself.

=head2 $c->stats_class

Returns or sets the stats (timing statistics) class. L<Catalyst::Stats|Catalyst::Stats> is used by default.

=head2 $c->use_stats

Returns 1 when L<< stats collection|/"-Stats" >> is enabled.

Note that this is a static method, not an accessor and should be overridden
by declaring C<sub use_stats { 1 }> in your MyApp.pm, not by calling C<< $c->use_stats(1) >>.

=cut

sub use_stats { 0 }


=head2 $c->write( $data )

Writes $data to the output stream. When using this method directly, you
will need to manually set the C<Content-Length> header to the length of
your output data, if known.

=cut

sub write {
    my $c = shift;

    # Finalize headers if someone manually writes output
    $c->finalize_headers;

    return $c->engine->write( $c, @_ );
}

=head2 version

Returns the Catalyst version number. Mostly useful for "powered by"
messages in template systems.

=cut

sub version { return $Catalyst::VERSION }

=head1 CONFIGURATION

There are a number of 'base' config variables which can be set:

=over

=item *

C<default_model> - The default model picked if you say C<< $c->model >>. See L<< /$c->model($name) >>.

=item *

C<default_view> - The default view to be rendered or returned when C<< $c->view >> is called. See L<< /$c->view($name) >>.

=item *

C<disable_component_resolution_regex_fallback> - Turns
off the deprecated component resolution functionality so
that if any of the component methods (e.g. C<< $c->controller('Foo') >>)
are called then regex search will not be attempted on string values and
instead C<undef> will be returned.

=item *

C<home> - The application home directory. In an uninstalled application,
this is the top level application directory. In an installed application,
this will be the directory containing C<< MyApp.pm >>.

=item *

C<ignore_frontend_proxy> - See L</PROXY SUPPORT>

=item *

C<name> - The name of the application in debug messages and the debug and
welcome screens

=item *

C<parse_on_demand> - The request body (for example file uploads) will not be parsed
until it is accessed. This allows you to (for example) check authentication (and reject
the upload) before actually receiving all the data. See L</ON-DEMAND PARSER>

=item *

C<root> - The root directory for templates. Usually this is just a
subdirectory of the home directory, but you can set it to change the
templates to a different directory.

=item *

C<search_extra> - Array reference passed to Module::Pluggable to for additional
namespaces from which components will be loaded (and constructed and stored in
C<< $c->components >>).

=item *

C<show_internal_actions> - If true, causes internal actions such as C<< _DISPATCH >>
to be shown in hit debug tables in the test server.

=item *

<<<<<<< HEAD
C<use_request_uri_for_path> - Controlls if the C<REQUEST_URI> or C<PATH_INFO> environment
variable should be used for determining the request path. 

Most web server environments pass the requested path to the application using environment variables,
from which Catalyst has to reconstruct the request base (i.e. the top level path to / in the application,
exposed as C<< $c->request->base >>) and the request path below that base.

There are two methods of doing this, both of which have advantages and disadvantages. Which method is used
is determined by the C<< $c->config(use_request_uri_for_path) >> setting (which can either be true or false).

=over

=item use_request_uri_for_path => 0

This is the default (and the) traditional method that Catalyst has used for determining the path information.
The path is synthesised from a combination of the C<PATH_INFO> and C<SCRIPT_NAME> environment variables.
The allows the application to behave correctly when C<mod_rewrite> is being used to redirect requests
into the application, as these variables are adjusted by mod_rewrite to take account for the redirect.

However this method has the major disadvantage that it is impossible to correctly decode some elements
of the path, as RFC 3875 says: "C<< Unlike a URI path, the PATH_INFO is not URL-encoded, and cannot
contain path-segment parameters. >>" This means PATH_INFO is B<always> decoded, and therefore Catalyst
can't distinguish / vs %2F in paths (in addition to other encoded values).

=item use_request_uri_for_path => 1

This method uses the C<REQUEST_URI> and C<SCRIPT_NAME> environment variables. As C<REQUEST_URI> is never
decoded, this means that applications using this mode can correctly handle URIs including the %2F character
(i.e. with C<AllowEncodedSlashes> set to C<On> in Apache).

Given that this method of path resolution is provably more correct, it is recommended that you use
this unless you have a specific need to deploy your application in a non-standard environment, and you are
aware of the implications of not being able to handle encoded URI paths correctly.

However it also means that in a number of cases when the app isn't installed directly at a path, but instead
is having paths rewritten into it (e.g. as a .cgi/fcgi in a public_html directory, with mod_rewrite in a
.htaccess file, or when SSI is used to rewrite pages into the app, or when sub-paths of the app are exposed
at other URIs than that which the app is 'normally' based at with C<mod_rewrite>), the resolution of
C<< $c->request->base >> will be incorrect.

=back
=======
C<use_request_uri_for_path> - Controls if the C<REQUEST_URI> or C<PATH_INFO> environment
variable should be used for determining the request path. See L<Catalyst::Engine::CGI/PATH DECODING>
for more information.
>>>>>>> 7c795457

=item *

C<using_frontend_proxy> - See L</PROXY SUPPORT>.

=back

=head1 INTERNAL ACTIONS

Catalyst uses internal actions like C<_DISPATCH>, C<_BEGIN>, C<_AUTO>,
C<_ACTION>, and C<_END>. These are by default not shown in the private
action table, but you can make them visible with a config parameter.

    MyApp->config(show_internal_actions => 1);

=head1 ON-DEMAND PARSER

The request body is usually parsed at the beginning of a request,
but if you want to handle input yourself, you can enable on-demand
parsing with a config parameter.

    MyApp->config(parse_on_demand => 1);

=head1 PROXY SUPPORT

Many production servers operate using the common double-server approach,
with a lightweight frontend web server passing requests to a larger
backend server. An application running on the backend server must deal
with two problems: the remote user always appears to be C<127.0.0.1> and
the server's hostname will appear to be C<localhost> regardless of the
virtual host that the user connected through.

Catalyst will automatically detect this situation when you are running
the frontend and backend servers on the same machine. The following
changes are made to the request.

    $c->req->address is set to the user's real IP address, as read from
    the HTTP X-Forwarded-For header.

    The host value for $c->req->base and $c->req->uri is set to the real
    host, as read from the HTTP X-Forwarded-Host header.

Additionally, you may be running your backend application on an insecure
connection (port 80) while your frontend proxy is running under SSL.  If there
is a discrepancy in the ports, use the HTTP header C<X-Forwarded-Port> to
tell Catalyst what port the frontend listens on.  This will allow all URIs to
be created properly.

In the case of passing in:

    X-Forwarded-Port: 443

All calls to C<uri_for> will result in an https link, as is expected.

Obviously, your web server must support these headers for this to work.

In a more complex server farm environment where you may have your
frontend proxy server(s) on different machines, you will need to set a
configuration option to tell Catalyst to read the proxied data from the
headers.

    MyApp->config(using_frontend_proxy => 1);

If you do not wish to use the proxy support at all, you may set:

    MyApp->config(ignore_frontend_proxy => 1);

=head1 THREAD SAFETY

Catalyst has been tested under Apache 2's threading C<mpm_worker>,
C<mpm_winnt>, and the standalone forking HTTP server on Windows. We
believe the Catalyst core to be thread-safe.

If you plan to operate in a threaded environment, remember that all other
modules you are using must also be thread-safe. Some modules, most notably
L<DBD::SQLite>, are not thread-safe.

=head1 SUPPORT

IRC:

    Join #catalyst on irc.perl.org.

Mailing Lists:

    http://lists.scsys.co.uk/cgi-bin/mailman/listinfo/catalyst
    http://lists.scsys.co.uk/cgi-bin/mailman/listinfo/catalyst-dev

Web:

    http://catalyst.perl.org

Wiki:

    http://dev.catalyst.perl.org

=head1 SEE ALSO

=head2 L<Task::Catalyst> - All you need to start with Catalyst

=head2 L<Catalyst::Manual> - The Catalyst Manual

=head2 L<Catalyst::Component>, L<Catalyst::Controller> - Base classes for components

=head2 L<Catalyst::Engine> - Core engine

=head2 L<Catalyst::Log> - Log class.

=head2 L<Catalyst::Request> - Request object

=head2 L<Catalyst::Response> - Response object

=head2 L<Catalyst::Test> - The test suite.

=begin stopwords

=head1 PROJECT FOUNDER

sri: Sebastian Riedel <sri@cpan.org>

=head1 CONTRIBUTORS

abw: Andy Wardley

acme: Leon Brocard <leon@astray.com>

abraxxa: Alexander Hartmaier <abraxxa@cpan.org>

Andrew Bramble

Andrew Ford E<lt>A.Ford@ford-mason.co.ukE<gt>

Andrew Ruthven

andyg: Andy Grundman <andy@hybridized.org>

audreyt: Audrey Tang

bricas: Brian Cassidy <bricas@cpan.org>

Caelum: Rafael Kitover <rkitover@io.com>

chansen: Christian Hansen

chicks: Christopher Hicks

Chisel Wright C<pause@herlpacker.co.uk>

Danijel Milicevic C<me@danijel.de>

David Kamholz E<lt>dkamholz@cpan.orgE<gt>

David Naughton, C<naughton@umn.edu>

David E. Wheeler

dhoss: Devin Austin <dhoss@cpan.org>

dkubb: Dan Kubb <dan.kubb-cpan@onautopilot.com>

Drew Taylor

dwc: Daniel Westermann-Clark <danieltwc@cpan.org>

esskar: Sascha Kiefer

fireartist: Carl Franks <cfranks@cpan.org>

frew: Arthur Axel "fREW" Schmidt <frioux@gmail.com>

gabb: Danijel Milicevic

Gary Ashton Jones

Gavin Henry C<ghenry@perl.me.uk>

Geoff Richards

groditi: Guillermo Roditi <groditi@gmail.com>

hobbs: Andrew Rodland <andrew@cleverdomain.org>

ilmari: Dagfinn Ilmari Mannsåker <ilmari@ilmari.org>

jcamacho: Juan Camacho

jester: Jesse Sheidlower C<jester@panix.com>

jhannah: Jay Hannah <jay@jays.net>

Jody Belka

Johan Lindstrom

jon: Jon Schutz <jjschutz@cpan.org>

Jonathan Rockway C<< <jrockway@cpan.org> >>

Kieren Diment C<kd@totaldatasolution.com>

konobi: Scott McWhirter <konobi@cpan.org>

marcus: Marcus Ramberg <mramberg@cpan.org>

miyagawa: Tatsuhiko Miyagawa <miyagawa@bulknews.net>

mst: Matt S. Trout <mst@shadowcatsystems.co.uk>

mugwump: Sam Vilain

naughton: David Naughton

ningu: David Kamholz <dkamholz@cpan.org>

nothingmuch: Yuval Kogman <nothingmuch@woobling.org>

numa: Dan Sully <daniel@cpan.org>

obra: Jesse Vincent

Octavian Rasnita

omega: Andreas Marienborg

Oleg Kostyuk <cub.uanic@gmail.com>

phaylon: Robert Sedlacek <phaylon@dunkelheit.at>

rafl: Florian Ragwitz <rafl@debian.org>

random: Roland Lammel <lammel@cpan.org>

Robert Sedlacek C<< <rs@474.at> >>

SpiceMan: Marcel Montes

sky: Arthur Bergman

szbalint: Balint Szilakszi <szbalint@cpan.org>

t0m: Tomas Doran <bobtfish@bobtfish.net>

Ulf Edvinsson

Viljo Marrandi C<vilts@yahoo.com>

Will Hawes C<info@whawes.co.uk>

willert: Sebastian Willert <willert@cpan.org>

wreis: Wallace Reis <wallace@reis.org.br>

Yuval Kogman, C<nothingmuch@woobling.org>

rainboxx: Matthias Dietrich, C<perl@rainboxx.de>

dd070: Dhaval Dhanani <dhaval070@gmail.com>

=end stopwords

=head1 COPYRIGHT

Copyright (c) 2005, the above named PROJECT FOUNDER and CONTRIBUTORS.

=head1 LICENSE

This library is free software. You can redistribute it and/or modify it under
the same terms as Perl itself.

=cut

no Moose;

__PACKAGE__->meta->make_immutable;

1;<|MERGE_RESOLUTION|>--- conflicted
+++ resolved
@@ -3005,7 +3005,6 @@
 
 =item *
 
-<<<<<<< HEAD
 C<use_request_uri_for_path> - Controlls if the C<REQUEST_URI> or C<PATH_INFO> environment
 variable should be used for determining the request path. 
 
@@ -3047,11 +3046,6 @@
 C<< $c->request->base >> will be incorrect.
 
 =back
-=======
-C<use_request_uri_for_path> - Controls if the C<REQUEST_URI> or C<PATH_INFO> environment
-variable should be used for determining the request path. See L<Catalyst::Engine::CGI/PATH DECODING>
-for more information.
->>>>>>> 7c795457
 
 =item *
 
