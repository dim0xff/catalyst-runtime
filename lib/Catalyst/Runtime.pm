package Catalyst::Runtime;

use strict;
use warnings;

BEGIN { require 5.008003; }

# Remember to update this in Catalyst as well!

<<<<<<< HEAD
our $VERSION = '5.90089_001';
=======
our $VERSION = '5.90085';
>>>>>>> 77b90892
$VERSION = eval $VERSION if $VERSION =~ /_/; # numify for warning-free dev releases

=head1 NAME

Catalyst::Runtime - The Catalyst Framework Runtime

=head1 SYNOPSIS

See L<Catalyst>.

=head1 DESCRIPTION

This is the primary class for the Catalyst-Runtime distribution, version 5.80.

=head1 AUTHORS & COPYRIGHT

Catalyst Contributors, see Catalyst.pm

=head1 LICENSE

This library is free software. You can redistribute it and/or modify it under
the same terms as Perl itself.

=cut

1;<|MERGE_RESOLUTION|>--- conflicted
+++ resolved
@@ -1,4 +1,3 @@
-package Catalyst::Runtime;
 
 use strict;
 use warnings;
@@ -7,11 +6,7 @@
 
 # Remember to update this in Catalyst as well!
 
-<<<<<<< HEAD
 our $VERSION = '5.90089_001';
-=======
-our $VERSION = '5.90085';
->>>>>>> 77b90892
 $VERSION = eval $VERSION if $VERSION =~ /_/; # numify for warning-free dev releases
 
 =head1 NAME
