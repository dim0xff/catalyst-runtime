--- conflicted
+++ resolved
@@ -7,12 +7,8 @@
 
 # Remember to update this in Catalyst as well!
 
-<<<<<<< HEAD
-our $VERSION = '5.90079_004';
+our $VERSION = '5.90079_005';
 $VERSION = eval $VERSION if $VERSION =~ /_/; # numify for warning-free dev releases
-=======
-our $VERSION = '5.90078';
->>>>>>> e4f3fb24
 
 =head1 NAME
 
