package Catalyst::IOC::Container;
use Bread::Board;
use Moose;
use Config::Any;
use Data::Visitor::Callback;
use Catalyst::Utils ();
use Hash::Util qw/lock_hash/;
use MooseX::Types::LoadableClass qw/ LoadableClass /;
use Moose::Util;
use Catalyst::IOC::BlockInjection;
use namespace::autoclean;

extends 'Bread::Board::Container';

has config_local_suffix => (
    is      => 'ro',
    isa     => 'Str',
    default => 'local',
);

has driver => (
    is      => 'ro',
    isa     => 'HashRef',
    default => sub { +{} },
);

has file => (
    is      => 'ro',
    isa     => 'Str',
    default => '',
);

has substitutions => (
    is      => 'ro',
    isa     => 'HashRef',
    default => sub { +{} },
);

has name => (
    is      => 'ro',
    isa     => 'Str',
    default => 'MyApp',
);

has sub_container_class => (
    isa     => LoadableClass,
    is      => 'ro',
    coerce  => 1,
    default => 'Catalyst::IOC::SubContainer',
    handles => {
        new_sub_container => 'new',
    }
);

sub BUILD {
    my ( $self, $params ) = @_;

    $self->add_service(
        $self->${\"build_${_}_service"}
    ) for qw/
        substitutions
        file
        driver
        name
        prefix
        extensions
        path
        config
        raw_config
        global_files
        local_files
        global_config
        local_config
        config_local_suffix
        config_path
    /;

    $self->add_sub_container(
        $self->build_controller_subcontainer
    );

    # FIXME - the config should be merged at this point
    my $config        = $self->resolve( service => 'config' );
    my $default_view  = $params->{default_view}  || $config->{default_view};
    my $default_model = $params->{default_model} || $config->{default_model};

    $self->add_sub_container(
        $self->build_view_subcontainer(
            default_component => $default_view,
        )
    );

    $self->add_sub_container(
        $self->build_model_subcontainer(
            default_component => $default_model,
        )
    );
}

sub build_model_subcontainer {
    my $self = shift;

    return $self->new_sub_container( @_,
        name => 'model',
    );
}

sub build_view_subcontainer {
    my $self = shift;

    return $self->new_sub_container( @_,
        name => 'view',
    );
}

sub build_controller_subcontainer {
    my $self = shift;

    return $self->new_sub_container(
        name => 'controller',
    );
}

sub build_name_service {
    my $self = shift;

    return Bread::Board::Literal->new( name => 'name', value => $self->name );
}

sub build_driver_service {
    my $self = shift;

    return Bread::Board::Literal->new( name => 'driver', value => $self->driver );
}

sub build_file_service {
    my $self = shift;

    return Bread::Board::Literal->new( name => 'file', value => $self->file );
}

sub build_substitutions_service {
    my $self = shift;

    return Bread::Board::Literal->new( name => 'substitutions', value => $self->substitutions );
}

sub build_extensions_service {
    my $self = shift;

    return Bread::Board::BlockInjection->new(
        name => 'extensions',
        block => sub {
            return \@{Config::Any->extensions};
        },
    );
}

sub build_prefix_service {
    my $self = shift;

    return Bread::Board::BlockInjection->new(
        name => 'prefix',
        block => sub {
            return Catalyst::Utils::appprefix( shift->param('name') );
        },
        dependencies => [ depends_on('name') ],
    );
}

sub build_path_service {
    my $self = shift;

    return Bread::Board::BlockInjection->new(
        name => 'path',
        block => sub {
            my $s = shift;

            return Catalyst::Utils::env_value( $s->param('name'), 'CONFIG' )
            || $s->param('file')
            || $s->param('name')->path_to( $s->param('prefix') );
        },
        dependencies => [ depends_on('file'), depends_on('name'), depends_on('prefix') ],
    );
}

sub build_config_service {
    my $self = shift;

    return Bread::Board::BlockInjection->new(
        name => 'config',
        block => sub {
            my $s = shift;

            my $v = Data::Visitor::Callback->new(
                plain_value => sub {
                    return unless defined $_;
                    return $self->_config_substitutions( $s->param('name'), $s->param('substitutions'), $_ );
                }

            );
            $v->visit( $s->param('raw_config') );
        },
        dependencies => [ depends_on('name'), depends_on('raw_config'), depends_on('substitutions') ],
    );
}

sub build_raw_config_service {
    my $self = shift;

    return Bread::Board::BlockInjection->new(
        name => 'raw_config',
        block => sub {
            my $s = shift;

            my @global = @{$s->param('global_config')};
            my @locals = @{$s->param('local_config')};

            my $config = {};
            for my $cfg (@global, @locals) {
                for (keys %$cfg) {
                    $config = Catalyst::Utils::merge_hashes( $config, $cfg->{$_} );
                }
            }
            return $config;
        },
        dependencies => [ depends_on('global_config'), depends_on('local_config') ],
    );
}

sub build_global_files_service {
    my $self = shift;

    return Bread::Board::BlockInjection->new(
        name => 'global_files',
        block => sub {
            my $s = shift;

            my ( $path, $extension ) = @{$s->param('config_path')};

            my @extensions = @{$s->param('extensions')};

            my @files;
            if ( $extension ) {
                die "Unable to handle files with the extension '${extension}'" unless grep { $_ eq $extension } @extensions;
                push @files, $path;
            } else {
                @files = map { "$path.$_" } @extensions;
            }
            return \@files;
        },
        dependencies => [ depends_on('extensions'), depends_on('config_path') ],
    );
}

sub build_local_files_service {
    my $self = shift;

    return Bread::Board::BlockInjection->new(
        name => 'local_files',
        block => sub {
            my $s = shift;

            my ( $path, $extension ) = @{$s->param('config_path')};
            my $suffix = $s->param('config_local_suffix');

            my @extensions = @{$s->param('extensions')};

            my @files;
            if ( $extension ) {
                die "Unable to handle files with the extension '${extension}'" unless grep { $_ eq $extension } @extensions;
                $path =~ s{\.$extension}{_$suffix.$extension};
                push @files, $path;
            } else {
                @files = map { "${path}_${suffix}.$_" } @extensions;
            }
            return \@files;
        },
        dependencies => [ depends_on('extensions'), depends_on('config_path'), depends_on('config_local_suffix') ],
    );
}

sub build_global_config_service {
    my $self = shift;

    return Bread::Board::BlockInjection->new(
        name => 'global_config',
        block => sub {
            my $s = shift;

            return Config::Any->load_files({
                files       => $s->param('global_files'),
                filter      => \&_fix_syntax,
                use_ext     => 1,
                driver_args => $s->param('driver'),
            });
        },
        dependencies => [ depends_on('global_files') ],
    );
}

sub build_local_config_service {
    my $self = shift;

    return Bread::Board::BlockInjection->new(
        name => 'local_config',
        block => sub {
            my $s = shift;

            return Config::Any->load_files({
                files       => $s->param('local_files'),
                filter      => \&_fix_syntax,
                use_ext     => 1,
                driver_args => $s->param('driver'),
            });
        },
        dependencies => [ depends_on('local_files') ],
    );
}

sub build_config_path_service {
    my $self = shift;

    return Bread::Board::BlockInjection->new(
        name => 'config_path',
        block => sub {
            my $s = shift;

            my $path = $s->param('path');
            my $prefix = $s->param('prefix');

            my ( $extension ) = ( $path =~ m{\.(.{1,4})$} );

            if ( -d $path ) {
                $path =~ s{[\/\\]$}{};
                $path .= "/$prefix";
            }

            return [ $path, $extension ];
        },
        dependencies => [ depends_on('prefix'), depends_on('path') ],
    );
}

sub build_config_local_suffix_service {
    my $self = shift;

    return Bread::Board::BlockInjection->new(
        name => 'config_local_suffix',
        block => sub {
            my $s = shift;
            my $suffix = Catalyst::Utils::env_value( $s->param('name'), 'CONFIG_LOCAL_SUFFIX' ) || $self->config_local_suffix;

            return $suffix;
        },
        dependencies => [ depends_on('name') ],
    );
}

sub _fix_syntax {
    my $config     = shift;
    my @components = (
        map +{
            prefix => $_ eq 'Component' ? '' : $_ . '::',
            values => delete $config->{ lc $_ } || delete $config->{ $_ }
        },
        grep { ref $config->{ lc $_ } || ref $config->{ $_ } }
            qw( Component Model M View V Controller C Plugin )
    );

    foreach my $comp ( @components ) {
        my $prefix = $comp->{ prefix };
        foreach my $element ( keys %{ $comp->{ values } } ) {
            $config->{ "$prefix$element" } = $comp->{ values }->{ $element };
        }
    }
}

sub _config_substitutions {
    my ( $self, $name, $subs, $arg ) = @_;

    $subs->{ HOME } ||= sub { shift->path_to( '' ); };
    $subs->{ ENV } ||=
        sub {
            my ( $c, $v ) = @_;
            if (! defined($ENV{$v})) {
                Catalyst::Exception->throw( message =>
                    "Missing environment variable: $v" );
                return "";
            } else {
                return $ENV{ $v };
            }
        };
    $subs->{ path_to } ||= sub { shift->path_to( @_ ); };
    $subs->{ literal } ||= sub { return $_[ 1 ]; };
    my $subsre = join( '|', keys %$subs );

    $arg =~ s{__($subsre)(?:\((.+?)\))?__}{ $subs->{ $1 }->( $name, $2 ? split( /,/, $2 ) : () ) }eg;
    return $arg;
}

sub get_component_from_sub_container {
    my ( $self, $sub_container_name, $name, $c, @args ) = @_;

    my $sub_container = $self->get_sub_container( $sub_container_name );

    if (!$name) {
        my $default = $sub_container->default_component;

        return $sub_container->get_component( $default, $c, @args )
            if $default && $sub_container->has_service( $default );

        # FIXME - should I be calling $c->log->warn here?
        # this is never a controller, so this is safe
        $c->log->warn( "Calling \$c->$sub_container_name() is not supported unless you specify one of:" );
        $c->log->warn( "* \$c->config(default_$sub_container_name => 'the name of the default $sub_container_name to use')" );
        $c->log->warn( "* \$c->stash->{current_$sub_container_name} # the name of the view to use for this request" );
        $c->log->warn( "* \$c->stash->{current_${sub_container_name}_instance} # the instance of the $sub_container_name to use for this request" );

        return;
    }

    return $sub_container->get_component_regexp( $name, $c, @args )
        if ref $name;

    return $sub_container->get_component( $name, $c, @args )
        if $sub_container->has_service( $name );

    $c->log->warn(
        "Attempted to use $sub_container_name '$name', " .
        "but it does not exist"
    );

    return;
}

sub find_component {
    my ( $self, $component, $c, @args ) = @_;
    my ( $type, $name ) = _get_component_type_name($component);
    my @result;

    return $self->get_component_from_sub_container(
        $type, $name, $c, @args
    ) if $type;

    my $query = ref $component
              ? $component
              : qr{^$component$}
              ;

    for my $subcontainer_name (qw/model view controller/) {
        my $subcontainer = $self->get_sub_container( $subcontainer_name );
        my @components   = $subcontainer->get_service_list;
        @result          = grep { m{$component} } @components;

        return map { $subcontainer->get_component( $_, $c, @args ) } @result
            if @result;
    }

    # FIXME - I guess I shouldn't be calling $c->components here
    # one last search for things like $c->comp(qr/::M::/)
    @result = $self->find_component_regexp(
        $c->components, $component, $c, @args
    ) if !@result and ref $component;

    # it expects an empty list on failed searches
    return @result;
}

sub find_component_regexp {
    my ( $self, $components, $component, @args ) = @_;
    my @result;

    my @components = grep { m{$component} } keys %{ $components };

    for (@components) {
        my ($type, $name) = _get_component_type_name($_);

        push @result, $self->get_component_from_sub_container(
            $type, $name, @args
        ) if $type;
    }

    return @result;
}

# FIXME sorry for the name again :)
sub get_components_types {
    my ( $self ) = @_;
    my @comps_types;

    for my $sub_container_name (qw/model view controller/) {
        my $sub_container = $self->get_sub_container($sub_container_name);
        for my $service ( $sub_container->get_service_list ) {
            my $comp     = $self->resolve(service => $service);
            my $compname = ref $comp || $comp;
            my $type     = ref $comp ? 'instance' : 'class';
            push @comps_types, [ $compname, $type ];
        }
    }

    return @comps_types;
}

sub get_all_components {
    my $self = shift;
    my %components;

    my $containers = {
        map { $_ => $self->get_sub_container($_) } qw(model view controller)
    };

    for my $container (keys %$containers) {
        for my $component ($containers->{$container}->get_service_list) {
            my $comp = $containers->{$container}->resolve(
                service => $component
            );
            my $comp_name = ref $comp || $comp;
            $components{$comp_name} = $comp;
        }
    }

    return lock_hash %components;
}

sub add_component {
    my ( $self, $component, $class ) = @_;
    my ( $type, $name ) = _get_component_type_name($component);

    return unless $type;

    $self->get_sub_container($type)->add_service(
        Catalyst::IOC::BlockInjection->new(
            name  => $name,
            block => sub { $self->setup_component( $component, $class ) },
        )
    );
}

# FIXME: should this sub exist?
# should it be moved to Catalyst::Utils,
# or replaced by something already existing there?
sub _get_component_type_name {
    my ( $component ) = @_;

    my @parts = split /::/, $component;

    while (my $type = shift @parts) {
        return ('controller', join '::', @parts)
            if $type =~ /^(c|controller)$/i;

        return ('model', join '::', @parts)
            if $type =~ /^(m|model)$/i;

        return ('view', join '::', @parts)
            if $type =~ /^(v|view)$/i;
    }

    return (undef, $component);
}

# FIXME ugly and temporary
# Just moved it here the way it was, so we can work on it here in the container
sub setup_component {
    my ( $self, $component, $class ) = @_;

    unless ( $component->can( 'COMPONENT' ) ) {
        return $component;
    }

    # FIXME I know this isn't the "Dependency Injection" way of doing things,
    # its just temporary
    my $suffix = Catalyst::Utils::class2classsuffix( $component );
    my $config = $self->resolve(service => 'config')->{ $suffix } || {};

    # Stash catalyst_component_name in the config here, so that custom COMPONENT
    # methods also pass it. local to avoid pointlessly shitting in config
    # for the debug screen, as $component is already the key name.
    local $config->{catalyst_component_name} = $component;

    my $instance = eval { $component->COMPONENT( $class, $config ); };

    if ( my $error = $@ ) {
        chomp $error;
        Catalyst::Exception->throw(
            message => qq/Couldn't instantiate component "$component", "$error"/
        );
    }
    elsif (!blessed $instance) {
        my $metaclass = Moose::Util::find_meta($component);
        my $method_meta = $metaclass->find_method_by_name('COMPONENT');
        my $component_method_from = $method_meta->associated_metaclass->name;
        my $value = defined($instance) ? $instance : 'undef';
        Catalyst::Exception->throw(
            message =>
            qq/Couldn't instantiate component "$component", COMPONENT() method (from $component_method_from) didn't return an object-like value (value was $value)./
        );
    }

    return $instance;
}


1;

__END__

=pod

=head1 NAME

Catalyst::Container - IOC for Catalyst components

=head1 SYNOPSIS

=head1 DESCRIPTION

=head1 METHODS

=head1 Containers

=head2 build_model_subcontainer

Container that stores all models.

=head2 build_view_subcontainer

Container that stores all views.

=head2 build_controller_subcontainer

Container that stores all controllers.

=head1 Services

=head2 build_name_service

Name of the application.

=head2 build_driver_service

Config options passed directly to the driver being used.

=head2 build_file_service

?

=head2 build_substitutions_service

Executes all the substitutions in config. See L</_config_substitutions> method.

=head2 build_extensions_service

=head2 build_prefix_service

=head2 build_path_service

=head2 build_config_service

=head2 build_raw_config_service

=head2 build_global_files_service

=head2 build_local_files_service

=head2 build_global_config_service

=head2 build_local_config_service

=head2 build_config_path_service

=head2 build_config_local_suffix_service

Determines the suffix of files used to override the main config. By default
this value is C<local>, which will load C<myapp_local.conf>.  The suffix can
be specified in the following order of preference:

=over

=item * C<$ENV{ MYAPP_CONFIG_LOCAL_SUFFIX }>

=item * C<$ENV{ CATALYST_CONFIG_LOCAL_SUFFIX }>

=back

The first one of these values found replaces the default of C<local> in the
name of the local config file to be loaded.

For example, if C< $ENV{ MYAPP_CONFIG_LOCAL_SUFFIX }> is set to C<testing>,
ConfigLoader will try and load C<myapp_testing.conf> instead of
C<myapp_local.conf>.

=head2 get_component_from_sub_container($sub_container, $name, $c, @args)

Looks for components in a given subcontainer (such as controller, model or view), and returns the searched component. If $name is undef, it returns the default component (such as default_view, if $sub_container is 'view'). If $name is a regexp, it returns an array of matching components. Otherwise, it looks for the component with name $name.

=head2 get_components_types

=head2 get_all_components

Fetches all the components, in each of the sub_containers model, view and controller, and returns a readonly hash. The keys are the class names, and the values are the blessed objects. This is what is returned by $c->components.

=head2 add_component

Adds a component to the appropriate subcontainer. The subcontainer is guessed by the component name given.

=head2 find_component

Searches for components in all containers. If $component is the full class name, the subcontainer is guessed, and it gets the searched component in there. Otherwise, it looks for a component with that name in all subcontainers. If $component is a regexp, it calls the method below, find_component_regexp, and matches all components against that regexp.

=head2 find_component_regexp

<<<<<<< HEAD
Finds components that match a given regexp. Used internally, by find_component.
=======
=head2 setup_component
>>>>>>> 10c4d3b0

=head2 _fix_syntax

=head2 _config_substitutions

This method substitutes macros found with calls to a function. There are a
number of default macros:

=over

=item * C<__HOME__> - replaced with C<$c-E<gt>path_to('')>

=item * C<__ENV(foo)__> - replaced with the value of C<$ENV{foo}>

=item * C<__path_to(foo/bar)__> - replaced with C<$c-E<gt>path_to('foo/bar')>

=item * C<__literal(__FOO__)__> - leaves __FOO__ alone (allows you to use
C<__DATA__> as a config value, for example)

=back

The parameter list is split on comma (C<,>). You can override this method to
do your own string munging, or you can define your own macros in
C<MyApp-E<gt>config-E<gt>{ 'Plugin::ConfigLoader' }-E<gt>{ substitutions }>.
Example:

    MyApp->config->{ 'Plugin::ConfigLoader' }->{ substitutions } = {
        baz => sub { my $c = shift; qux( @_ ); }
    }

The above will respond to C<__baz(x,y)__> in config strings.

=head1 AUTHORS

Catalyst Contributors, see Catalyst.pm

=head1 COPYRIGHT

This library is free software. You can redistribute it and/or modify it under
the same terms as Perl itself.

=cut<|MERGE_RESOLUTION|>--- conflicted
+++ resolved
@@ -710,11 +710,9 @@
 
 =head2 find_component_regexp
 
-<<<<<<< HEAD
 Finds components that match a given regexp. Used internally, by find_component.
-=======
+
 =head2 setup_component
->>>>>>> 10c4d3b0
 
 =head2 _fix_syntax
 
