=head1 NAME

Catalyst::Upgrading - Instructions for upgrading to the latest Catalyst

=head1 Upgrading to Catalyst 5.9

The major change is that L<Plack>, a toolkit for using the L<PSGI>
stack, now replaces most of the subclasses of L<Catalyst::Engine>. If
you are using one of the standard subclasses of L<Catalyst::Engine> this
should be a straightforward upgrade for you. It was a design goal for
this release to preserve as much backwards compatibility as possible.
However, since L<Plack> is different from L<Catalyst::Engine>, it is
possible that differences exist for edge cases. Therefore, we recommend
that care be taken with this upgrade and that testing should be greater
than would be the case with a minor point update. Please inform the
Catalyst developers of any problems so that we can fix them and
incorporate tests.

It is highly recommended that you become familiar with the L<Plack> ecosystem
and documentation. Being able to take advantage of L<Plack> development and
middleware is a major bonus to this upgrade. Documentation about how to
take advantage of L<Plack::Middleware> by writing your own C<< .psgi >> file
is contained in L<Catalyst::PSGI>.

If you have created a custom subclass of L<Catalyst:Engine>, you will
need to convert it to be a subclass of L<Plack::Handler>.

If you are using the L<Plack> engine, L<Catalyst::Engine::PSGI>, this new
release supersedes that code.

If you are using a subclass of L<Catalyst::Engine> that is aimed at
nonstandard or internal/testing uses, such as
L<Catalyst::Engine::Embeddable>, you should still be able to continue
using that engine.

Advice for specific subclasses of L<Catalyst::Engine> follows:

=head2 Upgrading the FastCGI Engine

No upgrade is needed if your myapp_fastcgi.pl script is already upgraded
to use L<Catalyst::Script::FastCGI>.

=head2 Upgrading the mod_perl / Apache Engines

<<<<<<< HEAD
The engines that are built upon the various iterations of mod_perl,
L<Catalyst::Engine::Apache::MP13> and L<Catalyst::Engine::Apache2::MP20>,
should be seamless upgrades and will work using using
L<Plack::Handler::Apache1> or L<Plack::Handler::Apache2> as required.

L<Catalyst::Engine::Apache2::MP19>, however, is no longer supported, as
Plack does not support mod_perl version 1.99
=======
The engines that are build upon the various iterations of mod_perl,
L<Catalyst::Engine::Apache::MP13> (for mod_perl 1, and Apache 1.x) and
L<Catalyst::Engine::Apache2::MP20> (for mod_perl 2, and Apache 2.x)
should be seamless upgrades and will work using using L<Plack::Handler::Apache1>
or L<Plack::Handler::Apache2> as required.

L<Catalyst::Engine::Apache2::MP19>, is however no longer supported, as Plack
does not support mod_perl version 1.99. This is unlikely to be a problem
for anyone, as 1.99 was a brief beta-test release for mod_perl 2, and any users
are encouraged to upgrade to a supported release of Apache 2 and mod_perl 2.
>>>>>>> 14148e06

=head2 Upgrading the HTTP Engine

The default development server that comes with the L<Catalyst> distribution
should continue to work as expected with no changes as long as your C<myapp_server>
script is upgraded to use L<Catalyst::Script::HTTP>.

=head2 Upgrading the CGI Engine

If you were using L<Catalyst::Engine::CGI> there is no upgrade needed if your
myapp_cgi.pl script is already upgraded to use L<Catalyst::Script::CGI>.

=head2 Upgrading the Preforking Engine

If you were using L<Catalyst::Engine::HTTP::Prefork> then L<Starman>
is automatically loaded. You should (at least) change your C<Makefile.PL>
to depend on Starman.

You can regenerate your C<myapp_server.pl> script with C<catalyst.pl>
and implement a C<MyApp::Script::Server> class that looks like this:

    package MyApp::Script::Server;
    use Moose;
    use namespace::autoclean;

    extends 'CatalystX::Script::Server::Starman';

    1;

This takes advantage of the new script system, and will add a number of
options to the standard server script as extra options are added by
Starman.

More information about these options can be seen at
L<CatalystX::Script::Server::Starman/SYNOPSIS>.

An alternate route to implement this functionality is to write a simple .psgi
file for your application, and then use the L<plackup> utility to start the
server.

=head2 Upgrading the PSGI Engine

If you were using L<Catalyst::Engine::PSGI>, this new release supersedes
this engine in supporting L<Plack>. By default the Engine is now always
L<Plack>. As a result, you can remove the dependency on
L<Catalyst::Engine::PSGI> in your C<Makefile.PL>.

Applications that were using L<Catalyst::Engine::PSGI>
previously should entirely continue to work in this release with no changes.

However, if you have an C<app.psgi> script, then you no longer need to
specify the PSGI engine. Instead, the L<Catalyst> application class now
has a new method C<psgi_app> which returns a L<PSGI> compatible coderef
which you can wrap in the middleware of your choice.

Catalyst will use the .psgi for your application if it is located in the C<home>
directory of the application.

For example, if you were using L<Catalyst::Engine::PSGI> in the past, you will
have written (or generated) a C<script/myapp.psgi> file similar to this one:

    use Plack::Builder;
    use MyCatalytApp;

    MyCatalystApp->setup_engine('PSGI');

    builder {
        enable ... # enable your desired middleware
        sub { MyCatalystApp->run(@_) };
    };

Instead, you now say:

    use Plack::Builder;
    use MyCatalystApp;

    builder {
        enable ... #enable your desired middleware
        MyCatalystApp->psgi_app;
    };

In the simplest case:

    MyCatalystApp->setup_engine('PSGI');
    my $app = sub { MyCatalystApp->run(@_) }

becomes

    MyCatalystApp->setup_engine('PSGI');
    my $app = MyCatalystApp->psgi_app(@_);

B<NOT>:

    my $app = sub { MyCatalystApp->psgi_app(@_) };
    # If you make ^^ this mistake, your app won't work, and will confuse the hell out of you!

You can now move C<< script/myapp.psgi >> to C<< myapp.psgi >>, and the built-in
Catalyst scripts and your test suite will start using your .psgi file.

B<NOTE:> If you rename your .psgi file without these modifications, then
any tests run via L<Catalyst::Test> will not be compatible with the new
release, and will result in the development server starting, rather than
the expected test running.

=head2 Engines which are known to be broken

The following engines B<DO NOT> work as of Catalyst version 5.9. The
core team will be happy to work with the developers and/or users of
these engines to help them port to the new Plack/Engine system, but for
now, applications which are currently using these engines B<WILL NOT>
run without modification to the engine code.

=over

=item Catalyst::Engine::Wx

=item Catalyst::Engine::Zeus

=item Catalyst::Engine::JobQueue::POE

=item Catalyst::Engine::XMPP2

=item Catalyst::Engine::SCGI

=back

=head2 Engines with unknown status

The following engines are untested or have unknown compatibility.
Reports are highly encouraged:

=over

=item Catalyst::Engine::Mojo

=item Catalyst::Engine::Server (marked as Deprecated)

=item Catalyst::Engine::HTTP::POE (marked as Deprecated)

=back

=head2 Specifying the engine in the call to ->setup

XXX FIXME

=head2 Plack functionality

See L<Catalyst::PSGI>.

=head2 Tests in 5.9

Tests should generally work the same in Catalyst 5.9, but there are
some differences.

Previously, if using L<Catalyst::Test> and doing local requests (against
a local server), if the application threw an exception then this
exception propagated into the test.

This behavior has been removed, and now a 500 response will be returned
to the test. This change standardizes behavior, so that local test
requests behave similarly to remote requests.

=head1 Upgrading to Catalyst 5.80

Most applications and plugins should run unaltered on Catalyst 5.80.

However, a lot of refactoring work has taken place, and several changes have
been made which could cause incompatibilities. If your application or plugin
is using deprecated code, or relying on side effects, then you could have
issues upgrading to this release.

Most issues found with pre-existing components have been easy to
solve. This document provides a complete description of behavior changes
which may cause compatibility issues, and of new Catalyst warnings which
might be unclear.

If you think you have found an upgrade-related issue which is not covered in
this document, please email the Catalyst list to discuss the problem.

=head1 Moose features

=head2 Application class roles

You can only apply method modifiers after the application's C<< ->setup >>
method has been called. This means that modifiers will not work with methods
run during the call to C<< ->setup >>.

See L<Catalyst::Manual::ExtendingCatalyst> for more information about using
L<Moose> in your applications.

=head2 Controller actions in Moose roles

You can use L<MooseX::MethodAttributes::Role> if you want to declare actions
inside Moose roles.

=head2 Using Moose in Components

The correct way to use Moose in a component in a both forward and backwards
compatible way is:

    package TestApp::Controller::Root;
    use Moose;
    BEGIN { extends 'Catalyst::Component' }; # Or ::Controller, or whatever

See L<Components which inherit from Moose::Object before Catalyst::Component>.

=head1 Known backwards compatibility breakages

=head2 Applications in a single file

Applications must be in their own file, and loaded at compile time. This
issue generally only affects the tests of CPAN distributions. Your
application will fail if you try to define an application inline in a
block, and use plugins which supply a C< new > method, then use that
application latter in tests within the same file.

This is due to the fact that Catalyst is inlining a new method on your
application class allowing it to be compatible with Moose. The method
used to do this changed in 5.80004 to avoid the possibility of reporting
an 'Unknown Error' if your application failed to compile.

=head2 Issues with Class::C3

Catalyst 5.80 uses the L<Algorithm::C3> method dispatch order. This is
built into Perl 5.10, and comes via L<Class::C3> for Perl 5.8. This
replaces L<NEXT> with L<Class::C3::Adopt::NEXT>, forcing all components
to resolve methods using C3, rather than the unpredictable dispatch
order of L<NEXT>.

This issue is characterised by your application failing to start due to an
error message about having a non-linear @ISA.

The Catalyst plugin most often causing this is
L<Catalyst::Plugin::Session::Store::FastMmap> - if you are using this
plugin and see issues, then please upgrade your plugins, as it has been
fixed. Note that Makefile.PL in the distribution will warn about known
incompatible components.

This issue can, however, be found in your own application - the only solution is
to go through each base class of the class the error was reported against, until
you identify the ones in conflict, and resolve them.

To be able to generate a linear @ISA, the list of superclasses for each
class must be resolvable using the C3 algorithm. Unfortunately, when
superclasses are being used as mixins (to add functionality used in your class),
and with multiple inheritance, it is easy to get this wrong.

Most common is the case of:

    package Component1; # Note, this is the common case
    use base qw/Class::Accessor::Fast Class::Data::Inheritable/;

    package Component2; # Accidentally saying it this way causes a failure
    use base qw/Class::Data::Inheritable Class::Accessor::Fast/;

    package GoesBang;
    use base qw/Component1 Component2/;

Any situation like this will cause your application to fail to start.

For additional documentation about this issue, and how to resolve it, see
L<Class::C3::Adopt::NEXT>.

=head2 Components which inherit from Moose::Object before Catalyst::Component

Moose components which say:

    package TestApp::Controller::Example;
    use Moose;
    extends qw/Moose::Object Catalyst::Component/;

to use the constructor provided by Moose, while working (if you do some hacks
with the C< BUILDARGS > method), will not work with Catalyst 5.80 as
C<Catalyst::Component> inherits from C<Moose::Object>, and so C< @ISA > fails
to linearize.

The correct way to use Moose in a component in a both forward and backwards
compatible way is:

    package TestApp::Controller::Root;
    use Moose;
    BEGIN { extends 'Catalyst::Component' }; # Or ::Controller, or whatever

Note that the C< extends > declaration needs to occur in a begin block for
L<attributes> to operate correctly.

This way you do not inherit directly from C<Moose::Object>
yourself. Having components which do not inherit their constructor from
C<Catalyst::Component> is B<unsupported>, and has never been recommended,
therefore you're on your own if you're using this technique. You'll need
to detect the version of Catalyst your application is running, and deal
with it appropriately.

You also don't get the L<Moose::Object> constructor, and therefore attribute
initialization will not work as normally expected. If you want to use Moose
attributes, then they need to be made lazy to correctly initialize.

Note that this only applies if your component needs to maintain component
backwards compatibility for Catalyst versions before 5.71001 - in 5.71001
attributes work as expected, and the BUILD method is called normally
(although BUILDARGS is not).

If you depend on Catalyst 5.8, then B<all> Moose features work as expected.

You will also see this issue if you do the following:

    package TestApp::Controller::Example;
    use Moose;
    use base 'Catalyst::Controller';

as C< use base > appends to @ISA.

=head3 use Moose in MyApp

Similar to the above, this will also fail:

    package MyApp;
    use Moose;
    use Catalyst qw/
      ConfigLoader
    /;
    __PACKAGE__->setup;

If you need to use Moose in your application class (e.g. for method modifiers
etc.) then the correct technique is:

    package MyApp;
    use Moose;
    use Catalyst;

    extends 'Catalyst';

    __PACKAGE__->config( name => 'MyApp' );
    __PACKAGE__->setup(qw/
        ConfigLoader
    /);

=head2 Anonymous closures installed directly into the symbol table

If you have any code which installs anonymous subroutine references directly
into the symbol table, you may encounter breakages. The simplest solution is
to use L<Sub::Name> to name the subroutine. Example:

    # Original code, likely to break:
    my $full_method_name = join('::', $package_name, $method_name);
    *$full_method_name = sub { ... };

    # Fixed Code
    use Sub::Name 'subname';
    my $full_method_name = join('::',$package_name, $method_name);
    *$full_method_name = subname $full_method_name, sub { ... };

Additionally, you can take advantage of Catalyst's use of L<Class::MOP> and
install the closure using the appropriate metaclass. Example:

    use Class::MOP;
    my $metaclass = Moose::Meta::Class->initialize($package_name);
    $metaclass->add_method($method_name => sub { ... });

=head2 Hooking into application setup

To execute code during application start-up, the following snippet in MyApp.pm
used to work:

    sub setup {
        my ($class, @args) = @_;
        $class->NEXT::setup(@args);
        ... # things to do after the actual setup
    }

With Catalyst 5.80 this won't work anymore, because Catalyst no longer
uses NEXT.pm for method resolution. The functionality was only ever
originally operational as L<NEXT> remembers what methods have already
been called, and will not call them again.

Using this now causes infinite recursion between MyApp::setup and
Catalyst::setup, due to other backwards compatibility issues related to how
plugin setup works. Moose method modifiers like C<< before|after|around setup
=> sub { ... }; >> also will not operate correctly on the setup method.

The right way to do it is this:

    after setup_finalize => sub {
        ... # things to do after the actual setup
    };

The setup_finalize hook was introduced as a way to avoid this issue.

=head2 Components with a new method which returns false

Previously, if you had a component which inherited from Catalyst::COMPONENT,
but overrode the new method to return false, then your class's configuration
would be blessed into a hash on your behalf, and this would be returned from
the COMPONENT method.

This behavior makes no sense, and so has been removed. Implementing your own
C< new > method in components is B<highly> discouraged. Instead, you should
inherit the new method from Catalyst::Component, and use Moose's BUILD
functionality and/or Moose attributes to perform any construction work
necessary for your class.

=head2 __PACKAGE__->mk_accessor('meta');

Won't work due to a limitation of L<Moose>. This is currently being fixed
inside Moose.

=head2 Class::Data::Inheritable side effects

Previously, writing to a class data accessor would copy the accessor method
down into your package.

This behavior has been removed. While the class data is still stored
per-class, it is stored on the metaclass of the class defining the accessor.

Therefore anything relying on the side effect of the accessor being copied down
will be broken.

The following test demonstrates the problem:

    {
        package BaseClass;
        use base qw/Class::Data::Inheritable/;
        __PACKAGE__->mk_classdata('foo');
    }

    {
        package Child;
        use base qw/BaseClass/;
    }

    BaseClass->foo('base class');
    Child->foo('sub class');

    use Test::More;
    isnt(BaseClass->can('foo'), Child->can('foo'));

=head2 Extending Catalyst::Request or other classes in an ad-hoc manner using mk_accessors

Previously, it was possible to add additional accessors to Catalyst::Request
(or other classes) by calling the mk_accessors class method.

This is no longer supported - users should make a subclass of the class whose
behavior they would like to change, rather than globally polluting the
Catalyst objects.

=head2 Confused multiple inheritance with Catalyst::Component::COMPONENT

Previously, Catalyst's COMPONENT method would delegate to the method on
the right hand side, which could then delegate back again with
NEXT. This is poor practice, and in addition, makes no sense with C3
method dispatch order, and is therefore no longer supported.

If a COMPONENT method is detected in the inheritance hierarchy to the right
hand side of Catalyst::Component::COMPONENT, then the following warning
message will be emitted:

    There is a COMPONENT method resolving after Catalyst::Component
    in ${next_package}.

The correct fix is to re-arrange your class's inheritance hierarchy so that the
COMPONENT method you would like to inherit is the first (left-hand most)
COMPONENT method in your @ISA.

=head1 WARNINGS

=head2 Actions in your application class

Having actions in your application class will now emit a warning at application
startup as this is deprecated. It is highly recommended that these actions are moved
into a MyApp::Controller::Root (as demonstrated by the scaffold application
generated by catalyst.pl). 

This warning, also affects tests. You should move actions in your test,
creating a myTest::Controller::Root, like the following example:

    package MyTest::Controller::Root;

    use strict;
    use warnings;

    use parent 'Catalyst::Controller';

    __PACKAGE__->config(namespace => '');

    sub action : Local {
        my ( $self, $c ) = @_;
        $c->do_something; 
    }

    1;

=head2 ::[MVC]:: naming scheme

Having packages called MyApp::[MVC]::XX is deprecated and can no longer be generated
by catalyst.pl

This is still supported, but it is recommended that you rename your application
components to Model/View/Controller.

A warning will be issued at application startup if the ::[MVC]:: naming scheme is
in use.

=head2 Catalyst::Base

Any code using L<Catalyst::Base> will now emit a warning; this
module will be removed in a future release.

=head2 Methods in Catalyst::Dispatcher

The following methods in Catalyst::Dispatcher are implementation
details, which may change in the 5.8X release series, and therefore their use
is highly deprecated.

=over

=item tree

=item dispatch_types

=item registered_dispatch_types

=item method_action_class

=item action_hash

=item container_hash

=back

The first time one of these methods is called, a warning will be emitted:

    Class $class is calling the deprecated method Catalyst::Dispatcher::$public_method_name,
    this will be removed in Catalyst 5.9

You should B<NEVER> be calling any of these methods from application code.

Plugin authors and maintainers whose plugins currently call these methods
should change to using the public API, or, if you do not feel the public API
adequately supports your use case, please email the development list to
discuss what API features you need so that you can be appropriately supported.

=head2 Class files with names that don't correspond to the packages they define

In this version of Catalyst, if a component is loaded from disk, but no
symbols are defined in that component's name space after it is loaded, this
warning will be issued:

    require $class was successful but the package is not defined.

This is to protect against confusing bugs caused by mistyping package names,
and will become a fatal error in a future version.

Please note that 'inner packages' (via L<Devel::InnerPackage>) are still fully
supported; this warning is only issued when component file naming does not map
to B<any> of the packages defined within that component.

=head2 $c->plugin method

Calling the plugin method is deprecated, and calling it at run time is B<highly
deprecated>.

Instead you are recommended to use L<Catalyst::Model::Adaptor> or similar to
compose the functionality you need outside of the main application name space.

Calling the plugin method will not be supported past Catalyst 5.81.

=cut
<|MERGE_RESOLUTION|>--- conflicted
+++ resolved
@@ -5,7 +5,7 @@
 =head1 Upgrading to Catalyst 5.9
 
 The major change is that L<Plack>, a toolkit for using the L<PSGI>
-stack, now replaces most of the subclasses of L<Catalyst::Engine>. If
+specification, now replaces most of the subclasses of L<Catalyst::Engine>. If
 you are using one of the standard subclasses of L<Catalyst::Engine> this
 should be a straightforward upgrade for you. It was a design goal for
 this release to preserve as much backwards compatibility as possible.
@@ -42,26 +42,17 @@
 
 =head2 Upgrading the mod_perl / Apache Engines
 
-<<<<<<< HEAD
 The engines that are built upon the various iterations of mod_perl,
-L<Catalyst::Engine::Apache::MP13> and L<Catalyst::Engine::Apache2::MP20>,
-should be seamless upgrades and will work using using
-L<Plack::Handler::Apache1> or L<Plack::Handler::Apache2> as required.
-
-L<Catalyst::Engine::Apache2::MP19>, however, is no longer supported, as
-Plack does not support mod_perl version 1.99
-=======
-The engines that are build upon the various iterations of mod_perl,
 L<Catalyst::Engine::Apache::MP13> (for mod_perl 1, and Apache 1.x) and
-L<Catalyst::Engine::Apache2::MP20> (for mod_perl 2, and Apache 2.x)
+L<Catalyst::Engine::Apache2::MP20> (for mod_perl 2, and Apache 2.x),
 should be seamless upgrades and will work using using L<Plack::Handler::Apache1>
 or L<Plack::Handler::Apache2> as required.
 
-L<Catalyst::Engine::Apache2::MP19>, is however no longer supported, as Plack
-does not support mod_perl version 1.99. This is unlikely to be a problem
-for anyone, as 1.99 was a brief beta-test release for mod_perl 2, and any users
-are encouraged to upgrade to a supported release of Apache 2 and mod_perl 2.
->>>>>>> 14148e06
+L<Catalyst::Engine::Apache2::MP19>, however, is no longer supported, as
+Plack does not support mod_perl version 1.99. This is unlikely to be a
+problem for anyone, as 1.99 was a brief beta-test release for mod_perl
+2, and all users of mod_perl 1.99 are encouraged to upgrade to a
+supported release of Apache 2 and mod_perl 2.
 
 =head2 Upgrading the HTTP Engine
 
