package Catalyst::Engine::CGI;

use Moose;
extends 'Catalyst::Engine';

has _header_buf => (is => 'rw', clearer => '_clear_header_buf', predicate => '_has_header_buf');

=head1 NAME

Catalyst::Engine::CGI - The CGI Engine

=head1 SYNOPSIS

A script using the Catalyst::Engine::CGI module might look like:

    #!/usr/bin/perl -w

    use strict;
    use lib '/path/to/MyApp/lib';
    use MyApp;

    MyApp->run;

The application module (C<MyApp>) would use C<Catalyst>, which loads the
appropriate engine module.

=head1 DESCRIPTION

This is the Catalyst engine specialized for the CGI environment.

=head1 OVERLOADED METHODS

This class overloads some methods from C<Catalyst::Engine>.

=head2 $self->finalize_headers($c)

=cut

sub finalize_headers {
    my ( $self, $c ) = @_;

    $c->response->header( Status => $c->response->status );

    $self->_header_buf($c->response->headers->as_string("\015\012") . "\015\012");
}

=head2 $self->prepare_connection($c)

=cut

sub prepare_connection {
    my ( $self, $c ) = @_;
    local (*ENV) = $self->env || \%ENV;

    my $request = $c->request;
    $request->address( $ENV{REMOTE_ADDR} );

  PROXY_CHECK:
    {
        unless ( ref($c)->config->{using_frontend_proxy} ) {
            last PROXY_CHECK if $ENV{REMOTE_ADDR} ne '127.0.0.1';
            last PROXY_CHECK if ref($c)->config->{ignore_frontend_proxy};
        }
        last PROXY_CHECK unless $ENV{HTTP_X_FORWARDED_FOR};

        # If we are running as a backend server, the user will always appear
        # as 127.0.0.1. Select the most recent upstream IP (last in the list)
        my ($ip) = $ENV{HTTP_X_FORWARDED_FOR} =~ /([^,\s]+)$/;
        $request->address($ip);
        if ( defined $ENV{HTTP_X_FORWARDED_PORT} ) {
            $ENV{SERVER_PORT} = $ENV{HTTP_X_FORWARDED_PORT};
        }
    }

    $request->hostname( $ENV{REMOTE_HOST} ) if exists $ENV{REMOTE_HOST};
    $request->protocol( $ENV{SERVER_PROTOCOL} );
    $request->user( $ENV{REMOTE_USER} );  # XXX: Deprecated. See Catalyst::Request for removal information
    $request->remote_user( $ENV{REMOTE_USER} );
    $request->method( $ENV{REQUEST_METHOD} );

    if ( $ENV{HTTPS} && uc( $ENV{HTTPS} ) eq 'ON' ) {
        $request->secure(1);
    }

    if ( $ENV{SERVER_PORT} == 443 ) {
        $request->secure(1);
    }
    binmode(STDOUT); # Ensure we are sending bytes.
}

=head2 $self->prepare_headers($c)

=cut

sub prepare_headers {
    my ( $self, $c ) = @_;
    local (*ENV) = $self->env || \%ENV;
    my $headers = $c->request->headers;
    # Read headers from %ENV
    foreach my $header ( keys %ENV ) {
        next unless $header =~ /^(?:HTTP|CONTENT|COOKIE)/i;
        ( my $field = $header ) =~ s/^HTTPS?_//;
        $headers->header( $field => $ENV{$header} );
    }
}

=head2 $self->prepare_path($c)

=cut

# Please don't touch this method without adding tests in
# t/aggregate/unit_core_engine_cgi-prepare_path.t
sub prepare_path {
    my ( $self, $c ) = @_;
    local (*ENV) = $self->env || \%ENV;

    my $scheme = $c->request->secure ? 'https' : 'http';
    my $host      = $ENV{HTTP_HOST}   || $ENV{SERVER_NAME};
    my $port      = $ENV{SERVER_PORT} || 80;
    my $script_name = $ENV{SCRIPT_NAME};
    $script_name =~ s/([^$URI::uric])/$URI::Escape::escapes{$1}/go if $script_name;

    my $base_path;
    if ( exists $ENV{REDIRECT_URL} ) {
        $base_path = $ENV{REDIRECT_URL};
        $base_path =~ s/\Q$ENV{PATH_INFO}\E$//;
    }
    else {
        $base_path = $script_name || '/';
    }

    # If we are running as a backend proxy, get the true hostname
  PROXY_CHECK:
    {
        unless ( ref($c)->config->{using_frontend_proxy} ) {
            last PROXY_CHECK if $host !~ /localhost|127.0.0.1/;
            last PROXY_CHECK if ref($c)->config->{ignore_frontend_proxy};
        }
        last PROXY_CHECK unless $ENV{HTTP_X_FORWARDED_HOST};

        $host = $ENV{HTTP_X_FORWARDED_HOST};

        # backend could be on any port, so
        # assume frontend is on the default port
        $port = $c->request->secure ? 443 : 80;
        if ( $ENV{HTTP_X_FORWARDED_PORT} ) {
            $port = $ENV{HTTP_X_FORWARDED_PORT};
        }
    }

    # RFC 3875: "Unlike a URI path, the PATH_INFO is not URL-encoded,
    # and cannot contain path-segment parameters." This means PATH_INFO
    # is always decoded, and the script can't distinguish / vs %2F.
    # See https://issues.apache.org/bugzilla/show_bug.cgi?id=35256
    # Here we try to resurrect the original encoded URI from REQUEST_URI.
    my $path_info   = $ENV{PATH_INFO};
<<<<<<< HEAD
    if ($c->config->{rfc3875_paths}) {
        if (my $req_uri = $ENV{REQUEST_URI}) {
            $req_uri =~ s/^\Q$base_path\E//;
            $req_uri =~ s/\?.*$//;
            if ($req_uri && $req_uri ne '/') {
                # This means that REQUEST_URI needs information from PATH_INFO
                # prepending to it to be useful, otherwise the sub path which is
                # being redirected to becomes the app base address which is
                # incorrect.
                # FIXME - This stuff is shit, we should get REDIRECT_URI, right?
                my ($match) = $req_uri =~ m{^(/?[^/]+)};
                my ($path_info_part) = $path_info =~ m|^(.*?\Q$match\E)|;
                substr($req_uri, 0, length($match), $path_info_part)
                    if $path_info_part;
                $path_info = $req_uri;
            }
=======
    if (my $req_uri = $ENV{REQUEST_URI}) {
        $req_uri =~ s/^\Q$base_path\E//;
        $req_uri =~ s/\?.*$//;
        if ($req_uri) {
            # Note that if REQUEST_URI doesn't start with a /, then the user
            # is probably using mod_rewrite or something to rewrite requests
            # into a sub-path of their application..
            # This means that REQUEST_URI needs information from PATH_INFO
            # prepending to it to be useful, otherwise the sub path which is
            # being redirected to becomes the app base address which is
            # incorrect.
            if (substr($req_uri, 0, 1) ne '/') {
                my ($match) = $req_uri =~ m|^([^/]+)|;
                my ($path_info_part) = $path_info =~ m|^(.*?\Q$match\E)|;
                substr($req_uri, 0, length($match), $path_info_part)
                    if $path_info_part;
            }
            $path_info = $req_uri;
>>>>>>> 4903b59c
        }
    }

    # set the request URI
    my $path = $base_path . ( $path_info || '' );
    $path =~ s{^/+}{};

    # Using URI directly is way too slow, so we construct the URLs manually
    my $uri_class = "URI::$scheme";

    # HTTP_HOST will include the port even if it's 80/443
    $host =~ s/:(?:80|443)$//;

    if ( $port !~ /^(?:80|443)$/ && $host !~ /:/ ) {
        $host .= ":$port";
    }

    # Escape the path
    $path =~ s/([^$URI::uric])/$URI::Escape::escapes{$1}/go;
    $path =~ s/\?/%3F/g; # STUPID STUPID SPECIAL CASE

    my $query = $ENV{QUERY_STRING} ? '?' . $ENV{QUERY_STRING} : '';
    my $uri   = $scheme . '://' . $host . '/' . $path . $query;

    $c->request->uri( bless(\$uri, $uri_class)->canonical );

    # set the base URI
    # base must end in a slash
    $base_path .= '/' unless $base_path =~ m{/$};

    my $base_uri = $scheme . '://' . $host . $base_path;

    $c->request->base( bless \$base_uri, $uri_class );
}

=head2 $self->prepare_query_parameters($c)

=cut

around prepare_query_parameters => sub {
    my $orig = shift;
    my ( $self, $c ) = @_;
    local (*ENV) = $self->env || \%ENV;

    if ( $ENV{QUERY_STRING} ) {
        $self->$orig( $c, $ENV{QUERY_STRING} );
    }
};

=head2 $self->prepare_request($c, (env => \%env))

=cut

sub prepare_request {
    my ( $self, $c, %args ) = @_;

    if ( $args{env} ) {
        $self->env( $args{env} );
    }
}

=head2 $self->prepare_write($c)

Enable autoflush on the output handle for CGI-based engines.

=cut

around prepare_write => sub {
    *STDOUT->autoflush(1);
    return shift->(@_);
};

=head2 $self->write($c, $buffer)

Writes the buffer to the client.

=cut

around write => sub {
    my $orig = shift;
    my ( $self, $c, $buffer ) = @_;

    # Prepend the headers if they have not yet been sent
    if ( $self->_has_header_buf ) {
        $buffer = $self->_clear_header_buf . $buffer;
    }

    return $self->$orig( $c, $buffer );
};

=head2 $self->read_chunk($c, $buffer, $length)

=cut

sub read_chunk { shift; shift; *STDIN->sysread(@_); }

=head2 $self->run

=cut

sub run { shift; shift->handle_request( env => \%ENV ) }

=head1 SEE ALSO

L<Catalyst>, L<Catalyst::Engine>

=head1 AUTHORS

Catalyst Contributors, see Catalyst.pm

=head1 COPYRIGHT

This library is free software. You can redistribute it and/or modify it under
the same terms as Perl itself.

=cut
no Moose;

1;<|MERGE_RESOLUTION|>--- conflicted
+++ resolved
@@ -154,43 +154,26 @@
     # See https://issues.apache.org/bugzilla/show_bug.cgi?id=35256
     # Here we try to resurrect the original encoded URI from REQUEST_URI.
     my $path_info   = $ENV{PATH_INFO};
-<<<<<<< HEAD
     if ($c->config->{rfc3875_paths}) {
         if (my $req_uri = $ENV{REQUEST_URI}) {
             $req_uri =~ s/^\Q$base_path\E//;
             $req_uri =~ s/\?.*$//;
-            if ($req_uri && $req_uri ne '/') {
+            if ($req_uri) {
+                # Note that if REQUEST_URI doesn't start with a /, then the user
+                # is probably using mod_rewrite or something to rewrite requests
+                # into a sub-path of their application..
                 # This means that REQUEST_URI needs information from PATH_INFO
                 # prepending to it to be useful, otherwise the sub path which is
                 # being redirected to becomes the app base address which is
                 # incorrect.
-                # FIXME - This stuff is shit, we should get REDIRECT_URI, right?
-                my ($match) = $req_uri =~ m{^(/?[^/]+)};
-                my ($path_info_part) = $path_info =~ m|^(.*?\Q$match\E)|;
-                substr($req_uri, 0, length($match), $path_info_part)
-                    if $path_info_part;
+                if (substr($req_uri, 0, 1) ne '/') {
+                    my ($match) = $req_uri =~ m|^([^/]+)|;
+                    my ($path_info_part) = $path_info =~ m|^(.*?\Q$match\E)|;
+                    substr($req_uri, 0, length($match), $path_info_part)
+                        if $path_info_part;
+                }
                 $path_info = $req_uri;
             }
-=======
-    if (my $req_uri = $ENV{REQUEST_URI}) {
-        $req_uri =~ s/^\Q$base_path\E//;
-        $req_uri =~ s/\?.*$//;
-        if ($req_uri) {
-            # Note that if REQUEST_URI doesn't start with a /, then the user
-            # is probably using mod_rewrite or something to rewrite requests
-            # into a sub-path of their application..
-            # This means that REQUEST_URI needs information from PATH_INFO
-            # prepending to it to be useful, otherwise the sub path which is
-            # being redirected to becomes the app base address which is
-            # incorrect.
-            if (substr($req_uri, 0, 1) ne '/') {
-                my ($match) = $req_uri =~ m|^([^/]+)|;
-                my ($path_info_part) = $path_info =~ m|^(.*?\Q$match\E)|;
-                substr($req_uri, 0, length($match), $path_info_part)
-                    if $path_info_part;
-            }
-            $path_info = $req_uri;
->>>>>>> 4903b59c
         }
     }
 
