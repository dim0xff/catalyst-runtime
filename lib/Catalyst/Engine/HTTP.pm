package Catalyst::Engine::HTTP;

use Moose;
extends 'Catalyst::Engine::CGI';

use Data::Dump qw(dump);
use Errno 'EWOULDBLOCK';
use HTTP::Date ();
use HTTP::Headers;
use HTTP::Status;
use Socket;
use IO::Socket::INET ();
use IO::Select       ();

# For PAR
require Catalyst::Engine::HTTP::Restarter;
require Catalyst::Engine::HTTP::Restarter::Watcher;

use constant CHUNKSIZE => 64 * 1024;
use constant DEBUG     => $ENV{CATALYST_HTTP_DEBUG} || 0;

has options => ( is => 'rw' );
has _keepalive => ( is => 'rw', predicate => '_is_keepalive', clearer => '_clear_keepalive' );
has _write_error => ( is => 'rw', predicate => '_has_write_error' );

use namespace::clean -except => [qw/meta/];

# Refactoring note - could/should Eliminate all instances of $self->{inputbuf},
# which I haven't touched as it is used as an lvalue in a lot of places, and I guess
# doing it differently could be expensive.. Feel free to refactor and NYTProf :)

=head1 NAME

Catalyst::Engine::HTTP - Catalyst HTTP Engine

=head1 SYNOPSIS

A script using the Catalyst::Engine::HTTP module might look like:

    #!/usr/bin/perl -w

    BEGIN {  $ENV{CATALYST_ENGINE} = 'HTTP' }

    use strict;
    use lib '/path/to/MyApp/lib';
    use MyApp;

    MyApp->run;

=head1 DESCRIPTION

This is the Catalyst engine specialized for development and testing.

=head1 METHODS

=head2 $self->finalize_headers($c)

=cut

sub finalize_headers {
    my ( $self, $c ) = @_;
    my $protocol = $c->request->protocol;
    my $status   = $c->response->status;
    my $message  = status_message($status);
    my $res_headers = $c->response->headers;

    my @headers;
    push @headers, "$protocol $status $message";

    $res_headers->header( Date => HTTP::Date::time2str(time) );
    $res_headers->header( Status => $status );

    # Should we keep the connection open?
    my $connection = $c->request->header('Connection');
    if (   $self->options->{keepalive} 
        && $connection 
        && $connection =~ /^keep-alive$/i
    ) {
        $res_headers->header( Connection => 'keep-alive' );
        $self->_keepalive(1);
    }
    else {
        $res_headers->header( Connection => 'close' );
    }

    push @headers, $res_headers->as_string("\x0D\x0A");

    # Buffer the headers so they are sent with the first write() call
    # This reduces the number of TCP packets we are sending
    $self->_header_buf( join("\x0D\x0A", @headers, '') );
}

=head2 $self->finalize_read($c)

=cut

before finalize_read => sub {
    # Never ever remove this, it would result in random length output
    # streams if STDIN eq STDOUT (like in the HTTP engine)
    *STDIN->blocking(1);
};

=head2 $self->prepare_read($c)

=cut

before prepare_read => sub {
    # Set the input handle to non-blocking
    *STDIN->blocking(0);
};

=head2 $self->read_chunk($c, $buffer, $length)

=cut

sub read_chunk {
    my $self = shift;
    my $c    = shift;
    
    # If we have any remaining data in the input buffer, send it back first
    if ( $_[0] = delete $self->{inputbuf} ) {
        my $read = length( $_[0] );
        DEBUG && warn "read_chunk: Read $read bytes from previous input buffer\n";
        return $read;
    }

    # support for non-blocking IO
    my $rin = '';
    vec( $rin, *STDIN->fileno, 1 ) = 1;

  READ:
    {
        select( $rin, undef, undef, undef );
        my $rc = *STDIN->sysread(@_);
        if ( defined $rc ) {
            DEBUG && warn "read_chunk: Read $rc bytes from socket\n";
            return $rc;
        }
        else {
            next READ if $! == EWOULDBLOCK;
            return;
        }
    }
}

=head2 $self->write($c, $buffer)

Writes the buffer to the client.

=cut

around write => sub {
    my $orig = shift;
    my ( $self, $c, $buffer ) = @_;

    # Avoid 'print() on closed filehandle Remote' warnings when using IE
    return unless *STDOUT->opened();

    # Prepend the headers if they have not yet been sent
    if ( $self->_has_header_buf ) {
        $buffer = $self->_clear_header_buf . $buffer;
    }

    my $ret = $self->$orig($c, $buffer);

    if ( !defined $ret ) {
        $self->_write_error($!);
        DEBUG && warn "write: Failed to write response ($!)\n";
    }
    else {
        DEBUG && warn "write: Wrote response ($ret bytes)\n";
    }

    return $ret;
};

=head2 run

=cut

# A very very simple HTTP server that initializes a CGI environment
sub run {
    my ( $self, $class, $port, $host, $options ) = @_;

    $options ||= {};
    
    $self->options($options);

    if ($options->{background}) {
        my $child = fork;
        die "Can't fork: $!" unless defined($child);
        return $child if $child;
    }

    my $restart = 0;
    local $SIG{CHLD} = 'IGNORE';

    my $allowed = $options->{allowed} || { '127.0.0.1' => '255.255.255.255' };
    my $addr = $host ? inet_aton($host) : INADDR_ANY;
    if ( $addr eq INADDR_ANY ) {
        require Sys::Hostname;
        $host = lc Sys::Hostname::hostname();
    }
    else {
        $host = gethostbyaddr( $addr, AF_INET ) || inet_ntoa($addr);
    }

    # Handle requests

    # Setup socket
    my $daemon = IO::Socket::INET->new(
        Listen    => SOMAXCONN,
        LocalAddr => inet_ntoa($addr),
        LocalPort => $port,
        Proto     => 'tcp',
        ReuseAddr => 1,
        Type      => SOCK_STREAM,
      )
      or die "Couldn't create daemon: $!";

    my $url = "http://$host";
    $url .= ":$port" unless $port == 80;

    print "You can connect to your server at $url\n";

    if ($options->{background}) {
        open STDIN,  "+</dev/null" or die $!;
        open STDOUT, ">&STDIN"     or die $!;
        open STDERR, ">&STDIN"     or die $!;
        if ( $^O !~ /MSWin32/ ) {
             require POSIX;
             POSIX::setsid()
                 or die "Can't start a new session: $!";
        }
    }

    if (my $pidfile = $options->{pidfile}) {
        if (! open PIDFILE, "> $pidfile") {
            warn("Cannot open: $pidfile: $!");
        }
        print PIDFILE "$$\n";
        close PIDFILE;
    }

    my $pid = undef;

    # Ignore broken pipes as an HTTP server should
    local $SIG{PIPE} = 'IGNORE';

    # Restart on HUP
    local $SIG{HUP} = sub {
        $restart = 1;
        warn "Restarting server on SIGHUP...\n";
    };

    LISTEN:
    while ( !$restart ) {
        while ( accept( Remote, $daemon ) ) {
            DEBUG && warn "New connection\n";

            select Remote;

            Remote->blocking(1);

            # Read until we see all headers
            $self->{inputbuf} = '';

            if ( !$self->_read_headers ) {
                # Error reading, give up
                close Remote;
                next LISTEN;
            }

            my ( $method, $uri, $protocol ) = $self->_parse_request_line;
<<<<<<< HEAD

            DEBUG && warn "Parsed request: $method $uri $protocol\n";
            next unless $method;
=======
            
            next unless $method;
        
            DEBUG && warn "Parsed request: $method $uri $protocol\n";
>>>>>>> dd3ae38d

            unless ( uc($method) eq 'RESTART' ) {

                # Fork
                if ( $options->{fork} ) {
                    if ( $pid = fork ) {
                        DEBUG && warn "Forked child $pid\n";
                        next;
                    }
                }

                $self->_handler( $class, $port, $method, $uri, $protocol );
            
                if ( $self->_has_write_error ) {
                    close Remote;
                    
                    if ( !defined $pid ) {
                        next LISTEN;
                    }
                }

                if ( defined $pid ) {
                    # Child process, close connection and exit
                    DEBUG && warn "Child process exiting\n";
                    $daemon->close;
                    exit;
                }
            }
            else {
                my $sockdata = $self->_socket_data( \*Remote );
                my $ipaddr   = _inet_addr( $sockdata->{peeraddr} );
                my $ready    = 0;
                foreach my $ip ( keys %$allowed ) {
                    my $mask = $allowed->{$ip};
                    $ready = ( $ipaddr & _inet_addr($mask) ) == _inet_addr($ip);
                    last if $ready;
                }
                if ($ready) {
                    $restart = 1;
                    last;
                }
            }
        }
        continue {
            close Remote;
        }
    }
    
    $daemon->close;
    
    DEBUG && warn "Shutting down\n";

    if ($restart) {
        $SIG{CHLD} = 'DEFAULT';
        wait;

        ### if the standalone server was invoked with perl -I .. we will loose
        ### those include dirs upon re-exec. So add them to PERL5LIB, so they
        ### are available again for the exec'ed process --kane
        use Config;
        $ENV{PERL5LIB} .= join $Config{path_sep}, @INC; 
        
        exec $^X, $0, @{ $options->{argv} };
    }

    exit;
}

sub _handler {
    my ( $self, $class, $port, $method, $uri, $protocol ) = @_;

    local *STDIN  = \*Remote;
    local *STDOUT = \*Remote;

    # We better be careful and just use 1.0
    $protocol = '1.0';

    my $sockdata    = $self->_socket_data( \*Remote );
    my %copy_of_env = %ENV;

    my $sel = IO::Select->new;
    $sel->add( \*STDIN );
    
    REQUEST:
    while (1) {
        my ( $path, $query_string ) = split /\?/, $uri, 2;
        
        # Initialize CGI environment
        local %ENV = (
            PATH_INFO       => $path         || '',
            QUERY_STRING    => $query_string || '',
            REMOTE_ADDR     => $sockdata->{peeraddr},
            REQUEST_METHOD  => $method || '',
            SERVER_NAME     => $sockdata->{localname},
            SERVER_PORT     => $port,
            SERVER_PROTOCOL => "HTTP/$protocol",
            %copy_of_env,
        );

        # Parse headers
        if ( $protocol >= 1 ) {
            $self->_parse_headers;
        }

        # Pass flow control to Catalyst
        $class->handle_request;
    
        DEBUG && warn "Request done\n";
    
        # Allow keepalive requests, this is a hack but we'll support it until
        # the next major release.
        if ( $self->_is_keepalive ) {
            $self->_clear_keepalive;
            
            DEBUG && warn "Reusing previous connection for keep-alive request\n";
            
            if ( $sel->can_read(1) ) {            
                if ( !$self->_read_headers ) {
                    # Error reading, give up
                    last REQUEST;
                }

                ( $method, $uri, $protocol ) = $self->_parse_request_line;
                
                DEBUG && warn "Parsed request: $method $uri $protocol\n";
                
                # Force HTTP/1.0
                $protocol = '1.0';
                
                next REQUEST;
            }
            
            DEBUG && warn "No keep-alive request within 1 second\n";
        }
        
        last REQUEST;
    }
    
    DEBUG && warn "Closing connection\n";

    close Remote;
}

sub _read_headers {
    my $self = shift;

    while (1) {
        my $read = sysread Remote, my $buf, CHUNKSIZE;
<<<<<<< HEAD

=======
        
>>>>>>> dd3ae38d
        if ( !defined $read ) {
            next if $! == EWOULDBLOCK;
            DEBUG && warn "Error reading headers: $!\n";
            return;
<<<<<<< HEAD
        } elsif ( $read == 0 ) {
=======
        }
        elsif ( $read == 0 ) {
>>>>>>> dd3ae38d
            DEBUG && warn "EOF\n";
            return;
        }

        DEBUG && warn "Read $read bytes\n";
        $self->{inputbuf} .= $buf;
        last if $self->{inputbuf} =~ /(\x0D\x0A?\x0D\x0A?|\x0A\x0D?\x0A\x0D?)/s;
    }

    return 1;
}

sub _parse_request_line {
    my $self = shift;

<<<<<<< HEAD
    # Parse request line
    if ( $self->{inputbuf} !~ s/^(\w+)[ \t]+(\S+)(?:[ \t]+(HTTP\/\d+\.\d+))?[^\012]*\012// ) {
=======
    # Parse request line    
    # Leading CRLF sometimes sent by buggy IE versions
    if ( $self->{inputbuf} !~ s/^(?:\x0D\x0A)?(\w+)[ \t]+(\S+)(?:[ \t]+(HTTP\/\d+\.\d+))?[^\012]*\012// ) {
>>>>>>> dd3ae38d
        return ();
    }

    my $method = $1;
    my $uri    = $2;
    my $proto  = $3 || 'HTTP/0.9';

    return ( $method, $uri, $proto );
}

sub _parse_headers {
    my $self = shift;

    # Copy the buffer for header parsing, and remove the header block
    # from the content buffer.
    my $buf = $self->{inputbuf};
    $self->{inputbuf} =~ s/.*?(\x0D\x0A?\x0D\x0A?|\x0A\x0D?\x0A\x0D?)//s;

    # Parse headers
    my $headers = HTTP::Headers->new;
    my ($key, $val);
    HEADER:
    while ( $buf =~ s/^([^\012]*)\012// ) {
        $_ = $1;
        s/\015$//;
        if ( /^([\w\-~]+)\s*:\s*(.*)/ ) {
            $headers->push_header( $key, $val ) if $key;
            ($key, $val) = ($1, $2);
        }
        elsif ( /^\s+(.*)/ ) {
            $val .= " $1";
        }
        else {
            last HEADER;
        }
    }
    $headers->push_header( $key, $val ) if $key;
    
    DEBUG && warn "Parsed headers: " . dump($headers) . "\n";

    # Convert headers into ENV vars
    $headers->scan( sub {
        my ( $key, $val ) = @_;
        
        $key = uc $key;
        $key = 'COOKIE' if $key eq 'COOKIES';
        $key =~ tr/-/_/;
        $key = 'HTTP_' . $key
            unless $key =~ m/\A(?:CONTENT_(?:LENGTH|TYPE)|COOKIE)\z/;
            
        if ( exists $ENV{$key} ) {
            $ENV{$key} .= ", $val";
        }
        else {
            $ENV{$key} = $val;
        }
    } );
}

sub _socket_data {
    my ( $self, $handle ) = @_;

    my $remote_sockaddr       = getpeername($handle);
    my ( undef, $iaddr )      = $remote_sockaddr 
        ? sockaddr_in($remote_sockaddr) 
        : (undef, undef);
        
    my $local_sockaddr        = getsockname($handle);
    my ( undef, $localiaddr ) = sockaddr_in($local_sockaddr);

    # This mess is necessary to keep IE from crashing the server
    my $data = {
        peeraddr  => $iaddr 
            ? ( inet_ntoa($iaddr) || '127.0.0.1' )
            : '127.0.0.1',
        localname => gethostbyaddr( $localiaddr, AF_INET ) || 'localhost',
        localaddr => inet_ntoa($localiaddr) || '127.0.0.1',
    };

    return $data;
}

sub _inet_addr { unpack "N*", inet_aton( $_[0] ) }

no Moose;

<<<<<<< HEAD
=head2 options
=======
L<Catalyst>, L<Catalyst::Engine>
>>>>>>> dd3ae38d

Options hash passed to the http engine to control things like if keepalive
is supported.

<<<<<<< HEAD
=head1 SEE ALSO

L<Catalyst>, L<Catalyst::Engine>

=head1 AUTHORS

=======
>>>>>>> dd3ae38d
Catalyst Contributors, see Catalyst.pm

=head1 THANKS

Many parts are ripped out of C<HTTP::Server::Simple> by Jesse Vincent.

=head1 COPYRIGHT

This program is free software, you can redistribute it and/or modify it under
the same terms as Perl itself.

=cut

1;<|MERGE_RESOLUTION|>--- conflicted
+++ resolved
@@ -272,16 +272,9 @@
             }
 
             my ( $method, $uri, $protocol ) = $self->_parse_request_line;
-<<<<<<< HEAD
 
             DEBUG && warn "Parsed request: $method $uri $protocol\n";
             next unless $method;
-=======
-            
-            next unless $method;
-        
-            DEBUG && warn "Parsed request: $method $uri $protocol\n";
->>>>>>> dd3ae38d
 
             unless ( uc($method) eq 'RESTART' ) {
 
@@ -430,21 +423,12 @@
 
     while (1) {
         my $read = sysread Remote, my $buf, CHUNKSIZE;
-<<<<<<< HEAD
-
-=======
-        
->>>>>>> dd3ae38d
+
         if ( !defined $read ) {
             next if $! == EWOULDBLOCK;
             DEBUG && warn "Error reading headers: $!\n";
             return;
-<<<<<<< HEAD
         } elsif ( $read == 0 ) {
-=======
-        }
-        elsif ( $read == 0 ) {
->>>>>>> dd3ae38d
             DEBUG && warn "EOF\n";
             return;
         }
@@ -460,14 +444,9 @@
 sub _parse_request_line {
     my $self = shift;
 
-<<<<<<< HEAD
     # Parse request line
-    if ( $self->{inputbuf} !~ s/^(\w+)[ \t]+(\S+)(?:[ \t]+(HTTP\/\d+\.\d+))?[^\012]*\012// ) {
-=======
-    # Parse request line    
     # Leading CRLF sometimes sent by buggy IE versions
     if ( $self->{inputbuf} !~ s/^(?:\x0D\x0A)?(\w+)[ \t]+(\S+)(?:[ \t]+(HTTP\/\d+\.\d+))?[^\012]*\012// ) {
->>>>>>> dd3ae38d
         return ();
     }
 
@@ -554,24 +533,17 @@
 
 no Moose;
 
-<<<<<<< HEAD
 =head2 options
-=======
-L<Catalyst>, L<Catalyst::Engine>
->>>>>>> dd3ae38d
 
 Options hash passed to the http engine to control things like if keepalive
 is supported.
 
-<<<<<<< HEAD
 =head1 SEE ALSO
 
 L<Catalyst>, L<Catalyst::Engine>
 
 =head1 AUTHORS
 
-=======
->>>>>>> dd3ae38d
 Catalyst Contributors, see Catalyst.pm
 
 =head1 THANKS
