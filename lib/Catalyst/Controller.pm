package Catalyst::Controller;

use Moose;
use Moose::Util qw/find_meta/;

use namespace::clean -except => 'meta';

<<<<<<< HEAD
# Note - Must be done at compile time due to attributes (::AttrContainer)
BEGIN { extends qw/Catalyst::Component Catalyst::AttrContainer/; }
=======
BEGIN { extends qw/Catalyst::Component MooseX::MethodAttributes::Inheritable/; }
>>>>>>> 27ae4114

use Catalyst::Exception;
use Catalyst::Utils;

with 'Catalyst::Component::ApplicationAttribute';

has path_prefix =>
    (
     is => 'rw',
     isa => 'Str',
     init_arg => 'path',
     predicate => 'has_path_prefix',
    );

has action_namespace =>
    (
     is => 'rw',
     isa => 'Str',
     init_arg => 'namespace',
     predicate => 'has_action_namespace',
    );

has actions =>
    (
     is => 'rw',
     isa => 'HashRef',
     init_arg => undef,
    );

sub BUILD {
    my ($self, $args) = @_;
    my $action  = delete $args->{action}  || {};
    my $actions = delete $args->{actions} || {};
    my $attr_value = $self->merge_config_hashes($actions, $action);
    $self->actions($attr_value);
}

=head1 NAME

Catalyst::Controller - Catalyst Controller base class

=head1 SYNOPSIS

  package MyApp::Controller::Search
  use base qw/Catalyst::Controller/;

  sub foo : Local {
    my ($self,$c,@args) = @_;
    ...
  } # Dispatches to /search/foo

=head1 DESCRIPTION

Controllers are where the actions in the Catalyst framework
reside. Each action is represented by a function with an attribute to
identify what kind of action it is. See the L<Catalyst::Dispatcher>
for more info about how Catalyst dispatches to actions.

=cut

#I think both of these could be attributes. doesn't really seem like they need
#to ble class data. i think that attributes +default would work just fine
__PACKAGE__->mk_classdata($_) for qw/_dispatch_steps _action_class/;

__PACKAGE__->_dispatch_steps( [qw/_BEGIN _AUTO _ACTION/] );
__PACKAGE__->_action_class('Catalyst::Action');


sub _DISPATCH : Private {
    my ( $self, $c ) = @_;

    foreach my $disp ( @{ $self->_dispatch_steps } ) {
        last unless $c->forward($disp);
    }

    $c->forward('_END');
}

sub _BEGIN : Private {
    my ( $self, $c ) = @_;
    my $begin = ( $c->get_actions( 'begin', $c->namespace ) )[-1];
    return 1 unless $begin;
    $begin->dispatch( $c );
    return !@{ $c->error };
}

sub _AUTO : Private {
    my ( $self, $c ) = @_;
    my @auto = $c->get_actions( 'auto', $c->namespace );
    foreach my $auto (@auto) {
        $auto->dispatch( $c );
        return 0 unless $c->state;
    }
    return 1;
}

sub _ACTION : Private {
    my ( $self, $c ) = @_;
    if (   ref $c->action
        && $c->action->can('execute')
        && defined $c->req->action )
    {
        $c->action->dispatch( $c );
    }
    return !@{ $c->error };
}

sub _END : Private {
    my ( $self, $c ) = @_;
    my $end = ( $c->get_actions( 'end', $c->namespace ) )[-1];
    return 1 unless $end;
    $end->dispatch( $c );
    return !@{ $c->error };
}

sub action_for {
    my ( $self, $name ) = @_;
    my $app = ($self->isa('Catalyst') ? $self : $self->_application);
    return $app->dispatcher->get_action($name, $self->action_namespace);
}

<<<<<<< HEAD
#my opinion is that this whole sub really should be a builder method, not 
=======
#my opinion is that this whole sub really should be a builder method, not
>>>>>>> 27ae4114
#something that happens on every call. Anyone else disagree?? -- groditi
## -- apparently this is all just waiting for app/ctx split
around action_namespace => sub {
    my $orig = shift;
    my ( $self, $c ) = @_;

    if( ref($self) ){
        return $self->$orig if $self->has_action_namespace;
    } else {
        return $self->config->{namespace} if exists $self->config->{namespace};
    }

    my $case_s;
    if( $c ){
        $case_s = $c->config->{case_sensitive};
    } else {
        if ($self->isa('Catalyst')) {
            $case_s = $self->config->{case_sensitive};
        } else {
            if (ref $self) {
                $case_s = $self->_application->config->{case_sensitive};
            } else {
                confess("Can't figure out case_sensitive setting");
            }
        }
    }
<<<<<<< HEAD

    my $namespace = Catalyst::Utils::class2prefix(ref($self) || $self, $case_s) || '';
    $self->$orig($namespace) if ref($self);
    return $namespace;
};

#Once again, this is probably better written as a builder method
around path_prefix => sub {
    my $orig = shift;
    my $self = shift;
    if( ref($self) ){
      return $self->$orig if $self->has_path_prefix;
    } else {
      return $self->config->{path} if exists $self->config->{path};
    }
    my $namespace = $self->action_namespace(@_);
    $self->$orig($namespace) if ref($self);
    return $namespace;
};
=======
>>>>>>> 27ae4114

    my $namespace = Catalyst::Utils::class2prefix(ref($self) || $self, $case_s) || '';
    $self->$orig($namespace) if ref($self);
    return $namespace;
};

#Once again, this is probably better written as a builder method
around path_prefix => sub {
    my $orig = shift;
    my $self = shift;
    if( ref($self) ){
      return $self->$orig if $self->has_path_prefix;
    } else {
      return $self->config->{path} if exists $self->config->{path};
    }
    my $namespace = $self->action_namespace(@_);
    $self->$orig($namespace) if ref($self);
    return $namespace;
};

sub get_action_methods {
    my $self = shift;
    my $meta = find_meta($self);
    confess("Metaclass for " . ref($meta) ." for " . $meta->name
        . " cannot support register_actions.")
        unless $meta->can('get_all_methods_with_attributes');
    my @methods = $meta->get_all_methods_with_attributes;
    return @methods;
}

sub register_actions {
    my ( $self, $c ) = @_;
    $self->register_action_methods( $c, $self->get_action_methods );
}

sub register_action_methods {
    my ( $self, $c, @methods ) = @_;
    my $class = ref $self || $self;
    #this is still not correct for some reason.
    my $namespace = $self->action_namespace($c);
<<<<<<< HEAD
    my $meta = find_meta($self);
    my %methods = map { $_->body => $_->name }
            $meta->get_all_methods;

    # Advanced inheritance support for plugins and the like
    #moose todo: migrate to eliminate CDI compat
    my @action_cache;
    for my $isa ( $meta->superclasses, $class ) {
        if(my $coderef = $isa->can('_action_cache')){
            push(@action_cache, @{ $isa->$coderef });
        }
    }

    foreach my $cache (@action_cache) {
        my $code   = $cache->[0];
        my $method = delete $methods{$code}; # avoid dupe registers
        next unless $method;
        my $attrs = $self->_parse_attrs( $c, $method, @{ $cache->[1] } );
=======

    foreach my $method (@methods) {
        my $name = $method->name;
        my $attributes = $method->attributes;
        next unless $attributes;
        my $attrs = $self->_parse_attrs( $c, $name, @{ $attributes } );
>>>>>>> 27ae4114
        if ( $attrs->{Private} && ( keys %$attrs > 1 ) ) {
            $c->log->debug( 'Bad action definition "'
                  . join( ' ', @{ $attributes } )
                  . qq/" for "$class->$name"/ )
              if $c->debug;
            next;
        }
<<<<<<< HEAD
        my $reverse = $namespace ? "${namespace}/${method}" : $method;
=======
        my $reverse = $namespace ? "${namespace}/${name}" : $name;
>>>>>>> 27ae4114
        my $action = $self->create_action(
            name       => $name,
            code       => $method->body,
            reverse    => $reverse,
            namespace  => $namespace,
            class      => $class,
            attributes => $attrs,
        );

        $c->dispatcher->register( $c, $action );
    }
}

sub create_action {
    my $self = shift;
    my %args = @_;

    my $class = (exists $args{attributes}{ActionClass}
                    ? $args{attributes}{ActionClass}[0]
                    : $self->_action_class);

    Class::MOP::load_class($class);
    return $class->new( \%args );
}

sub _parse_attrs {
    my ( $self, $c, $name, @attrs ) = @_;

    my %raw_attributes;

    foreach my $attr (@attrs) {

        # Parse out :Foo(bar) into Foo => bar etc (and arrayify)

        if ( my ( $key, $value ) = ( $attr =~ /^(.*?)(?:\(\s*(.+?)\s*\))?$/ ) )
        {

            if ( defined $value ) {
                ( $value =~ s/^'(.*)'$/$1/ ) || ( $value =~ s/^"(.*)"/$1/ );
            }
            push( @{ $raw_attributes{$key} }, $value );
        }
    }

    #I know that the original behavior was to ignore action if actions was set
    # but i actually think this may be a little more sane? we can always remove
    # the merge behavior quite easily and go back to having actions have
    # presedence over action by modifying the keys. i honestly think this is
    # superior while mantaining really high degree of compat
    my $actions;
    if( ref($self) ) {
        $actions = $self->actions;
    } else {
        my $cfg = $self->config;
        $actions = $self->merge_config_hashes($cfg->{actions}, $cfg->{action});
    }

    %raw_attributes = ((exists $actions->{'*'} ? %{$actions->{'*'}} : ()),
                       %raw_attributes,
                       (exists $actions->{$name} ? %{$actions->{$name}} : ()));


    my %final_attributes;

    foreach my $key (keys %raw_attributes) {

        my $raw = $raw_attributes{$key};

        foreach my $value (ref($raw) eq 'ARRAY' ? @$raw : $raw) {

            my $meth = "_parse_${key}_attr";
            if ( my $code = $self->can($meth) ) {
                ( $key, $value ) = $self->$code( $c, $name, $value );
            }
            push( @{ $final_attributes{$key} }, $value );
        }
    }

    return \%final_attributes;
}

sub _parse_Global_attr {
    my ( $self, $c, $name, $value ) = @_;
    return $self->_parse_Path_attr( $c, $name, "/$name" );
}

sub _parse_Absolute_attr { shift->_parse_Global_attr(@_); }

sub _parse_Local_attr {
    my ( $self, $c, $name, $value ) = @_;
    return $self->_parse_Path_attr( $c, $name, $name );
}

sub _parse_Relative_attr { shift->_parse_Local_attr(@_); }

sub _parse_Path_attr {
    my ( $self, $c, $name, $value ) = @_;
    $value = '' if !defined $value;
    if ( $value =~ m!^/! ) {
        return ( 'Path', $value );
    }
    elsif ( length $value ) {
        return ( 'Path', join( '/', $self->path_prefix($c), $value ) );
    }
    else {
        return ( 'Path', $self->path_prefix($c) );
    }
}

sub _parse_Regex_attr {
    my ( $self, $c, $name, $value ) = @_;
    return ( 'Regex', $value );
}

sub _parse_Regexp_attr { shift->_parse_Regex_attr(@_); }

sub _parse_LocalRegex_attr {
    my ( $self, $c, $name, $value ) = @_;
    unless ( $value =~ s/^\^// ) { $value = "(?:.*?)$value"; }

    my $prefix = $self->path_prefix( $c );
    $prefix .= '/' if length( $prefix );

    return ( 'Regex', "^${prefix}${value}" );
}

sub _parse_LocalRegexp_attr { shift->_parse_LocalRegex_attr(@_); }

sub _parse_Chained_attr {
    my ($self, $c, $name, $value) = @_;

    if (defined($value) && length($value)) {
        if ($value eq '.') {
            $value = '/'.$self->action_namespace($c);
        } elsif (my ($rel, $rest) = $value =~ /^((?:\.{2}\/)+)(.*)$/) {
            my @parts = split '/', $self->action_namespace($c);
            my @levels = split '/', $rel;

            $value = '/'.join('/', @parts[0 .. $#parts - @levels], $rest);
        } elsif ($value !~ m/^\//) {
            my $action_ns = $self->action_namespace($c);

            if ($action_ns) {
                $value = '/'.join('/', $action_ns, $value);
            } else {
                $value = '/'.$value; # special case namespace '' (root)
            }
        }
    } else {
        $value = '/'
    }

    return Chained => $value;
}

sub _parse_ChainedParent_attr {
    my ($self, $c, $name, $value) = @_;
    return $self->_parse_Chained_attr($c, $name, '../'.$name);
}

sub _parse_PathPrefix_attr {
    my $self = shift;
    return PathPart => $self->path_prefix;
}

sub _parse_ActionClass_attr {
    my ( $self, $c, $name, $value ) = @_;
    unless ( $value =~ s/^\+// ) {
      $value = join('::', $self->_action_class, $value );
    }
    return ( 'ActionClass', $value );
}

sub _parse_MyAction_attr {
    my ( $self, $c, $name, $value ) = @_;

    my $appclass = Catalyst::Utils::class2appclass($self);
    $value = "${appclass}::Action::${value}";

    return ( 'ActionClass', $value );
}

__PACKAGE__->meta->make_immutable;

1;

__END__

=head1 CONFIGURATION

Like any other L<Catalyst::Component>, controllers have a config hash,
accessible through $self->config from the controller actions.  Some
settings are in use by the Catalyst framework:

=head2 namespace

This specifies the internal namespace the controller should be bound
to. By default the controller is bound to the URI version of the
controller name. For instance controller 'MyApp::Controller::Foo::Bar'
will be bound to 'foo/bar'. The default Root controller is an example
of setting namespace to '' (the null string).

=head2 path

Sets 'path_prefix', as described below.

=head1 METHODS

=head2 $class->new($app, @args)

Proxies through to NEXT::new and stashes the application instance as
$self->_application.

=head2 $self->action_for('name')

Returns the Catalyst::Action object (if any) for a given method name
in this component.

=head2 $self->register_actions($c)

Finds all applicable actions for this component, creates
Catalyst::Action objects (using $self->create_action) for them and
registers them with $c->dispatcher.

=head2 $self->action_namespace($c)

Returns the private namespace for actions in this component. Defaults
to a value from the controller name (for
e.g. MyApp::Controller::Foo::Bar becomes "foo/bar") or can be
overridden from the "namespace" config key.


=head2 $self->path_prefix($c)

Returns the default path prefix for :PathPrefix, :Local, :LocalRegex and
relative :Path actions in this component. Defaults to the action_namespace or
can be overridden from the "path" config key.

=head2 $self->create_action(%args)

Called with a hash of data to be use for construction of a new
Catalyst::Action (or appropriate sub/alternative class) object.

Primarily designed for the use of register_actions.

=head2 $self->_application

=head2 $self->_app

Returns the application instance stored by C<new()>

=head1 AUTHORS

Catalyst Contributors, see Catalyst.pm

=head1 COPYRIGHT

This program is free software, you can redistribute it and/or modify
it under the same terms as Perl itself.

=cut<|MERGE_RESOLUTION|>--- conflicted
+++ resolved
@@ -5,12 +5,7 @@
 
 use namespace::clean -except => 'meta';
 
-<<<<<<< HEAD
-# Note - Must be done at compile time due to attributes (::AttrContainer)
-BEGIN { extends qw/Catalyst::Component Catalyst::AttrContainer/; }
-=======
 BEGIN { extends qw/Catalyst::Component MooseX::MethodAttributes::Inheritable/; }
->>>>>>> 27ae4114
 
 use Catalyst::Exception;
 use Catalyst::Utils;
@@ -132,11 +127,7 @@
     return $app->dispatcher->get_action($name, $self->action_namespace);
 }
 
-<<<<<<< HEAD
-#my opinion is that this whole sub really should be a builder method, not 
-=======
 #my opinion is that this whole sub really should be a builder method, not
->>>>>>> 27ae4114
 #something that happens on every call. Anyone else disagree?? -- groditi
 ## -- apparently this is all just waiting for app/ctx split
 around action_namespace => sub {
@@ -163,7 +154,6 @@
             }
         }
     }
-<<<<<<< HEAD
 
     my $namespace = Catalyst::Utils::class2prefix(ref($self) || $self, $case_s) || '';
     $self->$orig($namespace) if ref($self);
@@ -183,27 +173,6 @@
     $self->$orig($namespace) if ref($self);
     return $namespace;
 };
-=======
->>>>>>> 27ae4114
-
-    my $namespace = Catalyst::Utils::class2prefix(ref($self) || $self, $case_s) || '';
-    $self->$orig($namespace) if ref($self);
-    return $namespace;
-};
-
-#Once again, this is probably better written as a builder method
-around path_prefix => sub {
-    my $orig = shift;
-    my $self = shift;
-    if( ref($self) ){
-      return $self->$orig if $self->has_path_prefix;
-    } else {
-      return $self->config->{path} if exists $self->config->{path};
-    }
-    my $namespace = $self->action_namespace(@_);
-    $self->$orig($namespace) if ref($self);
-    return $namespace;
-};
 
 sub get_action_methods {
     my $self = shift;
@@ -225,33 +194,12 @@
     my $class = ref $self || $self;
     #this is still not correct for some reason.
     my $namespace = $self->action_namespace($c);
-<<<<<<< HEAD
-    my $meta = find_meta($self);
-    my %methods = map { $_->body => $_->name }
-            $meta->get_all_methods;
-
-    # Advanced inheritance support for plugins and the like
-    #moose todo: migrate to eliminate CDI compat
-    my @action_cache;
-    for my $isa ( $meta->superclasses, $class ) {
-        if(my $coderef = $isa->can('_action_cache')){
-            push(@action_cache, @{ $isa->$coderef });
-        }
-    }
-
-    foreach my $cache (@action_cache) {
-        my $code   = $cache->[0];
-        my $method = delete $methods{$code}; # avoid dupe registers
-        next unless $method;
-        my $attrs = $self->_parse_attrs( $c, $method, @{ $cache->[1] } );
-=======
 
     foreach my $method (@methods) {
         my $name = $method->name;
         my $attributes = $method->attributes;
         next unless $attributes;
         my $attrs = $self->_parse_attrs( $c, $name, @{ $attributes } );
->>>>>>> 27ae4114
         if ( $attrs->{Private} && ( keys %$attrs > 1 ) ) {
             $c->log->debug( 'Bad action definition "'
                   . join( ' ', @{ $attributes } )
@@ -259,11 +207,7 @@
               if $c->debug;
             next;
         }
-<<<<<<< HEAD
-        my $reverse = $namespace ? "${namespace}/${method}" : $method;
-=======
         my $reverse = $namespace ? "${namespace}/${name}" : $name;
->>>>>>> 27ae4114
         my $action = $self->create_action(
             name       => $name,
             code       => $method->body,
