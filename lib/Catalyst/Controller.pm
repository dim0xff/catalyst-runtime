package Catalyst::Controller;

use Moose;
use Moose::Util qw/find_meta/;
use List::MoreUtils qw/uniq/;
use namespace::clean -except => 'meta';

BEGIN { extends qw/Catalyst::Component MooseX::MethodAttributes::Inheritable/; }

use MooseX::MethodAttributes;
use Catalyst::Exception;
use Catalyst::Utils;

with 'Catalyst::Component::ApplicationAttribute';

has path_prefix =>
    (
     is => 'rw',
     isa => 'Str',
     init_arg => 'path',
     predicate => 'has_path_prefix',
    );

has action_namespace =>
    (
     is => 'rw',
     isa => 'Str',
     init_arg => 'namespace',
     predicate => 'has_action_namespace',
    );

has actions =>
    (
     accessor => '_controller_actions',
     isa => 'HashRef',
     init_arg => undef,
    );

sub BUILD {
    my ($self, $args) = @_;
    my $action  = delete $args->{action}  || {};
    my $actions = delete $args->{actions} || {};
    my $attr_value = $self->merge_config_hashes($actions, $action);
    $self->_controller_actions($attr_value);
}



=head1 NAME

Catalyst::Controller - Catalyst Controller base class

=head1 SYNOPSIS

  package MyApp::Controller::Search
  use base qw/Catalyst::Controller/;

  sub foo : Local {
    my ($self,$c,@args) = @_;
    ...
  } # Dispatches to /search/foo

=head1 DESCRIPTION

Controllers are where the actions in the Catalyst framework
reside. Each action is represented by a function with an attribute to
identify what kind of action it is. See the L<Catalyst::Dispatcher>
for more info about how Catalyst dispatches to actions.

=cut

#I think both of these could be attributes. doesn't really seem like they need
#to ble class data. i think that attributes +default would work just fine
__PACKAGE__->mk_classdata($_) for qw/_dispatch_steps _action_class/;

__PACKAGE__->_dispatch_steps( [qw/_BEGIN _AUTO _ACTION/] );
__PACKAGE__->_action_class('Catalyst::Action');


sub _DISPATCH : Private {
    my ( $self, $c ) = @_;

    foreach my $disp ( @{ $self->_dispatch_steps } ) {
        last unless $c->forward($disp);
    }

    $c->forward('_END');
}

sub _BEGIN : Private {
    my ( $self, $c ) = @_;
    my $begin = ( $c->get_actions( 'begin', $c->namespace ) )[-1];
    return 1 unless $begin;
    $begin->dispatch( $c );
    return !@{ $c->error };
}

sub _AUTO : Private {
    my ( $self, $c ) = @_;
    my @auto = $c->get_actions( 'auto', $c->namespace );
    foreach my $auto (@auto) {
        $auto->dispatch( $c );
        return 0 unless $c->state;
    }
    return 1;
}

sub _ACTION : Private {
    my ( $self, $c ) = @_;
    if (   ref $c->action
        && $c->action->can('execute')
        && defined $c->req->action )
    {
        $c->action->dispatch( $c );
    }
    return !@{ $c->error };
}

sub _END : Private {
    my ( $self, $c ) = @_;
    my $end = ( $c->get_actions( 'end', $c->namespace ) )[-1];
    return 1 unless $end;
    $end->dispatch( $c );
    return !@{ $c->error };
}

sub action_for {
    my ( $self, $name ) = @_;
    my $app = ($self->isa('Catalyst') ? $self : $self->_application);
    return $app->dispatcher->get_action($name, $self->action_namespace);
}

#my opinion is that this whole sub really should be a builder method, not
#something that happens on every call. Anyone else disagree?? -- groditi
## -- apparently this is all just waiting for app/ctx split
around action_namespace => sub {
    my $orig = shift;
    my ( $self, $c ) = @_;

    my $class = ref($self) || $self;
    my $appclass = ref($c) || $c;
    if( ref($self) ){
        return $self->$orig if $self->has_action_namespace;
    } else {
        return $class->config->{namespace} if exists $class->config->{namespace};
    }

    my $case_s;
    if( $c ){
        $case_s = $appclass->config->{case_sensitive};
    } else {
        if ($self->isa('Catalyst')) {
            $case_s = $class->config->{case_sensitive};
        } else {
            if (ref $self) {
                $case_s = ref($self->_application)->config->{case_sensitive};
            } else {
                confess("Can't figure out case_sensitive setting");
            }
        }
    }

    my $namespace = Catalyst::Utils::class2prefix($self->catalyst_component_name, $case_s) || '';
    $self->$orig($namespace) if ref($self);
    return $namespace;
};

#Once again, this is probably better written as a builder method
around path_prefix => sub {
    my $orig = shift;
    my $self = shift;
    if( ref($self) ){
      return $self->$orig if $self->has_path_prefix;
    } else {
      return $self->config->{path} if exists $self->config->{path};
    }
    my $namespace = $self->action_namespace(@_);
    $self->$orig($namespace) if ref($self);
    return $namespace;
};

sub get_action_methods {
    my $self = shift;
    my $meta = find_meta($self) || confess("No metaclass setup for $self");
    confess("Metaclass "
          . ref($meta) . " for "
          . $meta->name
          . " cannot support register_actions." )
      unless $meta->can('get_nearest_methods_with_attributes');
    my @methods = $meta->get_nearest_methods_with_attributes;

    # actions specified via config are also action_methods
    push(
        @methods,
        map {
            $meta->find_method_by_name($_)
              || confess( 'Action "'
                  . $_
                  . '" is not available from controller '
                  . ( ref $self ) )
          } keys %{ $self->_controller_actions }
    ) if ( ref $self );
    return uniq @methods;
}


sub register_actions {
    my ( $self, $c ) = @_;
    $self->register_action_methods( $c, $self->get_action_methods );
}

sub register_action_methods {
    my ( $self, $c, @methods ) = @_;
    my $class = $self->catalyst_component_name;
    #this is still not correct for some reason.
    my $namespace = $self->action_namespace($c);

<<<<<<< HEAD
    if (!blessed($self) && $self eq $c && scalar(@methods)) {
        $c->log->warn("Action methods found defined in your application class, $self. This is deprecated, please move them into a Root controller.");
=======
    # FIXME - fugly
    if (!blessed($self) && $self eq $c && scalar(@methods)) {
        my @really_bad_methods = grep { ! /^_(DISPATCH|BEGIN|AUTO|ACTION|END)$/ } map { $_->name } @methods;
        if (scalar(@really_bad_methods)) {
            $c->log->warn("Action methods (" . join(', ', @really_bad_methods) . ") found defined in your application class, $self. This is deprecated, please move them into a Root controller.");
        }
>>>>>>> c17413c0
    }

    foreach my $method (@methods) {
        my $name = $method->name;
        my $attributes = $method->attributes;
        my $attrs = $self->_parse_attrs( $c, $name, @{ $attributes } );
        if ( $attrs->{Private} && ( keys %$attrs > 1 ) ) {
            $c->log->debug( 'Bad action definition "'
                  . join( ' ', @{ $attributes } )
                  . qq/" for "$class->$name"/ )
              if $c->debug;
            next;
        }
        my $reverse = $namespace ? "${namespace}/${name}" : $name;
        my $action = $self->create_action(
            name       => $name,
            code       => $method->body,
            reverse    => $reverse,
            namespace  => $namespace,
            class      => $class,
            attributes => $attrs,
        );

        $c->dispatcher->register( $c, $action );
    }
}

sub create_action {
    my $self = shift;
    my %args = @_;

    my $class = (exists $args{attributes}{ActionClass}
                    ? $args{attributes}{ActionClass}[0]
                    : $self->_action_class);

    Class::MOP::load_class($class);
    return $class->new( \%args );
}

sub _parse_attrs {
    my ( $self, $c, $name, @attrs ) = @_;

    my %raw_attributes;

    foreach my $attr (@attrs) {

        # Parse out :Foo(bar) into Foo => bar etc (and arrayify)

        if ( my ( $key, $value ) = ( $attr =~ /^(.*?)(?:\(\s*(.+?)\s*\))?$/ ) )
        {

            if ( defined $value ) {
                ( $value =~ s/^'(.*)'$/$1/ ) || ( $value =~ s/^"(.*)"/$1/ );
            }
            push( @{ $raw_attributes{$key} }, $value );
        }
    }

    #I know that the original behavior was to ignore action if actions was set
    # but i actually think this may be a little more sane? we can always remove
    # the merge behavior quite easily and go back to having actions have
    # presedence over action by modifying the keys. i honestly think this is
    # superior while mantaining really high degree of compat
    my $actions;
    if( ref($self) ) {
        $actions = $self->_controller_actions;
    } else {
        my $cfg = $self->config;
        $actions = $self->merge_config_hashes($cfg->{actions}, $cfg->{action});
    }

    %raw_attributes = ((exists $actions->{'*'} ? %{$actions->{'*'}} : ()),
                       %raw_attributes,
                       (exists $actions->{$name} ? %{$actions->{$name}} : ()));


    my %final_attributes;

    foreach my $key (keys %raw_attributes) {

        my $raw = $raw_attributes{$key};

        foreach my $value (ref($raw) eq 'ARRAY' ? @$raw : $raw) {

            my $meth = "_parse_${key}_attr";
            if ( my $code = $self->can($meth) ) {
                ( $key, $value ) = $self->$code( $c, $name, $value );
            }
            push( @{ $final_attributes{$key} }, $value );
        }
    }

    return \%final_attributes;
}

sub _parse_Global_attr {
    my ( $self, $c, $name, $value ) = @_;
    return $self->_parse_Path_attr( $c, $name, "/$name" );
}

sub _parse_Absolute_attr { shift->_parse_Global_attr(@_); }

sub _parse_Local_attr {
    my ( $self, $c, $name, $value ) = @_;
    return $self->_parse_Path_attr( $c, $name, $name );
}

sub _parse_Relative_attr { shift->_parse_Local_attr(@_); }

sub _parse_Path_attr {
    my ( $self, $c, $name, $value ) = @_;
    $value = '' if !defined $value;
    if ( $value =~ m!^/! ) {
        return ( 'Path', $value );
    }
    elsif ( length $value ) {
        return ( 'Path', join( '/', $self->path_prefix($c), $value ) );
    }
    else {
        return ( 'Path', $self->path_prefix($c) );
    }
}

sub _parse_Regex_attr {
    my ( $self, $c, $name, $value ) = @_;
    return ( 'Regex', $value );
}

sub _parse_Regexp_attr { shift->_parse_Regex_attr(@_); }

sub _parse_LocalRegex_attr {
    my ( $self, $c, $name, $value ) = @_;
    unless ( $value =~ s/^\^// ) { $value = "(?:.*?)$value"; }

    my $prefix = $self->path_prefix( $c );
    $prefix .= '/' if length( $prefix );

    return ( 'Regex', "^${prefix}${value}" );
}

sub _parse_LocalRegexp_attr { shift->_parse_LocalRegex_attr(@_); }

sub _parse_Chained_attr {
    my ($self, $c, $name, $value) = @_;

    if (defined($value) && length($value)) {
        if ($value eq '.') {
            $value = '/'.$self->action_namespace($c);
        } elsif (my ($rel, $rest) = $value =~ /^((?:\.{2}\/)+)(.*)$/) {
            my @parts = split '/', $self->action_namespace($c);
            my @levels = split '/', $rel;

            $value = '/'.join('/', @parts[0 .. $#parts - @levels], $rest);
        } elsif ($value !~ m/^\//) {
            my $action_ns = $self->action_namespace($c);

            if ($action_ns) {
                $value = '/'.join('/', $action_ns, $value);
            } else {
                $value = '/'.$value; # special case namespace '' (root)
            }
        }
    } else {
        $value = '/'
    }

    return Chained => $value;
}

sub _parse_ChainedParent_attr {
    my ($self, $c, $name, $value) = @_;
    return $self->_parse_Chained_attr($c, $name, '../'.$name);
}

sub _parse_PathPrefix_attr {
    my ( $self, $c ) = @_;
    return PathPart => $self->path_prefix($c);
}

sub _parse_ActionClass_attr {
    my ( $self, $c, $name, $value ) = @_;
    my $appname = $self->_application;
    $value = Catalyst::Utils::resolve_namespace($appname . '::Action', $self->_action_class, $value);
    return ( 'ActionClass', $value );
}

sub _parse_MyAction_attr {
    my ( $self, $c, $name, $value ) = @_;

    my $appclass = Catalyst::Utils::class2appclass($self);
    $value = "${appclass}::Action::${value}";

    return ( 'ActionClass', $value );
}

__PACKAGE__->meta->make_immutable;

1;

__END__

=head1 CONFIGURATION

Like any other L<Catalyst::Component>, controllers have a config hash,
accessible through $self->config from the controller actions.  Some
settings are in use by the Catalyst framework:

=head2 namespace

This specifies the internal namespace the controller should be bound
to. By default the controller is bound to the URI version of the
controller name. For instance controller 'MyApp::Controller::Foo::Bar'
will be bound to 'foo/bar'. The default Root controller is an example
of setting namespace to '' (the null string).

=head2 path

Sets 'path_prefix', as described below.

=head1 METHODS

=head2 BUILDARGS ($app, @args)

From L<Catalyst::Component::ApplicationAttribute>, stashes the application
instance as $self->_application.

=head2 $self->action_for('name')

Returns the Catalyst::Action object (if any) for a given method name
in this component.

=head2 $self->action_namespace($c)

Returns the private namespace for actions in this component. Defaults
to a value from the controller name (for
e.g. MyApp::Controller::Foo::Bar becomes "foo/bar") or can be
overridden from the "namespace" config key.


=head2 $self->path_prefix($c)

Returns the default path prefix for :PathPrefix, :Local, :LocalRegex and
relative :Path actions in this component. Defaults to the action_namespace or
can be overridden from the "path" config key.

=head2 $self->register_actions($c)

Finds all applicable actions for this component, creates
Catalyst::Action objects (using $self->create_action) for them and
registers them with $c->dispatcher.

=head2 $self->get_action_methods()

Returns a list of L<Moose::Meta::Method> objects, doing the
L<MooseX::MethodAttributes::Role::Meta::Method> role, which are the set of
action methods for this package.

=head2 $self->register_action_methods($c, @methods)

Creates action objects for a set of action methods using C< create_action >,
and registers them with the dispatcher.

=head2 $self->create_action(%args)

Called with a hash of data to be use for construction of a new
Catalyst::Action (or appropriate sub/alternative class) object.

=head2 $self->_application

=head2 $self->_app

Returns the application instance stored by C<new()>

=head1 AUTHORS

Catalyst Contributors, see Catalyst.pm

=head1 COPYRIGHT

This library is free software. You can redistribute it and/or modify
it under the same terms as Perl itself.

=cut<|MERGE_RESOLUTION|>--- conflicted
+++ resolved
@@ -215,17 +215,12 @@
     #this is still not correct for some reason.
     my $namespace = $self->action_namespace($c);
 
-<<<<<<< HEAD
-    if (!blessed($self) && $self eq $c && scalar(@methods)) {
-        $c->log->warn("Action methods found defined in your application class, $self. This is deprecated, please move them into a Root controller.");
-=======
     # FIXME - fugly
     if (!blessed($self) && $self eq $c && scalar(@methods)) {
         my @really_bad_methods = grep { ! /^_(DISPATCH|BEGIN|AUTO|ACTION|END)$/ } map { $_->name } @methods;
         if (scalar(@really_bad_methods)) {
             $c->log->warn("Action methods (" . join(', ', @really_bad_methods) . ") found defined in your application class, $self. This is deprecated, please move them into a Root controller.");
         }
->>>>>>> c17413c0
     }
 
     foreach my $method (@methods) {
