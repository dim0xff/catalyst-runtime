# This file documents the revision history for Perl extension Catalyst.

5.80033 2011-07-24 16:09:00

 Bug fixes:
  - Fix Catalyst::Request so that the hostname accessor is not incorrectly
    populated with 'localhost' if a reverse DNS lookup fails.

  - Fix Path actions debug screen to display number of arguments

  - Fix a regression that prevented configuring attributes for all actions using
    ->config(actions => { '*' => \%attrs }) from working

  - Append $\ in Catalyst::Response->print to more closely match
    IO::Handle's behaviour.

  - Fixed situation where a detach($action) from a forward within auto
    was not breaking out correctly

  - Fix the disable_component_resolution_regex_fallback config setting
    to also work in the $c->component method.

<<<<<<< HEAD
5.89002 2011-03-02 11:30:00 (TRIAL release)

 Bug fixes:
  - Fix a couple of test failures caused by optional dependencies such as FCGI
    not being installed.

 Refactoring:
  - Simplified the API for getting a PSGI application code reference for a
    Catalyst application for use in, for example, .psgi files. See
    Catalyst::Upgrading for details.

5.89001 2011-03-01 15:27:00 (TRIAL release)

 Bug fixes:
  - Fixed command-line argument passing in Catalyst::Script::FastCGI.

  - Fixed Catalyst::Engine::Stomp compatibility. Applications using
    Catalyst::Engine::Stomp are believed to continue working without
    any changes with the new Catalyst major version.

  - Fixed issues auto-loading engine with older scripts.

 Known problems:
  - Catalyst::Engine::Wx is officially unsupported and BROKEN. If you
    are using this engine then please get in touch with us and we'll
    be happy to help with the changes it needs to be compatible with
    the new major version of Catalyst.

 Documentation:
  - The section of Catalyst::Upgrading describing how to upgrade to version 5.90
    of Catalyst has been much improved.
=======
  - Handle users setting cookies with an undef value by not trying to
    output that cookie (rather than trying to do so and causing an exception
    as previously happened). A warning is logged if this occurs in debug
    mode.
  - Update tests to ignore $ENV{CATALYST_HOME} where required

  - Change repository metadata to point at git.

  - Clean namespaces in Catalyst::Request::Upload

  - Catalyst::Test: Fixes to action_ok, action_redirect and action_notfound
    test functions to be better documented, and have better default test
    names.

  - Update tests to ignore CATALYST_HOME env var.
>>>>>>> b40baecd

5.80032 2011-02-23 01:10:00

 Bug fixes:
  - Fix compatibility issue with code which was testing the value of
    $c->res->body multiple times. Previously this would cause the value
    to be built, and ergo cause the $c->res->has_body predicate to start
    returning true.
    Having a response body is indicated by $c->res->body being defined.

  - Fix bug with calling $upload->slurp multiple times in one request
    not working as expected as the file handle wasn't returned to
    the zero position. (Adam Sjøgren)

  - Fix some weird perl 5.8 situations where $c can get squashed unexpectedly
    in Catalyst::execute

  - Fix chained dispatch where chains were being compared for length (number
    of private parts in the chain) vs where they are being compared for
    PathPart length (i.e. number of non-capturing URI elements in your path).

    This bug meant that sometimes multiple Args or CaptureArgs (e.g. /*/*)
    type paths would be preferred to those with fixed path elements
    (e.g. /account/*)

 New features:
   - Add MYAPP_RESTARTER and CATALYST_RESTARTER environment variables to
     allow the restarter class to be chosen per application or generally.

     This feature was added to enable GUI restarters (such as the soon to
     be released CatalystX::Restarter::GTK to be enabled more easily by
     developers without changing their application code.

5.80031 2011-01-31 08:13:02

 Bug fixes:
  - Update dependency on MooseX::Role::WithOverloading to ensure that
    a version which can deal with / depends on a new Package::Stash
    is installed. (As if some other dependency is pulled in during upgrading
    which results in new Package::Stash, then it can leave you with a broken
    version of MooseX::Role::WithOverloading.

  - Fix undef warning in Catalyst::Engine::FastCGI when writing an empty
    body (e.g. doing a redirect)

5.89000 2011-01-24 09:28:45 (TRIAL release)

 This is a development release from psgi branch of Catalyst-Runtime.

 Removed features:

  - All of the Catalyst::Engine::* namespace is now gone. Instead we only have
    one Catalyst::Engine class speaking the PSGI protocol natively. Everything
    the various Catalyst::Engine:: classes did before is now supposed to happen
    through PSGI handlers such as Plack::Handler::FCGI,
    Plack::Handler::HTTP::Server::PSGI, Plack::Handler::Apache2, and so
    on. However, deployment can still work the same as it did before. The
    catalyst scripts still exist and continue to work.

    If you find anything that either doesn't work anymore as it did before or
    anything that could be done before with the various Catalyst::Engine::
    classes, but can't be done anymore with the single PSGI Catalyst::Engine
    class, please tell us *now*.

5.80030 2011-01-04 13:13:02

 New features:
  - Add a --proc_title option to the FCGI script to set the process
    title.
  - Allow the response body to be set to `undef' explicitly to indicate the
    absence of a body. It can be used to indicate that no body should be sent at
    all and processing of views should be skipped. This is especially useful for
    things like X-Sendfile, which now no longer require providing fake response
    bodies to suppress view processing. In order for this to work, you will also
    have upgrade Catalyst::Action::RenderView to at least version 0.15.

 Bug fixes:
  - Deal correctly with GLOB file handles in the response body (setting
    the Content-Length header appropriately)
  - Chained dispatch has been fixed to always prefer paths
    with the minimum number of captures (rather than the
    maximum number of actions). This means that (for example)
    a URI path /foo/* made out of 2 actions will take preference
    to a URI path /*/* made out of 3 actions. Please check your applications
    if you are using chained action and please write new test to report
    failing case.
  - Stop relying on bugs in the pure-perl version of Package::Stash. New
    versions of Package::Stash load Package::Stash::XS if
    available. Package::Stash::XS fixes some of the bugs of the pure-perl
    version, exposing our faulty assumption and breaking things. We now work
    with both old and new versions of Package::Stash, both with and without
    Package::Stash::XS being installed. Older versions of Catalyst-Runtime also
    work with both old and new versions of Package::Stash, but only if
    Package::Stash::XS is *not* installed.

 Documentation:
  - Clarify that when forwarding or detaching, the end action associated
    with the original dispatched action will be run afterwards (fallen)

5.80029 2010-10-03 16:39:00

 New features:
  - Add a warning when $c->view is called and cannot locate a default_view
    or current_view. This clarifies the logging when ::RenderView gets
    confused.

 Warning fixes:
  - Deal warning in with Moose >= 1.15 if you add a method called 'meta' to a
    class which already has one by using _add_meta_method.

5.80028 2010-09-28 20:49:00

 Bug fixes:
  - use Class::MOP in Catalyst::Utils.

  - Do not keep a reference to a closed over context in ctx_request, allowing
    the caller to dispose of the request context at their leisure.

  - Changes to be compatible with bleadperl

5.80027 2010-09-01 22:14:00

 Bug fixes:
  - Fix an issue with newly added test cases which depended on Catalyst::Action::RenderView

5.80026 2010-09-01 15:14:00

 Bug fixes:
  - Fix so that CATALYST_EXCEPTION_CLASS in MyApp is always respected by
    not loading Catalyst::Exception in Utils.pm BEGIN, because some Scripts::*
    load Utils before MyApp.pm

  - Fix warnings with new Moose versions about "excludes" during role
    application

  - Fix warning from MooseX::Getopt regarding duplicate "help" aliases.

  - parse_on_demand fixed when used in conjunction with debug mode.
    A regression was introduced in 5.80022 which would cause the body
    to always be parsed for logging at the end of the request when in
    debug mode. This has been fixed so that if the body has not been parsed
    by the time the request is logged, then the body is omitted.

  - Fix show_internal_actions config setting producing warnings in debug
    mode (RT#59738)

  - Make Catalyst::Test::local_request() set the response base from base href
    in the returned document so that links can be resolved correctly by
    Test::WWW::Mechanize::Catalyst

 Refactoring:
   - moved component name sort that happens in setup_components to
     locate_components to allow methods to wrap around locate_components

 Documentation:
    - Fix some typos

    - Advertise Catalyst::Plugin::SmartURI


5.80025 2010-07-29 01:50:00

 New features:
  - An 'action_class' method has been added to Catalyst::Controller to
    allow controller base classes, roles or traits
    (e.g. Catalyst::Controller::ActionRole) to more easily override
    the default action creation.

 Bug fixes:
  - Fix the --mech and --mechanize options to the myapp_create.pl script
    to operate correctly by fixing the options passed down into the script.
  - Fix controllers with no method attributes (where the action definitions
    are entirely contained in config). RT#58057
  - Fix running as a CGI under IIS at non-root locations.
  - Fix warning about "excludes" during role application
  - Fix warning from MooseX::Getopt regarding duplicate "help" aliases

 Documentation:
  - Fix missing - in the docs when describing the --mechanize option at one
    point.
  - Explained the common practice how to access the component's config
    values.
  - Fixed typo in Catalyst/Script/Server.pm (RT #58474)

5.80024 2010-05-15 11:55:44

  Bug fixes:
   - Revert the path resolution behaviour to how it used to work before
     Catalyst 5.80014_02, so that application paths are (by default)
     resolved from $ENV{PATH_INFO} and $ENV{SCRIPT_NAME}. This fixes backward
     compatibility breakage seen by a number of people since that release
     with mod_rewrite and SSI.

  New features:
   - Add a use_request_uri_for_path config setting to optionally
     use the (more correct) $ENV{REQUEST_URI} path resolution behaviour.

  Documentation:
   - Clarify the documentation for the Catalyst::Stats interface.
   - Copious documentation about the use_request_uri_for_path feature
     and the implications of setting this to true/false in
     Catalyst::Engine::CGI

5.80023 2010-05-07 23:50:27

  Bug fixes:
   - Ensure to always cleanup temporary uploaded files in all cases, even
     when exceptions occur during request processing, using HTTP::Body's
     ->cleanup feature. (RT#41442)
   - Ensure that Catalyst::Engine::HTTP's options hash is defined before
     dereferencing it. (RT#49267)
   - Fix regex special characters in REDIRECT_URL variable breaking
     the request base. (2nd part of RT#24951)
   - Fix not stripping backslashes in DispatchType::Regex::uri_for_action

  New features:
   - Setting __PACKAGE__->config(enable_catalyst_header => 1); in your MyApp.pm
     now enables the X-Catalyst header being printed when not in debug mode.
   - Require CGI::Simple::Cookie version 1.109 to ensure support for the
     HttpOnly flag
   - Allow the myapp_test.pl script to be given a list of paths which it
     will retrieve all of. (RT#53653)
   - Allow parameterized roles to be applied as plugins.
   - Allow requiring minimum versions of plugins when loading them.

  Documentation:
   - The Catalyst::Test::get method is documented as returning the raw
     response bytes without any character decoding (RT#53678)

  Cleanups:
   - Removal of $Catalyst::PRETTY_VERSION. Future releases will always have the
     full and unmangled version number, including trailing zeroes, in
     $Catalyst::VERSION.

5.80022 2010-03-28 19:43:01

  New features:
   - Log an extra line in debug mode with the response status code,
     the content type and content length if available.

  Refactoring / optimizations:
   - Display of the end of hit debug messages has been factored out into
     log_headers, log_request, log_request_headers, log_response,
     log_response_status_line and log_response_headers methods so that
     plugins which customise how much information is shown on the debug
     screen as easy to write.
   - Make all logging of request and response state get the information from
     $c->dump_these so that there is a unified point from which to hook
     in parameter filtering (for example).
   - $c->model/view/controller have become a lot faster for non-regexp names
     by using direct hash lookup instead of looping.
   - IP address => hostname mapping for the server is only done once and cached
     by Catalyst::Engine::HTTP to somewhat mitigate the problem of people
     developing on machines pointed at slow DNS servers.

  Bugs fixed:
    - DispatchType::Index's uri_for_action only returns for actions registered
      with it (prevents 'index :Path' or similar resolving to the wrong URI)
    - Make sure to construct Upload objects properly, even if there are
      multiple Content-Type headers (Closes RT#55976).

5.80021 2010-03-03 23:02:01

  Bug fixed:
   - $c->uri_for will now escape unsafe characters in captures
     ($c->request->captures) and correctly encode utf8 charracters.

5.80020 2010-02-04 06:51:18

  New features:
    - Allow components to specify additional components to be set up by
      overriding the expand_modules method. (Oliver Charles)

5.80019 2010-01-29 01:04:09

  Bug fixed:
   - Calls to $c->uri_for with private paths as strings (e.g.
     $c->uri_for('controller/action', 'arg1', 'arg2') ) no longer have
     / encoded to %2F. This is due to $c->uri_for('static', 'css/foo', $bar)
     which should not be encoded.
     Calls with an action object (rather than a string), or uri_for action
     will still encode / in args and captures to %2F

   - The above noted / => %2F encoding in uri_for_action or uri_for with
     an action object has been fixed to not just encode the first slash in
     any set of args/captures.

   - nginx and lighttpd FCGI requests with URI encoded sections as the first
     path part have been fixed to operate correctly.

   - A source of bogus warnings in Catalyst::Component::BUILDARGS has been
     removed.

  Documentation:
   - Improve the documentation about -Home and how Catalyst finds the home path
     for applications.
   - Various minor typo fixes.

  New features:
   - Allow passing additional arguments to action constructors.

5.80018 2010-01-12 22:24:20

  Bug fixed:
   - Call ->canonical on URI derived from $ENV{REQUEST_URI} to get
     paths correctly decoded. This bug was previously hidden by a bug
     in HTTP::Request::AsCGI.

  Documentation:
   - Clarify that uri_for_action works on private paths, with example.
   - Clarify documentation about debug

  Deprecations:
   - Saying use Catalyst::Test; (without an application name or () to stop
     the importer running is now deprecated and will issue a warning.
     You should be saying use Catalyst::Test ();

5.80017 2010-01-10 02:27:29

  Documentation:
   - Fix docs for ->forward method when passed a class name - this should
     be a component name (e.g. View::HTML, not a full class name, like
     MyApp::View::HTML).

  Bug fixes:
   - --daemon and -d options to Catalyst::Script::FastCGI are fixed.
   - Fix the debug dump for applications which use Catalyst::Plugin::Session
     (RT#52898)
   - Fix regression in the case where mod_rewrite is being used to rewrite
     requests into a path below your application base introduced with the
     %2F related fixes in 5.80014_02.
   - Do not crash on SIGHUP if Catalyst::Engine::HTTP->run is not passed the
     argv key in the options hash.
   - Correctly pass the arguments to Catalyst::Script::Server through to
     Catalyst::Engine::HTTP->run so that the server can restart itself
     with the correct options on SIGHUP.
   - Require new MooseX::MethodAttributes to be compatible with Moose
     versions >= 0.93_01
   - Require new MooseX::Role::WithOverloading to be compatible with Moose
     versions >= 0.93_01

  Cleanups:
    - Stop suppressing warnings from Class::C3::Adopt::NEXT now that most plugins
      have been updated to not use NEXT. If you get warnings then please upgrade
      your components or log a bug with the component author if an upgrade is
      not available. The Class::C3::Adopt::NEXT documentation contains information
      about how to suppress the warnings in your application if you need to.

5.80016 2009-12-11 23:23:33

  Bug fixes:

   - Fix slurping a file to work correctly with binary on Win32 in the
     encoding test controller.

  Bug fixes in the new scripts (for applications which have been upgraded):

   - Allow --restartdirectory as an option for the Server script, for
     backwards compatibility. (Dave Rolsky)
   - The --host option for the server script defaulted to localhost, rather
     than listening on all interfaces, which was the previous default. (Dave
     Rolsky)
   - Restore -p option for pid file in the FastCGI server script.
   - Fix the script environment variables MYAPP_PORT and MYAPP_RELOAD RT#52604
   - Fix aliasing applications under non-root paths with mod_rewrite in
     some apache versions where %ENV{SCRIPT_NAME} is set to the real name of
     the script, by using $ENV{REDIRECT_URL} which contains the non-rewritten
     URI.
   - Fix usage display when myapp_create.pl is run with no arguments. RT#52630

  New features:

   - The __MOP__ hash element is suppressed from being dumped fully
     (and instead stringified) when dumping the error screen to be
     less packed with information of no use.

  Documentation:

   - Fix Pod nits (RT#52370)

5.80015 2009-12-02 15:13:54
  Bug fixes:
   - Fix bug in Catalyst::Engine which would cause a request parsing to end
     prematurely in the hypothetical case where calling $engine->read returned
     the single character '0'.
   - Fix failing tests when combined with new HTTP::Request::AsCGI

  Documentation:
   - Improved documentation on read and read_chunk methods in Catalyst::Engine.
   - Fix reversal of SCRIPT_NAME and PATH_INFO in previously correct nginx
     FastCGI documentation introduced in _02.

5.80014_02 2009-12-01 00:55:23
  Bug fixes:
   - Fix reporting the wrong Content-Length if the response body is an
     upgraded string. Strings mean the same thing whether or not they are
     upgraded, may get upgraded even after they are encoded, and will
     produce the same output either way, but bytes::length returns too big
     values for upgraded strings containing characters >127
   - Fix t/live_fork.t with bleadperl (RT#52100)
   - Set $ENV{PATH_INFO} from $ENV{REQUEST_URI} combined with
     $ENV{SCRIPT_NAME} if possible. This is many web servers always fully
     decode PATH_INFO including URI reserved characters. This allows us to
     tell foo%2cbar from foo%252cbar, and fixes issues with %2F in paths
     being incorrectly decoded, resulting in too many path parts (rather
     than 1 path part containing a /, on some web servers (at least nginx).
     (RT#50082)
   - Require new HTTP::Request::AsCGI so that it fully decodes $ENV{PATH_INFO}
     in non CGI contexts. (RT#50082)

  Refactoring / cleanups:
   - NoTabs and Pod tests moved to t/author so that they're not run
     (and then skipped) normally.

  Documentation:
    - Fix Pod nits in Catalyst::Response (RT#51818)

5.80014_01 2009-11-22 20:01:23

  Bug fixes:
   - Filehandle now forced to binmode in CGI and FastCGI engines. This appears
     to correct some UTF-8 issues, but may break people's code which relies
     on the old behaviour.

  Refactoring / cleanups:
   - Plugins which inherit from Catalyst::Controller or Catalyst::Component
     are deprecated and now issue warnings.

5.80014 2009-11-21 02:51:14

   Bug fixes:
    - Require MooseX::MethodAttributes 0.17. This in turn requires new
      MooseX::Types to stop warnings in Moose 0.91, and correctly supports
      role combination of roles containing attributed methods.
    - Catalyst::Dispatcher::dispatch_types no longer throws deprecated warnings
      as there is no recommended alternative.
    - Improved the suggested fix warning when component resolution uses regex
      fallback for fully qualified component names.
    - Catalyst::Test::local_request sets ->request on the response.
    - Log flush moved to the end of setup so that roles and plugins which
      hook setup_finalize can log things and have them appear in application
      startup, rather than with the first hit.
    - Require a newer version of LWP to avoid failing tests.
    - Stop warnings when actions are forwarded to during dispatch.
    - Remove warnings for using Catalyst::Dispatcher->dispatch_types as this is a
      valid method to publicly call on the dispatcher.
    - Args ($c->request->args) and CaptureArgs ($c->request->captrues)
      passed to $c->uri_for with an action object ($c->action) will now
      correctly round-trip when args or captures contain / as it is now
      correctly uri encoded to %2F.

  Documentation:
    - Document no-args call to $c->uri_for.
    - Document all top level application configuration parameters.
    - Clarify how to fix actions in your application class (which is
      deprecated and causes warnings).
    - Pod fixes for ContextClosure.
    - Fix documentation for go/visit to reference captures and arguments
      in the correct order.
    - Update $c->forward and $c->state documentation to address scalar
      context.
    - Pod fix in Catalyst::Request (RT#51490)
    - Pod fixes to refer to ::Controller:: rather than ::C:: as the latter
      is deprecated (RT#51489)

  New features:
    - Added disable_component_resolution_regex_fallback config option to
      switch off (deprecated) regex fallback for component resolution.
    - Added an nginx-specific behavior to the FastCGI engine to allow
      proper PATH_INFO and SCRIPT_NAME processing for non-root applications
    - Enable Catalyst::Utils::home() to find home within Dist::Zilla built
      distributions
    - Added the Catalyst::Exception::Interface role defining the interface
      exception classes need to implement.
    - Added Catalyst::Exception::Basic as a basic implementation of
      Catalyst::Exception::Interface and made the existing exception classes
      use it.

  Refactoring / cleanups:
    - Remove documentation for the case_sensitive setting
    - Warning is now emitted at application startup if the case_sensitive
      setting is turned on. This setting is not used by anyone, not
      believed to be useful and adds unnecessary complexity to controllers
      and the dispatcher. If you are using this setting and have good reasons
      why it should stay then you need to be shouting, now.
    - Writing to $c->req->body now fails as doing this never makes sense.

5.80013 2009-09-17 11:07:04

   Bug fixes:
     - Preserve immutable_options when temporarily making a class mutable in
       Catalyst::ClassData as this is needed by new Class::MOP.
       This could have potentially caused issues when using the deprecated runtime
       plugins feature in an application with plugins which define their own new
       method.
     - Require new Moose version and new versions of various dependencies
       to avoid warnings from newest Moose release.
     - Fix go / visit expecting captures and arguments in reverse order.

  Documentation:
     - Rework the $c->go documentation to make it more clear.
     - Additional documentation in Catalyst::Upgrading covering more deprecation
       warnings.

  Refactoring / cleanups:
     - Action methods in the application class are deprecated and applications
       using them will now generate a warning at startup.
     - The -short option has been removed from catalyst.pl, stopping new
       applications from being generated using the ::[MVC]:: naming scheme as
       this is deprecated and generates warnings. RT#49771

5.80012 2009-09-09 19:09:09

  Bug fixes:
     - Fix t/optional_http-server.t test.
     - Fix t/optional_http-server-restart.t test.
     - Fix duplicate components being loaded at setup time, each component is
       now loaded at most once + tests.
     - Fix backward compatibility - hash key configured actions are stored in
       is returned to 'actions'.
     - Fix get_action_methods returning duplicate methods when a method is both
       decorated with method attributes and set as an action in config.

  Refactoring / cleanups:
     - Reduce minimum supported perl version from 5.8.6 to 5.8.4 as there are
       many people still running/testing this version with no known issues.

  Tests:
     - Make the optional_http_server.t test an author only test which must be
       run by authors to stop it being broken again.
     - Fix recursion warnings in the test suites.

5.80011 2009-08-23 13:48:15

  Bug fixes:
      - Remove leftovers of the restarter engine. The removed code caused test
        failures, which weren't apparent for anyone still having an old version
        installed in @INC.

5.80010 2009-08-21 23:32:15

  Bug fixes:
      - Fix and add tests for a regression introduced by 5.80008.
        Catalyst::Engine is now able to send out data from filehandles larger
        than the default chunksize of 64k again.

5.80009 2009-08-21 22:21:08

  Bug fixes:
      - Fix and add tests for generating inner packages inside the COMPONENT
        method, and those packages being correctly registered as components.
        This fixes Catalyst::Model::DBIC among others.

5.80008 2009-08-21 17:47:30

  Bug fixes:
       - Fix replace_constructor warning to actually work if you make your
         application class immutable without that option.
       - Depend on Module::Pluggable 3.9 to prevent a bug wherein components
         in inner packages might not be registered. This especially affected
         tests.
       - Catalyst::Engine::FastCGI - relax the check for versions of Microsoft
         IIS. Provides compatibility with Windows 2008 R2 as well as
         (hopefully) future versions.
       - In tests which depend on the values of environment variables,
         localise the environment, then delete only relevant environment
         variables (RT#48555)
       - Fix issue with Engine::HTTP not sending headers properly in some cases
         (RT#48623)
       - Make Catalyst::Engine write at least once when finalizing the response
         body from a filehandle, even if the write is empty. This avoids fail
         when trying to send out an empty response body from a filehandle.
       - Catalyst::Engine::HTTP - Accept a fully qualified absolute URI in the
         Request-URI of the Request-Line

  Refactoring / cleanups:
       - Deleted the Restarter engine and its Watcher code. Use the
         new Catalyst::Restarter in a recent Catalyst::Devel instead.
       - New unit test for Catalyst::Action 'unit_core_action.t'
       - Bump minimum supported perl version from 5.8.1 to 5.8.6 as there are
         known issues with 5.8.3.
       - Debug output uses dynamic column sizing to create more readable output
         when using a larger $ENV{COLUMNS} setting. (groditi)

  New features:
       - Added private_path method for Catalyst::Action
       - Allow uri_for($controller_instance) which will produce a URI
         for the controller namespace
       - Break setup_components into two more parts: locate_components and
         expand_component_module (rjbs)
       - Allow Components to return anon classed from their COMPONENT method
         correctly, and have action registration work on Controllers returned
         as such by adding a catalyst_component_name accessor for all components
         which returns the component instance's name to be used when building
         actions etc.
       - Adding X-Forwarded-Port to allow the frontend proxy to dictate the
         frontend port (jshirley)
       - Added Catalyst::Stats->created accessor for the time at the start of
         the request.

  Documentation:
       - Fix POD to refer to ->config(key => $val), rather than
         ->config->{key} = $val, as the latter form is deprecated.
       - Clearer docs for the 'uri_for' method.
       - Fix POD refering to CGI::Cookie. We're using CGI::Simple::Cookie.
         (Forrest Cahoon)

5.80007 2009-06-30 23:54:34

  Bug fixes:
       - Don't mangle query parameters passed to uri_for
         - Tests for this (Byron Young + Amir Sadoughi)
       - Inherited controller methods can now be specified in
         config->{action(s)}
       - Assigning an undef response body no longer produces warnings
       - Fix C3 incompatibility bug caused if you use Moose in MyApp.pm and
         add Catalyst to the right hand side of this in @ISA.
       - Make Catalyst.pm implement the Component::ApplicationAttribute
         interface so defining actions in MyApp.pm works again, if the
         actions have attributes that cause $self->_application to be used
         (like ActionClass).

  New features:
       - Add optional second argument to uri_with which appends to existing
         params rather than replacing them. (foo=1 becomes foo=1&foo=2 when
         uri_with({ foo => 2 }, { mode => 'append' }) is called on a foo=1
         URI.

5.80006 2009-06-29 23:37:47

  Bug fixes:
        - Revert change to URL encode things passed into $c->uri_for
          Args and CaptureArgs as this causes breakage to pre-existing
          applications.
        - Remove use of Test::MockObject as it doesn't install from CPAN
          in some environments.
        - Remove use of dclone to deep copy configs and replace with
          Catalyst::Utils::merge_hashes which has the same effect, of
          ensuring child classes don't inherit their parent's config,
          except works correctly with closures.
        - Add Class::C3::reinitialize into Catalyst::Test to avoid weird
          bugs in ctx_request (bokutin in RT#46459)
        - Fix issues with _parse_PathPrefix_attr method in Catalyst::Controller
          (jasonk in RT#42816)
        - Fix bugs with action sorting:
          - Path actions sorted so that the most specific wins.
          - Action methods named default and index fixed.

  New features:
        - Use ~ as prefix for plugins or action classes which are located in
          MyApp::Plugin / MyApp::Action (mo)
        - Controller methods without attributes are now considered actions if
          they are specified in config->{action(s)} (mo)
        - Add Catalyst::Component::ContextClosure as an easy way to create code
          references, that close over the context, without creating leaks.

  Refactoring / cleanups:
        - Clean namespaces in Catalyst::Exception*.
        - Turn Catalyst::Exception into an actual class and make the throw
          method create instances of it. They can still be used as normal
          strings, as before, as they are overloaded to stringify to their
          error message.
        - Add a rethrow method to Catalyst::Exception.
        - Add Catalyst::Exception::Detach and ::Go, and refactor detach() and
          go() to use them instead of magic, global strings.
          Fixes RT#47366
        - Clean up getting metaclass instance and making app class immutable
          again in Catalyst::Test

5.80005 2009-06-06 14:40:00

  Behaviour changes:
        - Arguments ($c->req->args) in Chained dispatch are now automatically
          URL decoded to be consistent with Local/Path dispatch

  Documentation:
        - Clarify correct techniques for Moose controllers (domm)

  Bug fixes:
        - Further change pushing 'env' attribute down into Catalyst::Engine
          to make $c->engine->env work in all cases (kmx)
        - Also fix $c->engine->env in Catalyst::Test tests (kmx)
          - Tests for this
        - Fix Catalyst failing to start if any plugin changed $_ whilst
          loading
          - Tests for this
        - Be stricter about arguments to Args attributes for Chained actions,
          so that they blow up on load instead of causing undefined behavior
          later on
          - Tests for this
        - Prefer Path actions with a smaller (or set) number of Args (caelum)
          Bug reported here: http://stackoverflow.com/questions/931653/catalyst-action-that-matches-a-single-file-in-the-root-directory/933181#933181
          - Tests for this

   New features:
        - Add $c->req->remote_user to disambiguate from $c->req->user (dwc)
        - Require MooseX::MethodAttributes 0.12 so that action methods
          (with attributes) can be used in / composed from Moose roles.
        - Allow the generation of cookies with the HTTPOnly flag set
          in Catalyst::Engine (kmx)

5.80004 2009-05-18 17:03:23
        - Rename the actions attribute in Catalyt::Controller to
          _controller_actions to avoid name clashes with application
          controller naming. (random)
        - Test for using Moose in components which have a non-Moose base class
          Fixed by 349cda in Moose 0.78
        - Fix deprecation message for Catalyst::Dispatcher to refer
          to the class actually calling the deprecated method. RT#45741
        - Clarify limitations of $request->base and $request->secure.
          (Phil Mitchell)
        - Add 'use Catalyst' to documentation for a Moose MyApp class as
          noted by dmaki.
        - Fix so that / (and other special characters) are URL encoded when
          passed into $c->uri_for as Args/CaptureArgs
        - Fix development server so that $c->engine->env returns the correct
          environment
        - Require Moose 0.78 to fix metaclass incompatibility issues
        - Require MooseX::MethodAttributes 0.10 and use
          Moose::Meta::Class->initialize rather than Moose->init_meta to fix
          bugs related to having a 'meta' method in your controller
        - Fix cases where your application failing to compile could cause perl
          to report 'Unknown Error'
        - Support adding Moose::Roles to the plugin list. These are applied to
          MyApp after plugins have been pushed onto @ISA
        - Fix calling $c->req->parameters as the first thing you do when
          parse_on_demand is on

5.80003 2009-04-29 16:23:53
        - Various POD tweaks. (hdp, dandv)
        - Fix formatting error in the regex fallback warning.
        - Convert the dispatcher's and restarter engine's BUILD method to
          attribute builders to not override the BUILD method from
          MooseX::Emulate::Class::Accessor::Fast.
        - Fix classes without metaclasses restarting, when not using
          B::Hooks::OP::Check::StashChange
        - Fix the unattached chain debug table for endpoints with no
          parents at all.
        - Turn off test aggregation by default. Only aggregate if the
          AGGREGATE_TESTS environment variable is set and a recent
          Test::Aggregate is available.
        - Bump to MooseX::MethodAttributes 0.09, to gain the
          get_nearest_methods_with_attributes method allowing methods without
          attributes in a subclass to override those with attributes in a
          superclass. This fixes CatalystX::CRUD's method of overriding /
          disabling functionality from base controllers.
        - Bump HTTP::Request::AsCGI dependency to avoid broken version
        - Bump Moose dependency to latest version to fix metaclass
          incompatibility issues in some cases.
        - Additional tests for setup_stats method.
        - Fix log levels in Catalyst::Log to be properly additive.
        - Fix RT#43375 by sorting results before testing them
        - Fixes for uri_for_action when using Catalyst::DispatchType::Regex
          + tests from RT#39369 (norbi)
        - Partial rewrite and reoganisation of the C3 docs in
          Catalyst::Upgrading based on feedback from kiffin
        - If you make your application class immutable and turn off
          constructor inlining, Catalyst will die and tell you pass
          the (replace_constructor => 1) argument to
          make_immutable. (Dave Rolsky)

5.80002 2009-04-22 01:28:36
        - Fix CATALYST_DEBUG and MYAPP_DEBUG environment variables
          turning debuging on if defined, rather than if set.
          They now force debugging on or off, taking precedence over
          configuration in your application.
          - Tests for this
        - pass replace_constructor to the immutable call to ensure
          applications get a Moose constructor rather than a C::A one
        - Fix issues with restarting the application class due to C3 failures
          on perl 5.10
        - Work around issues in Moose with initialization order of multiple
          levels of non-Moose classes inheriting from a Moose class
          - Test for this
        - Add backwards compatibility method for Catalyst::Log->body, which
          has been made private
        - Fix so that calling $c->req->parameters(undef) does not flatten
          the request parameters with undef + test
        - Fix so that width of table of unattached actions for debugging
          ::DispatchType::Chained varies according to your terminal width
          (Oleg Kostyuk)
        - Fix warning message about linearized @ISA in Catalyst::Component
          (Emanuele Zeppieri)
        - Require MX::MethodAttributes 0.06 to avoid issues with saying
          use base 'Catalyst::Controller'; use Moose; losing actions
        - Fix all of's typos in ::Upgrading and ::Delta (hobbs)

5.80001 2009-04-18 22:18
        - Don't inline the constructor for Catalyst::Log to avoid a
          warning on recent Moose versions.
        - Add delta documentation
        - Clean up recursion errors
        - Extra cross links in dispatch types POD (Ian Wells)
        - Test uri_with clears query params when they are set to undef
          (Ian Wells)
        - Complain about old Catalyst::Devel versions which generated
          ->setup(qw/-Debug... etc. as this is not recommended

5.8000_07 2009-04-12 13:37
        - Add the Catalyst::Dispatcher->dispatch_type method (ash)
        - Throw an exception rather than loading an app if an action
          tries to chain to itself
          - Tests for this
        - Change the $c->visit and $c->go methods to optionally take
          CaptureArgs, making them useful to call ActionChains with
          - Tests for this (radek)
        - Fix _invoke_as_component method to find the proper action instance
          for dispatchable actions so that ->visit or ->going to ActionChains
          with qw/Class::Name method_name/ works correctly
          - Tests for this (radek)
        - Added Catalyst::Test::ctx_request to be able to inspect
          the context object after a request is made (Jos Boumans)
        - debug() POD rewrite (jhannah)
        - Change the warning when you have conflicting components to
          present a list
        - Move NEXT use and testing deprecated features out to its own
          test application so that the main TestApp isn't polluted with
          spurious warnings
        - Add a warning for the old ::[MVC]:: style naming scheme
          - Test for this
        - Kill Class::C3::Adopt::NEXT warnings for the Catalyst:: namespace
          in production versions
        - Tidy up Catalyst::ClassData to ensure that all components get
          the correct metaclass
        - Make MyApp.pm restartable by unsetting setup_finished in
          the restarter process
        - Non-naive implementation of making mutable on restart using
          B::Hooks::OP::Check::StashChange if installed
          - Tests for this
        - Naive implementation of making all components mutable in the
          forked restart watcher process so native Moose apps using
          immutable restart correctly.
          - Tests for this
        - Bump Moose dependency to 0.70 so that we avoid nasty surprises
          with is_class_loaded and perl 5.80 when you Moosify MyApp.pm
        - Clarify that request arguments aren't unescaped automatically
          (Simon Bertrang) (Closes RT#41153)
        - Don't require C3 for the MRO test
        - Bump MX::Emulate::CAF prereq to support list assignment
        - Remove useless column in chained action debug table.
        - namespace::clean related cleanups
        - Import related cleanups and consistency fixes
        - Fix test suite TestApp /dump/env action
        - Add $res->code as alias for $res->status
        - Make Catalyst::ClassData compatible with the latest Class::MOP::Class
          changes. Also depend on the latest Class::MOP.
        - Add $c->uri_for_action method.
        - Don't stringify the meta method. Use its name instead.
        - Use MooseX::MethodAttributes::Inheritable to contain action
          attributes. This means that attributes are now represented in the MOP,
          allowing method modifiers on actions to work as expected.
        - Provide a reasonable API in Catalyst::Controller for working with
          and registering actions, allowing a controller sub-class to replace
          subroutine attributes for action declerations with an alternate
          syntax.
        - Instantiate correct sub-class of Moose::Meta::Class for non-Moose
          components where Catalyst forces the creation of a metaclass instance.
          This is more correct, and avoids metaclass incompatibility in complex
          cases
          - Tests for this
        - Use of deprecated Catalyst::Base now warns.
        - Add uri_with tests

5.8000_06 2009-02-04 21:00
        - Disallow writing to config after setup
        - Disallow calling setup more than once
        - Documentation fix regarding overloading of Engine and Dispatcher
          instances
        - Several documentation typo fixes
        - Stop Makefile.PL from warning about versions that fixed a conflict
        - Improved upgrading documentation
        - Seed the RNG in each FastCGI child process (Andrew Rodland)
        - Properly report dynamic bind port for the development server
          (Closes RT#38544)
        - Use the way documented by IO::Socket::INET to get the error message
          after trying to create a listening socket (Closes RT#41828)
        - Don't ignore SIGCHLD while handling requests with the dev server
          (Closes RT#42962)

5.8000_05 2008-29-01 00:00
        - Text::SimpleTable's go as wide as $ENV{COLUMNS} (jhannah)
          Patch written by Oleg Kostyuk <cub.uanic@gmail.com>
        - Improve docs for visit (mateu)
        - Add docs for finalize hook (dhoss)
        - Added ru/ua translations to error page
        - Improve the clarity and verbosity of the warning when component
          resolution uses regex fallback. (jhannah)
        - Handle leading CRLF in HTTP requests sometimes sent by IE6 in
          keep-alive requests.
        - Fixes for FastCGI with IIS 6.0 (janus)
        - Passing request method exported by Catalyst::Test an extra
          parameter used to be ignored, but started breaking if the parameter
          was not a hash in 5.8000_04. Extra parameter is now ignored if
          it isn't a hashref
        - Fix request argumentss getting corrupted if you override the
          dispatcher and call an action which detaches (for
          Catalyst::Plugin::Authorization::ACL)
        - Fix calling use Catalyst::Test 'MyApp' 'foo' which used to work,
          but stopped as the 2nd parameter can be an options hash now
        - Bump Moose dependency to fix make_immutable bug
        - Use compile time extends in Catalyst::Controller
        - Make Catalyst::Request::uploads attribute non-lazy, to fix
          test for Catalyst-Engine-Apache
        - Bump version of MooseX::Emulate::Class::Accessor::Fast
        - Stop using MooseX::Adopt::Class::Accessor::Fast by default, to stop
          breaking other packages which use Class::Accessor::Fast
        - Remove unused action_container_class attribute from
          Catalyst::Dispatcher
        - Replace {_body} instance access with calls to _body accessors
        - Add backwards compatibility alias methods for private attributes on
          Catalyst::Dispatcher which used to be public. Needed by
          Catalyst::Plugin::Server and  Catalyst::Plugin::Authorization::ACL
        - Fix return value of $c->req->body, which delegates to the body
          method on the requests HTTP::Body instance
          - Test for this
        - Fix calling $c->req->body from inside an overridden prepare_action
          method in a plugin, as used by Catalyst::Plugin::Server
          - Test for this
        - Fix assignment to Catalyst::Dispatcher's preload_dispatch_types and
          postload_dispatch_types attributes - assigning a list should later
          return a listref. Fixes Catalyst::Plugin::Server.
          - Tests for this
        - Change streaming test to serve itself rather than 01use.t, making
          test sync for engines easier
        - Refactor capturing of $app from Catalyst::Controller into
          Catalyst::Component::ApplicationAttribute for easier reuse in other
          components
        - Make the test suites YAML dependency optional
        - Make debug output show class name for the engine and dispatcher
          rather than the stringified ref.
        - Make MyApp immutable at the end of the scope after the setup
          method is called, fixing issues with plugins which have their
          own new methods by inlining a constructor on MyApp
          - Test for this and method modifiers in MyApp
        - Fix bug causing Catalyst::Request::Upload's basename method
          to return undef
          - Test for this (Carl Franks)
        - Fix loading of classes which do not define any symbols to not
          die, as it didn't in 5.70
          - Test for this
        - Bump MooseX::Emulate::Class::Accessor::Fast dependency
          to force new version which fixes a lot of plugins
        - Make log levels additive, and add documentation and tests
          for the setup_log method, which previously had none.
          Sewn together by from two patches provided by David E. Wheeler
        - Switch an around 'new' in Catalyst::Controller to a BUILDARGS
          method as it's much neater and more obvious what is going on
        - Add a clearer method on request and response _context
          attributes, and use if from ::Engine rather than deleting
          the key from the instance hash
        - Use handles on tree attribute of Catalyst::Stats to replace
          trivial delegation methods
        - Change the following direct hash accesses into attributes:
          Catalyst::Engine: _prepared_write
          Catalyst::Engine::CGI: _header_buf
          Catalyst::Engine::HTTP: options, _keepalive, _write_error
          Catalyst::Request: _path
          Catalyst::Stats: tree
        - Fix issues in Catalyst::Controller::WrapCGI
          and any other components which import (or define) their
          own meta method by always explicitly calling
          Class::MOP::Object->meta inside Catalyst
          - Add test for this
        - Add test case for the bug which is causing the
          Catalyst::Plugin::Authentication tests to fail
        - Fix a bug in uri_for which could cause it to generate paths
          with multiple slashes in them.
          - Add test for this
        - Fix SKIP block name in t/optional_http-server-restart.t,
          stopping 'Label not found for "last SKIP"' error from
          Test::More
        - Workaround max_redirect 0 bug in LWP
        - Move live_engine_response_print into aggregate
        - Fix dependency bug, s/parent/base/ in new test
        - Fix optional tests to run the live tests in the aggregate
          dir
        - Fix Catalyst->go error in remote tests
        - Fix upload test to work with remote servers, don't check for
          deleted files
        - Fix engine_request_uri tests to work on remote server with
          different URI

5.8000_04  2008-12-05 12:15:00
        - Silence Class::C3::Adopt::NEXT warnings in the test suite
        - Fix loads of 'used once, possible typo' warnings
        - Additional tests to ensure upload temp files are deleted
        - Remove use of NEXT from the test suite, except for one case
          which tests if Class::C3::Adopt::NEXT is working
        - Use a predicate to avoid recursion in cases where the uri
          method is overridden by a plugin, and calls the base method,
          for example Catalyst::Plugin::SmartURI
          - Test for this (caelum)
        - Compose the MooseX::Emulate::Class::Accessor::Fast role to
          Catalyst::Action, Catalyst::Request, and all other modules which
          inherit from Class::Accessor::Fast in 5.70.
          This fixes:
            - Catalyst::Controller::HTML::FormFu (zamolxes)
            - Catalyst::Request::REST
          - Test for this
        - Make hostname resolution lazy (Marc Mims)
        - Support mocking virtualhosts in test suite (Jason Gottshall)
        - Add README
        - Fix TODO list
        - Use Class::C3::Adopt::NEXT
        - Ignore C3 warnings on 5.10 when testing ensure_class_loaded
        - Add TODO test for chained bug (gbjk)
        - Fix list address in documentation (zarquon)
        - Fix ACCEPT_CONTEXT on MyApp, called as a class method
           - Test for this
        - Bump MooseX::Emulate::Class::Accessor::Fast version requirement to
          get more back compatibility
        - Improve documentation for $req->captures (caelum)
        - Fix a bug in Catalyst::Stats, stopping garbage being inserted into
          the stats if a user calls begin => but no end => (jhannah)
           - Test for this (jhannah)
        - Trim lines sooner in stats to avoid ugly Text::SimpleTable wrapping
          (jhannah)
        - Change Catalyst::ClassData to tweak the symbol table inline for
          performance after profiling
        - Fix POD typo in finalize_error (jhannah)
        - Add tests to ensure that we delete the temp files created by
          HTTP::Body's OctetStream parser

5.8000_03 2008-10-14 14:13:00
        - Fix forwarding to Catalyst::Action objects.
        - Fix links to the mailing lists (RT #39754 and Florian Ragwitz).
        - Use Class::MOP instead of Class::Inspector.
        - Change Catalyst::Test to use Sub::Exporter.
        - Fixed typo in Engine::HTTP::Restarter::Watcher causing -r to complain.

5.8000_02 2008-10-14 07:59:00
       - Fix manifest

5.8000_01 2008-10-13 22:52:00
        - Port to Moose
        - Added test for action stringify
        - Added test for component instances getting $self->{value} from config.
        - Add Catalyst::Response->print() method
        - Optionally aggregate tests using Test::Aggregate.
        - Additional docs for uri_for to mention how to use $c->action and
          $c->req->captures (jhannah)
        - List unattached chained actions in Debug mode.
        - Pod formatting fix for Engine::FastCGI (Oleg Kostyuk).
        - Add visit, a returning ->go

5.7XXXXXX XXXX
        - Workaround change in LWP that broke a cookie test (RT #40037)
        - Back out go() since that feature's been pushed to 5.80
        - Fix some Win32 test failures
        - Add pt translation of error message (wreis)
        - Make :Chained('../action') work
        - Add test actions
        - Chained doc improvements (rev 8326-8328)

5.7099_03 2008-07-20 10:10:00
        - Fix regressions for regexp fallback in model(), view() and controller()
        - Added the supplied argument to the regexp fallback warning for easier
          debugging
        - Ensure ACCEPT_CONTEXT is called for results from component()

5.7099_02 2008-07-16 19:10:00
        - Added PathPrefix attribute
        - Removed Catalyst::Build; we've long since moved to Module::Install
        - Updated Catalyst::Test docs to mention the use of HTTP::Request
          objects

5.7099_01 2008-06-25 22:36:00
        - Refactored component resolution (component(), models(), model(), et al). We now
          throw warnings for two reasons:
          1) model() or view() was called with no arguments, and two results are returned
             -- set default_(model|view), current_(model|view) or current_(model|view)_instance
             instead
          2) you call a component resolution method with a string, and it resorts to a regexp
             fallback wherein a result is returned -- if you really want to search, call the
             method with a regex as the argument
        - remove 0-length query string components so warnings aren't thrown (RT #36428)
        - Update HTTP::Body dep so that the uploadtmp config value will work (RT #22540)
        - Fix for LocalRegex when used in the Root controller
        - Get some of the optional_* tests working from dirs with spaces (RT #26455)
        - Fix Catalyst::Utils::home() when application .pm is in the current dir (RT #34437)
        - Added the ability to remove parameters in req->uri_with() by passing in
          an undef value (RT #34782)
        - Added $c->go, to do an internal redispatch to another action, while retaining the
          contents of the stash

5.7014  2008-05-25 15:26:00
        - Addition of .conf in restart regex in Catalyst::Engine::HTTP::Restarter::Watcher
        - Fix regression for relative uri_for arguments after a forward()
          introduced in 5.7013 (Peter Karman)
        - Fix regression for "sub foo : Path {}" in the root controller which
          was introduced when attempting to allow "0" as a Path.

5.7013  2008-05-16 18:20:00
        - Provide backwards compatability methods in Catalyst::Stats
        - Fix subdirs for scripts that run in subdirs more than one level deep.
        - Added test and updated docs for handling the Authorization header
          under mod_fastcgi/mod_cgi.
        - Fixed bug in HTTP engine where the connection was not closed properly if the
          client disconnected before sending any headers. (Ton Voon)
        - POD fix, IO::FileHandle => IO::Handle (RT #35690)
        - Fix grammar on welcome page (RT #33236)
        - Fix for Path('0') handling (RT #29334)
        - Workaround for Win32 and c3_mro.t (RT #26452, tested by Kenichi Ishigaki)
        - Fix for encoding query parameters
        - Fix Chained multiple test

5.7012  2007-12-16 23:44:00
        - Fix uri_for()'s and uri_with()'s handling of multibyte chars
          (Daisuke Murase)
        - Fix __PACKAGE__->config->{foo} = 'bar' case with subclassing
        - Add Catalyst::Stats (Jon Schutz)
        - Fixed a bug where ?q=bar=baz is decoded as q=>'bar', not 'bar=baz'.
          (Tatsuhiko Miyagawa, Masahiro Nagano)
        - Fixed a bug where -rr (restart regex) command line option could cause
          shell errors. (Aristotle Pagaltzis, Chisel Wright)

5.7011  2007-10-18 20:40:00
        - Allow multiple restart directories and added option to follow
          symlinks in the HTTP::Restarter engine (Sebastian Willert)
        - Fixed t/optional_http-server-restart.t so it actually tests
          if the server restarted or notified of an error (Sebastian Willert)
        - Return child PID from the HTTP engine when run with the 'background' option.
          (Emanuele Zeppieri)
        - Fixed bug in HTTP engine where writes could fail with
          'Resource temporarily unavailable'.
        - Fixed bug where %2b in query parameter is doubly decoded to ' ', instead of '+'
          (RT #30087, Gavin Henry, Tatsuhiko Miyagawa, Oleg Pronin)
        - Fixed bug where req->base and req->uri would include a port number when running
          in SSL mode.
        - Removed unnecessary sprintf in debug mode that caused warnings on locales where
          commas are used for decimal markers.
        - Improved error message for case when server picks up editor save
          files as module names. (James Mastros)

5.7010  2007-08-22 07:41:00
        - Resource forks in 5.7009

5.7009  2007-08-22 00:14:00
        - Moved Manual.pod to Manual.pm and clarified status of
          Catalyst-Manual dist
        - Doc patches to Catalyst::Controller
        - remove ignore_loaded from plugin load, commenting why
        - document the ignore_loaded feature in Catalyst::Utils
        - Add testing of inline plugins.

5.7008  2007-08-13 08:40:00
        - Added $c->request->query_keywords for getting the keywords
          (a query string with no parameters).
        - Add undef warning for uri_for.
        - Fix bug where a nested component would be setup twice.
        - Make ensure_class_loaded behave better with malformed class name.
        - Make _register_plugin use ensure_class_loaded.
        - Remove 'Argument "??" isn't numeric in sprintf' warning.
          (Emanuele Zeppieri)
        - Fixed a bug where Content-Length could be set to 0 if a filehandle
          object in $c->response->body did not report a size.
        - Fixed issue where development server running in fork mode did not
          properly exit after a write error.
          (http://rt.cpan.org/Ticket/Display.html?id=27135)
        - Remove warning for captures that are undef.
        - Fixed $c->read and parse_on_demand mode.
        - Fixed a bug with the HTTP engine where very large response bodies
          would not be sent properly.

5.7007  2007-03-13 14:18:00
        - Many performance improvements by not using URI.pm:
          * $c->uri_for (approx. 8x faster)
          * $c->engine->prepare_path (approx. 27x faster)
          * $c->engine->prepare_query_parameters (approx. 5x faster)
        - Updated HTTP::Body dependency to 0.9 which fixes the following issues:
          * Handle when IE sometimes sends an extra CRLF after the POST body.
          * Empty fields in multipart/form-data POSTs are no longer ignored.
          * Uploaded files with the name "0" are no longer ignored.
        - Sending SIGHUP to the dev server will now cause it to restart.
        - Allow "0" for a path in uri_for.
        - Performance and stability improvements to the built-in HTTP server.
        - Don't ignore file uploads if form contains a text field with the same name.
          (Carl Franks)
        - Support restart_delay of 0 (for use in the POE engine).
        - Skip body processing if we don't have a Content-Length header.
          Results in about a 9% performance increase when handling GET/HEAD
          requests.
        - Add a default body to redirect responses.
        - MyApp->model/view now looks at MyApp->config->{default_view/model}
          (Bogdan Lucaciu)

5.7006   2006-11-15 14.18
        - Updated manifest
        - Fix Slurp dependency
        - Updated HTTP::Body dependency to 0.6, 0.5 can break on large POST
          requests.
        - Skip utf8 fix for undef values in uri_with() and uri_for()

5.7005   2006-11-07 19:37:35
        - Fixed lighttpd tests to be properly skipped.
        - Moved IE workarounds to exist only in the HTTP engine.
        - Added installation instructions (from Catalyst-Manual dist)

5.7004   2006-11-06 20:48:35
        - Fix Engine::HTTP crash when using IE. (Jesper Krogh, Peter Edwards)
        - clean up Catalyst::Utils to handle some edge cases
        - Properly work around lighttpd PATH_INFO vs. SCRIPT_NAME bug
          (Mark Blythe)
        - add _application accessor to Catalyst::Base
        - Support current_view
        - Allow use of Catalyst::Test without app name (Ton Voon, Altinity)
        - Catalyst::Manual moved to its own package
        - Add option to FastCGI engine to send errors to stdout, not the web server
        - Use Module::Install's auto_install to install prerequisite modules
        - various documentation fixes and improvements

5.7003   2006-09-21 16:29:45
        - Additions and updates to tutorial

5.7002   2006-09-17 19:35:32
        - unescape captures to match args
        - fix for relative Chained under namespace '' (root)
        - fix for hashrefs in action attributes from config
        - fix for Chained to require correct number of CaptureArgs

5.7001   2006-07-19 23:46:54
        - fix for component loading
        - uri_for and uri_with now behave as they used to with non-
          array references

5.7000   2006-07-07 08:08:08
        - fix FCGI.pm warning message with FastCGI engine
        - bumped inc::Module::Install to 0.63 in Makefile.PL
        - fixes to uri_for_action for DispatchType::Chained
        - Further doc work.
        - Minor code cleanups
        - Changed catalyst.pl to depend on Catalyst::Devel

5.70_03  2006-06-28 16:42:00
        - fixup to registered plugins debug at app startup
        - refactored Catalyst::Utils::home

5.70_02  2006-06-27 11:51:00
        - Updated tutorial.

5.70_01  2006-06-26 10:49:00

        - fixed a Catalyst::Base bug causing duplicate action registrations
        - modified DispatchTypes to support multiple registrations
        - added Catalyst::Runtime module as dist marker
        - added Catalyst::ActionChain and Chained DispatchType
        - removed retarded registration requirement in dispatcher
        - removed Module::Pluggable::Fast hack in favor of
          Module::Pluggable::Object
        - extended uri_for, added dispatcher->uri_for_action
        - added Catalyst::Base->action_for('methodname')
        - checked and tested :Args multimethod dispatch
        - added ability to set action attributes from controller config
        - added merge_config_hashes() as a convenience method
        - Swapped out CGI::Cookie in favour of CGI::Simple::Cookie
        - Removed test dependencies on Test::NoWarnings, Test::MockObject
        - Removed dependency on UNIVERSAL::require
        - Split out Catalyst::Helper into a new distribution
        - un-bundled the plugins as they are now pre-reqs for Catalyst::Helper
        - nuked each() out of core with prejudice (due to lurking buglets)
        - Added tests from phaylon for dispatcher precedence
        - Use Class::Inspector->loaded($class) instead of $class->can('can')
        - Added ActionClass attribute
        - Removed Test::WWW::Mechanize::Catalyst from Makefile.PL (circular dep)
        - Updated docs for Catalyst::Component
        - Separated execute and dispatch on Catalyst::Action
        - cleaned up logging and debug output
        - significant documentation revisions
        - Added warning for setup being called twice
        - Fix pod to use DBIC::Schema instead of DBIC model
        - Fix ->config failing to copy _config for subclassing
        - Updated log format
        - Updated debug dump

5.6902  2006-05-04 13:00:00
        - Remove tarballs and OSX metadata files.

5.6901  2006-05-03 11.17:00
        - Module::Install didn't overwrite META.yml.

5.6900  2006-05-03 11.17:00
        - Stupid pause indexer can't count.
        - Better fix for Catalyst::Test
        - more tests.

5.682   2006-04-27 13:51:00
        - Damn OSX attributes again :(

5.681   2006-04-27 08:47:00
        - Updated manifest.
        - Add basename to core . (Deprecates Catalyst::Plugin::Basename)

5.68    2006-04-26 12:23:00
        - ConfigLoader: Updated to version 0.06
        - fixed undef warnings in uri_for() and uri_with()
        - Fixed Catalyst::Test to report errors on failed Class load

5.678   2006-04-24 12:30:00
        - Re-release of 5.67 without OSX metadata files.

5.67    2006-04-23 08:50:00
        - Added $c->req->uri_with() helper
        - ConfigLoader: Updated to version 0.05
        - Fix up Engine to avoid a new 5.8.8 warning
        - Added app name with :: support for PAR
        - Added $c->models/views/controllers
        - Static::Simple: Unescape the URI path before looking for the file.
          This fixes issues with files that have spaces.
        - Looping and recursion tests plus a fix
        - Added lots of API documentation. Refactored main pod.
        - Changed default behaviors for $c->model/$c->controller/$c->view
          to more sane settings.
        - added the clear_errors method - an alias for error(0)
        - Added tmpdir option for uploads (woremacx)
        - Applied patch from GEOFFR to allow normal filehandles.
        - Refactored Dispatcher internals for better readability and speedup
          (stress tests run 12% faster)
        - Allow $c->error to run as a class method

5.66    2006-03-10 17:48:00
        - Added Test::WWW::Mechanize::Catalyst support
        - Cleaned generated tests
        - Added Root controller concept
        - Updated ConfigLoader plugin to version 0.04

5.65    2006-02-21 10:34:00
        - Added plugin introspection.
        - Support optional hashref as last param for parameters in uri_for.
        - Updated tutorial to be more complete.
        - Applied args patch from antirice (Fixes Ticket #67)

5.64    2006-02-07 20:29:00
        - Fixed bug in FastCGI proc manager mode where pm_post_dispatch
          was not run. (Eric Wong)
        - Cleaned up generated tests
        - Updated YAML support to use ConfigLoader
        - Fixed path dispatch to canonicalise correctly
            (see http://dev.catalyst.perl.org/ticket/62)
        - Added Catalyst::Manual::About

5.63    2006-01-22 00:00:00
        - Updated prereq versions

5.62    2006-01-17 16:30:00
        - Large update to the tutorial (castaway)
        - Added YAML config support
        - Added COMPONENT() and ACCEPT_CONTEXT() support
        - Action list in debug mode is now displayed as a tree in the
          correct execution order.
        - Fixed engine detection to allow custom mod_perl engines.
        - Static::Simple: Fixed bug in ignore_dirs under win32.
        - Display version numbers of loaded plugins. (Curtis Poe)
        - Added class and method for caught exception messages.
        - Updated PAR support to use "make catalyst_par",
          packages are no longer written by Makefile.PL.
        - Automatically determine Content-Length when serving a
          filehandle.
        - Exceptions now return status 500.
        - Updated for Module::Install 0.44.
        - Fixed additional file installation for multi level app names.
        - Added REDIRECT_URL support for applications running behind
          a RewriteRule in Apache. (Carl Franks)
        - Fixed FastCGI engine under win32. (Carl Franks)
        - FastCGI doc updates (Bill Moseley)
        - Bugfix for $c->model and friends (defined).

5.61    2005-12-02 00:00:00
        - Fixed ExtUtils::AutoInstall Bootstrap Code in Makefile.PL

5.60    2005-12-01 22:15:00
        - Fixed Path and index actions in the appclass,
          including those that attach to /
        - Index is now weighted higher than Path
        - Fixed restarter and -d debug switch in server.pl.
        - Added a warning if you attempt to retrieve a parameter
          using $c->req->params('foo').
        - Fixed the Module::Install::Catalyst @ISA bug

5.59    2005-11-30 13:25:00
        - Fixed shebang line for generated scripts
        - Fixed forward to classes ($c->forward(qw/MyApp foo/))
        - Wrap use block in begin to quelch C:C3 warnings
        - Removed scrollbar from debug output
        - Fixed catalyst_par_core() and catalyst_par_multiarch()

5.58    2005-11-24 10:51:00
        - Added ExtUtils::AutoInstall support
        - Allow overriding path in Catalyst::Helper.
        - Added -makefile to catalyst.pl to generate a new Makefile.PL.
        - Restored Catalyst::Build with a deprecation notice.
        - Improved PAR support
        - Replaced -short with auto-detection
        - Fixed prereqs, added File::Copy::Recursive
        - Static::Simple changes:
            - Made prepare_action play nice with other plugins by not short-
              circuiting.
            - Added tmpl to the ignored extensions.
            - Fixed security problem if req->path contained '..'.

5.57    2005-11-20 22:45:00
        - Updated uri_for to accept undef actions
        - Switched to Module::Install
        - Renamed tests for easier editing
        - Reformatted documentation
        - Renamed -nonew to -force
        - Added PAR support
        - Added keep-alive support and bug fixes to HTTP engine.
          (Sascha Kiefer)
        - Added daemonize option to FastCGI engine. (Sam Vilain)

5.56   2005-11-16 10:33:00
        - Fixed FastCGI engine to not clobber the global %ENV on each
          request. (Sam Vilain)
        - Updated benchmarking to work with detach
        - Fixed dispatcher, so $c->req->action(undef) works again
        - Updated Catalyst::Test to use HTTP::Request::AsCGI
        - Added -pidfile to external FastCGI server.

5.55    2005-11-15 12:55:00
        - Fixed multiple cookie handling

5.54    2005-11-14 22:55:00
        - Fixed a Module::Pluggable::Fast related bug

5.53    2005-11-14 15:55:00
        - Removed t/04prereq.t that was testing for non-required
          modules.

5.52    2005-11-14 10:57:00
        - Strip '..'s in static urls to fix security issue.

5.51    2005-11-14 00:45:00
        - Changed uri_for to use namespace instead of match.

5.50    2005-11-13 20:45:00
        - Fixed minor bugs.
        - Updated docs.

5.49_05 2005-11-12 20:45:00
        - Large update to the documentation. (David Kamholz)
        - Fixed args handling in forward()
        - Fixed forwarding to classes
        - Fixed catalyst.pl-generated Build.PL Makefile section.
        - Fixed relative forwarding
        - Fixed forward arrows in debug output

5.49_04 2005-11-09 23:00:00
        - Made context, dispatcher, engine, request and response classes
          configurable.
        - Added $c->stack.
        - Fixed dispatcher to ignore unknown attributes.
        - Improved format of startup debug log.
        - Updated built in server to restart on win32. (Will Hawes)
        - Fixed streaming write from a filehandle to stop writing
          if the browser is closed.
        - Added $c->controller, $c->model and $c->view shortcuts.
        - Switched to Text::SimpleTable.

5.49_03 2005-11-03 12:00:00
        - Fixed $c->req->{path} for backwards-compatibility.
        - Allow debug to be disabled via ENV as well as enabled.
        - Added -scripts option to catalyst.pl for script updating
        - Changed helpers to default to long types, Controller instead of C
        - Added Catalyst::Controller, Catalyst::Model and Catalyst::View
          base classes
        - Added JavaScript to debug screen to show and hide specific dumps
        - Added _DISPATCH, _BEGIN, _AUTO, _ACTION and _END actions
        - Added multi process external FastCGI support
          (see myapp_fastcgi.pl -help) (Sam Vilain)
        - Restarter process in HTTP engine now properly exits when the
          parent app is shut down.
        - Improved performance of restarter loop while watching for
          changed files.
        - Restarter will now detect new files added to an app on systems
          that change directory mtimes when new files are created.
        - Restarter now properly handles modules that are deleted from an
          application.
        - Fixed memory leak in TestApp.

5.49_02 2005-10-26 12:39:00
        - Whole new dispatcher!
        - Added index action
        - Added path_to method
        - Added support for passing an IO::Handle object to $c->res->body.
          (Andrew Bramble)
        - Added a new welcome screen.
        - Included Catalyst buttons and icons in helper.
        - Added Static::Simple plugin to core.
        - Added self restarting test server
        - Added filename to debug output for uploaded files.
        - Fixed forwarding with embedded arguments.
        - Fixed handling of escaped query strings.
        - Added upload parameters back into $c->req->params.
        - Added multiple paths support to dispatcher
        - Fixed bug in req->path where changing the path added a trailing
          slash.
        - Removed req->handle and res->handle
        - Added prepare_body_chunk method as a hook for upload progress.
        - Fixed bug in uri_for method when base has no path.
        - Added automated tests for HTTP, CGI, and FastCGI servers.

5.49_01 2005-10-10 10:15:00
        - Refactored all internals, should be 99% compatible to previous
          versions.
        - *IMPORTANT* The Apache engines have been moved to a separate package
          for this release.  Please install Catalyst::Engine::Apache if you
          need Apache support.

        - Added support for calling forward with arguments in the path, i.e.
          $c->forward('/foo/bar/arg1/arg2')
        - Made $c->req->uri a URI object, added req->path_info for CGI compat.
          Raw query string is available as $c->req->uri->query.
        - Made $c->req->base a URI object.
        - Parameters with multiple values (?a=1&a=2) now display properly
          in the debug output.
        - Semi-colon separators in query strings now work properly.
        - Expanded documentation of catalyst.pl (Andrew Ford)
        - Added support for running as a backend server behind a frontend
          proxy so req->base and req->address are set properly.
        - Added an 'abort' method to the Log api, so that you can
          kill loggging for a whole request.
        - Added $c->uri_for method to simplify url handling.
        - Added more tests and reorganized the t directory.
        - Reimplemented core engines, all are now CGI based for better test
          coverage and maintainability.
        - Added fork support to built in test server.
        - Fixed all memory leaks.
        - Thread-related bug fixes and tests.  We now believe the Catalyst
          core to be thread-safe.
        - Added streaming IO support through $c->req->read() and
          $c->res->write()
        - Added MyApp->config->{parse_on_demand} (streaming input)
        - Added $c->req->handle and $c->res->handle
        - Improved documentation
        - Fixed mkpath in Catalyst::Helper (Autrijus Tang)
        - Fixed bug in dispatcher where an invalid path could call a valid
          action. (Andy Grundman)
        - Fixed Helper so it works with CRLF line-endings. (Andy Grundman)

5.33  2005-08-10 15:25:00
        - Now with updated manifest.

5.32  2005-08-10 15:10:00
        - Dispatcher might fail if object returns false.

5.31  2005-06-04 12:35:00 (never released to CPAN)

        - helpers now create .new files where files already exist and differ
        - fixed $Data::Dumper::Terse (Robin Berjon)
        - added arguments for detach
        - new credits section in POD
        - fixed detach to allow relative action names (Matt and Robert)
        - added the ability to have whitespaces in Path( '' ) and Regex( '' )

5.30  2005-06-04 12:35:00

        - Fixed a bug where it was not possible to $c->forward to a
          component
          that was not inheriting from Catalyst::Base.
        - Fix for inheritance bug.
        - Allow forward with arguments.
        - Updated cookbook
        - Allow overriding home/root in config.
        - make module build cons README automatically.
        - prettify home path by resolving '..' (Andy Grundman)
        - improved helper templates a bit, new naming scheme for tests.
        - added support for case sensitivity, MyApp->config->{case_sensitive}
        - added $c->detach for non-returning forwards
        - added unified error handling, Catalyst::Exception
        - added section on param handling in Intro.pod
        - added $c->request->cookie
        - added Catalyst::Setup
        - refactored Catalyst::import()
        - improved rendering of error messages in debug mode
        - fixed a bug in Catalyst::Helper::mk_dir
        - further doc changes, esp. to Intro.pod

5.23  2005-06-03 02:30:00
        - added support for non Catalyst::Base components to live in namespace
        - improved concurrency connections in Catalyst::Engine::HTTP::Daemon

5.22  2005-05-26 14:24:00
        - improved base locating in MP engines
        - improved error messages in C::E::HTTP::Daemon
        - hostnames are now resolved on demand unless provided by engine
        - fixed memory leak in $c->execute (Michael Reece, Matt S Trout)

5.21  2005-05-24 14:56:00
        - fixed a bug in https detection
        - fixed auto chain finally
        - added MYAPP_HOME and CATALYST_HOME environment variables

5.20  2005-05-18 19:52:00
        - improved uploads and parameters
        - added $c->req->protocol and $c->req->secure
        - added $c->req->user and $c->req->uri
        - improved error message when forwarding to unknown module
        - fixed win32 installer
        - added deep recursion detection
        - fixed auto actions
        - fixed inheritance in dispatcher
        - allow whitespaces between brackets and quoted string
          in Path and Regex attributes
        - new helper templates
        - installer now supports install_base and destdir
        - allow multiple Catalyst apps to run on the same mod_perl
          instance (not the same app!)
        - fixed MP2 engines
        - removed apreq dependency from all MP engines
        - added support for MP registry scripts
        - added support for LocationMatch and ScriptAliasMatch in MP engines
        - added SpeedyCGI engine

5.10  2005-04-23 11:16:00
        - updated dependencies to require latest module::pluggable::fast
        - new installer for templates and stuff using Module::Build
        - scripts are now prefixed, for being installable
        IMPORTANT: You have to regenerate the script directory,
        remove Makefile.PL and add Build.PL
        - Added compat to install Module::Build if required.
        - Improved: Params handling with MP engines
        - Fixed: Params handling on POST with CGI engine (Andy Grundman)
        - Fixed: Helper.pm on Win32 (Matt S Trout)

5.03  2005-04-19 20:35:00 (Revision 462)
        - fixed Test example (Torsten Seeman)
        - added Plugins chapter to manual
        - applied doc patch from Robert Boone <robert@rlb3.com>
        - improved Dispatcher error messages.
        - refactored so we don't need to include helper from
          Catalyst.pm - Fixes issues with FindBin
        - applied HTTP.pm patch from Andy Grundman <andy@hybridized.org>
        - added plugin() method for instant plugins
        - FCGI is no more considered experimental

5.02  2005-04-18 10:00:00
        - fixed manifest

5.01  2005-04-17 23:00:00
        - some documentation bugs fixed
        - added Catalyst::Utils
        - fixed regexp bug (Matt S Trout)
        - fixed upload bug with MP19
        - added $c->req->body
        - aliased $c->res->output to $c->res->body
        - Read AUTHOR from passwd or $ENV{AUTHOR} when
          generating code.
        - extended attribute handling
        - added global config for components

5.00  2005-04-15 18:00:00
        - new core to support inheritance trees
        - new syntax for action declaration
        - new helper system using TT2
        - problems with mod_perl2 fixed
        - added Test::Pod support
        - added new server backend with HTTP/1.1 support
        - added option to run tests against a remote server
        - renamed errors() to error()
        - more better docs
        - countless minor improvements
          IMPORTANT: This release is very incompatible to previous ones
          and you have to regenerate the helper scripts again...

4.34  2005-03-23 07:00:00 2005
        - added some messages to Makefile.PL
        - added Catalyst::Engine::Test
        - added Catalyst::Engine::CGI::NPH
        - simplified Catalyst::Log to be easier to implement/subclass
        - added cgi.pl
        - updated Catalyst::Test to use Catalyst::Engine::Test
        - updated helper scripts
          IMPORTANT: this will be the last time you'll have to regenerate
          the script directory. We promise!

4.33  2005-03-23 01:00:00 2005
        - documented the log() accessor method in Catalyst (Andrew Ford)
        - added optional arguments to Catalyst::Log methods (Andrew Ford)
        - removed cgi-server.pl
        - added fcgi.pl and Catalyst::Engine::FCGI
        - fixed an undef durng make test (Dan Sully)
        - new path test (Christian Hansen)
          IMPORTANT: you have to regenerate the script directory again

4.32  2005-03-22 02:10:00 2005
        - made a damn typo *AAAAAAAAAAAAAAHHHH!!!*

4.31  2005-03-22 02:00:00
        - fixed inheritance (Christian Hansen)
        - previous release was borked!
          fixed that, but you have to regenerate the scripts again :(

4.30  2005-03-21 23:00:00
        - more documentation (Andrew Ford)
        - added connection informations (Christian Hansen)
        - HTTP::Request support in Catalyst::Test (Christian Hansen)
        - moved cgi.pl to nph-cgi.pl
        - added Catalyst::Engine::Server (Christian Hansen)
        - removed Catalyst::Test::server
        - updated helper scripts
          IMPORTANT: note that you have to regenerate script/server.pl,
          script/cgi-server.pl and script/cgi.pl (now nph-cgi.pl)

4.28  2005-03-19 22:00:00
        - fixed isa tree (Christian Hansen)
        - added script/cgi-server.pl, so no more server restarting after
          code changes
        - reworked documentation (Andrew Ford <A.Ford@ford-mason.co.uk>)

4.27  2005-03-19 01:00:00
        - debug message for parameters
        - Fix redirects (Christian Hansen <ch@ngmedia.com>)
        - some random fixes
        - new helper api for Catalyst::Helper::* support
          you have to update script/create.pl to use it

4.26  2005-03-16 10:00:00
        - fixed the weird bug that caused regex actions to fail on every
          second request
        - more debug messages
        - 100% pod coverage.

4.25  2005-03-12 18:00:00
        - correct perl pathes for helper generated scripts (Tatsuhiko Miyagawa)
        - improved cgi engine docs (Christoper Hicks)

4.24  2005-03-12 01:00:00
        - updated cookbook example
        - fixed base for apache and https (Andrew Ruthven)

4.23  2005-03-09 20:00:00
        - no more regex actions in forward
        - added support for test directories t/m, t/v and t/c

4.22  2005-03-08 20:00:00
        - catch errors in application class
        - handle die properly.

4.21  2005-03-05 17:00:00
        - fixed docs

4.20  2005-03-04 22:00:00
        - moved bin to script

4.13  2005-03-03 11:00:00
        - improved documentation
        - pod coverage test for helper generated apps
        - new helper api

4.12  2005-03-02 11:00:00 2005
        - server_base sucks, removed
        - added $c->log->dump()

4.11  2005-03-02 11:00:00 2005
        - removed some warnings
        - improved docs
        - private prefixed actions override private non prefixed actions
        - added server_base
        - updated Catalyst::Manual::Intro

4.10  2005-03-02 10:00:00 2005
        - improved documentation
        - fixed upload bug
        - fixed prefixed private actions bug
        - fixed more little bugs

4.01  2005-03-01 10:00:00 2005
        - improved documentation
        - documentation fixes (Johan Lindstrom)

4.00  2005-02-27 22:00:00
        - more verbose debug messages, especially for forward()
        - implemented prefixed prvate actions, icluding built in
          !?default, !?begin and !?end
        - new Catalyst::Manual::Intro
        - new helpers, bin/catalyst
        - helper api

3.11  2005-02-23 21:00:00
        - added dependency to UNIVERSAL::require (Marcus Ramberg)
        - added a little workaround for a warning in Catalyst::Test
          (Marcus Ramberg)
        - improved documentation for actions

3.10  2005-02-19 20:00:00
        - removed roles management from Catalyst::Engine
          and added it to Catalyst::Plugin::Authentication::CDBI

3.04  2005-02-17 21:00:00
        - error reporting for app class
        - no more engine debug messages
        - class->method forwards get resolved now

3.03  2005-02-16 23:00:00
        - friendlier statistics

3.02  2005-02-16 22:00:00
        - fixed unintialized actions (Marcus Ramberg)

3.01  2005-02-16 20:30:00
        - better statistics

3.00  2005-02-16 20:00:00
        - real version number for CPAN.pm
        - fixed redirect in CGI engine
        - more statistics in debug logs
        - ? prefix for forward()

2.99_15  2005-02-02 22:00:00
        - support for short namespaces, MyApp::M, MyApp::V and MyApp::C
        - Replaced "Catched" with "Caught" in Catalyst::Engine
          (Gary Ashton Jones)
        - replaced _ with ! for private actions
        - added ? for prefixed actions
        - misc improvememts

2.99_14  2005-01-31 22:00:00 2005
        - arguments for _default
        - $c->entrance removed for more flexibility
        - added $c->req->method

2.99_13  2005-01-30 18:00:00 2005
        - POD fixes and improvements

2.99_12  2005-01-28 22:00:00 2005
        - first development release<|MERGE_RESOLUTION|>--- conflicted
+++ resolved
@@ -20,7 +20,22 @@
   - Fix the disable_component_resolution_regex_fallback config setting
     to also work in the $c->component method.
 
-<<<<<<< HEAD
+  - Handle users setting cookies with an undef value by not trying to
+    output that cookie (rather than trying to do so and causing an exception
+    as previously happened). A warning is logged if this occurs in debug
+    mode.
+  - Update tests to ignore $ENV{CATALYST_HOME} where required
+
+  - Change repository metadata to point at git.
+
+  - Clean namespaces in Catalyst::Request::Upload
+
+  - Catalyst::Test: Fixes to action_ok, action_redirect and action_notfound
+    test functions to be better documented, and have better default test
+    names.
+
+  - Update tests to ignore CATALYST_HOME env var.
+
 5.89002 2011-03-02 11:30:00 (TRIAL release)
 
  Bug fixes:
@@ -52,23 +67,6 @@
  Documentation:
   - The section of Catalyst::Upgrading describing how to upgrade to version 5.90
     of Catalyst has been much improved.
-=======
-  - Handle users setting cookies with an undef value by not trying to
-    output that cookie (rather than trying to do so and causing an exception
-    as previously happened). A warning is logged if this occurs in debug
-    mode.
-  - Update tests to ignore $ENV{CATALYST_HOME} where required
-
-  - Change repository metadata to point at git.
-
-  - Clean namespaces in Catalyst::Request::Upload
-
-  - Catalyst::Test: Fixes to action_ok, action_redirect and action_notfound
-    test functions to be better documented, and have better default test
-    names.
-
-  - Update tests to ignore CATALYST_HOME env var.
->>>>>>> b40baecd
 
 5.80032 2011-02-23 01:10:00
 
