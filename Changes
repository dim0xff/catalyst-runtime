# This file documents the revision history for Perl extension Catalyst.

<<<<<<< HEAD
  - Announcing the repo is not open for development of Perl Catalyst 'Runner'
  - http://questhub.io/realm/perl/explore/latest/tag/runner

5.90059_002 - TBA
  - We now pass a scalar or filehandle directly to you Plack handler, rather
    than always use the streaming interface (we are still always using a
    delayed response callback).  This means that you can make use of Plack
    middleware like Plack::Middleware::XSendfile and we expect better use of
    server features (when they exist) like correct use of chunked encoding or
    properly non blocking streaming when running under a supporting server like
    Twiggy.  See Catalyst::Delta for more.  This change might cause issues if
    you are making heaving use of streaming (although in general we expect things
    to work much better.
  - In the case when we remove a content body from the response because you set
    an information status or a no content type status, warn that we are doing so
    when in debug mode.  You might see additional debugging information to help
    you find and remove unneeded response bodies.
  - Updated the code where Catalyst tries to guess a content length when you
    fail to provide one.  This should cause less issues when trying to guess the
    length of a funky filehandle.  This now uses Plack::Middleware::ContentLength
  - Removed custom code to remove body content when the request is HEAD and
    swapped it for Plack::Middleware::Head.

5.90059_001 - 2013-12-19
  - Removed deprecated Regexp dispatch type from dependency list.  If you are
    using Regex[p] type dispatching you need to add the standalone distribution
   'Catalyst::DispatchType::Regex' to you build system NOW or you application
   will be broken.

=======
5.90053 - 2013-12-21
  - Reverted a change in the previous release that moved the setup_log phase
    to after setup_config.  This change was made to allow people to use
    configuration that is late loaded (such as via the ConfigLoader Plugin)
    to setup the plugin.  However it also broke the ability to use the log
    during plugin setup (ie, it breaks lots of plugins).  Reverting the 
    change.  See Catalyst::Delta for workarounds.
>>>>>>> 5bb2a5b3

5.90052 - 2013-12-18

  - Fixed first block of startup debug messages missing when using a custom
    logger that gets set at runtime, for example by overriding finalize_config
  - Give a more descriptive error message when trying to load middleware that
    does not exist.
  - Change the way we initialize plugins to fix a bug where when using the 
    populare ConfigLoader plugin, configs merged are not available for setting
    up middleware and data handlers (and probably other things as well).

    NOTE: This change might cause issues if you had code that was relying on the
    broken behavior.  For example external configuration that was being loaded to
    late to have effect might now take effect.  Please test you code carefully and
    be aware of this possible issue </NOTE>.

  - You may now also call 'setup_middleware' as a package method if you think
    that loading middleware via configuration is a weird or broken idea.
  - Various POD formating fixed.
  - Improved some documentation about what type of filehandles that ->body can
    accept and issues that might arise.

5.90051 - 2013-11-06
  - Be more skeptical of the existance of $request->env to fix a regression
    introduced in Catalyst::Action::REST by the previous release

5.90050 - 2013-11-05
  - Previously public predicates on the following attributes are now considered
    private and their method names have been changed to follow Perl convention
    for internal methods:

      -- Catalyst::Request->has_io_fh ==> _has_io_fh
      -- Catalyst::Request->has_env ==> _has_env
      -- Catalyst::Response->has_write_fh ==> _has_write_fh

    These are breaking changes but these methods were never documented and serve
    no use for external code.  If you are using thing, you need to make the noted
    change (but please consider finding another way to do what you are trying to
    do).  t0m++ for code review of Hamburg branch.

5.90049_006 - 2013-11-04
  - Fixed case where test could fail when Starman was partly installed (n0body++)
  - Fixed missing date information in previous release

5.90049_005 - 2013-10-31
  - NEW FEATURE:  New Controller action attribute 'Consumes', which allows you
    to specify the content type of the incoming request.  This makes it easier
    to create actions that only handle certain content type POST or PUT, such
    as actions that only handle JSON or actions that only understand classic
    HTML forms.
  - NEW FEATURE: Request->body_data is now also populated from classic HTML 
    Forms using CGI::Struct to support nested data.  For non nested data you
    should use the classic ->body_parameters method.
  - Removed PSGI $env keys that are added on the 'plack.request.*' namespace
    since after discussion it was clear those keys are not part of the public
    API.  Keys removed: 'plack.request.query', 'plack.request.body', 
    'plack.request.merged' and 'plack.request.http.body'. Altered some test
    cases to reflect this change.

5.90049_004 - 2013-10-18
  - JSON Data handler looks for both JSON::MaybeXS and JSON, and uses
    whichever is first (prefering to find JSON::MaybeXS).  This should
    improve compatibility as you likely already have one installed.
  - Fixed a warning in the server script (bokutin++)
  - We now populate various Plack $env keys in order to play nice with
    downstream middleware or plack apps (and to reduce processing if
    those keys already exist).  Keys added:
      - plack.request.query
      - plack.request.body
      - plack.request.merged
      - plack.request.http.body
    (NOTE: REMOVED IN 5.90049_005)
  - If incoming input (from a POST or PUT) is not buffered, create the
    buffer and set the correct psgi env keys to note this for downstream
    psgi apps / middleware.  This should solve some issues where Catalyst
    sucks up the body input but its not buffered so downstream apps can't
    read it (for example FCGI does not buffer).  We now also try to make
    sure the body content input is reset to the start of the filehandle
    so that we are polite to downstream middleware /apps.
  - NEW FEATURE: Catalyst::Response can now pull response from a PSGI
    specification response.  This makes it easier to host external Plack
    applications under Catalyst.  See Catalyst::Response->from_psgi_response
  - NEW FEATURE: New configuration option 'use_hash_multivalue_in_request'
    will populate $request methods 'parameters', 'body_parameters' and
    'query_parameters' with an instance of Hash::MultiValue instead of a
    HashRef.  This is used by Plack and is intended to reduce the need to
    write defensive logic since you are never sure if an incoming parameter
    is a scalar or arrayref.
  - NEW FEATURE: We now experimentally support Net::Async::HTTP::Server
    and IO-Async based event loops.  Examples will follow.

5.90049_003 - 2013-09-20
  - Documented the new body_data method added in the previous release
  - Merged from master many important bugfixes and forward compatiblity
    updates, including:
    - Use modern preferred method for Moose metaclass access and many other
      small changes to how we use Moose for better forward compat (ether++)
    - Killed some evil use of $@ (ether++)
    - spelling fixes and documentation updates (ether++), (gerda++)
    - use Test::Fatal over Test::Exception (ether++)
    - Misc. test case fixes to modernize code (ether++)
    - Added a first pass cpanfile, to try and make it easier to bootstrap
      a development setup (ether++)

5.90049_002 - 2013-08-20
  - Fixed loading middleware from project directory
  - Fixed some pointless warnings when middleware class lacked VERSION
  - NEW FEATURE: Declare global 'data_handlers' for parsing HTTP POST/PUT
    alternative content, and created default JSON handler.  Yes, now Catalyst
    handles JSON request content out of the box!  More docs eventually but
    for now see the DATA HANDLERS section in Catalyst.pm (or review the test
    case t/data_handler.t

5.90049_001 - 2013-07-26
  - Declare PSGI compliant Middleware as part of your Catalyst Application via
    a new configuration key, "psgi_middleware".
  - Increased lowest allowed module version for Module::Pluggable to be 4.7 (up
    from 3.4) to solve the fact this is no longer bundled with Perl in v5.18.

5.90042 - 2013-06-14
  - Removed more places where an optional dependency shows up in the test
    suite. Hopefully really fixed the unicode regression introduced in 5.90040
  - reverted the change we introduced in 5.90040 where a unicode conversion
    error warned instead of died.  Now it dies again, like in the stand alone
    plugin
  - More work to make sure nothing happens with encoding unless you explicitly
    ask for encoding
  - Code to hopefully fix an issue where file uploads using the unicode plugin
    caused trouble.

5.90041 - 2013-06-14
  - Bug fix release to fix regressions introduced in previous.  I would consider
    this a likely upgrade and if you are having trouble with the previous I hope
    this fixes all of them.
  - Fix regression with the cored Unicode plugin that broke systems where you are
    setting encoding type in an external configuration file
  - Fixed circular dependency introduced when we cored the unicode plugin tests
  - Fixed a longstanding problem with stats when locale uses , instead of . for
    number decimals
  - Fixed some docs that didn't properly date the previous release.

5.90040 - 2013-06-12
  ! Stricter checking of attributes in Catalyst::DispatchType::Chained:
    1) Only allow one of either :CaptureArgs or :Args
    2) :CaptureArgs() argument must be numeric
    3) :CaptureArgs() and :Args() arguments cannot be negative
  - Add Devel::InnerPackage to dependencies, fixing tests on perl 5.17.11
    as it's been removed from core. RT#84787
  - New support for closing over the PSGI $writer object, useful for working
    with event loops.
  - lets you access a psgix.io socket, if your server supports it, for manual
    handling of the client - server communication, such as for websockets.
  - Fix waiting for the server to start in t/author/http-server.t
  - new config flag 'abort_chain_on_error_fix' that exits immediately when a
    action in an action chain throws and error (fixes issues where currently
    the remaining actions are processed and the error is handled at chain
    termination).
  - Cored the Encoding plugin.  Now get unicode out of the box by just setting
    $c->config->{encoding} = 'UTF-8'.  BACKCOMPAT WARNING: If you are using 
    the Encoding plugin on CPAN, we skip it to avoid double encoding issues, so
    you should remove it from your plugin list, HOWEVER the 'encoding' config
    setting is now undef, rather than 'UTF-8' (this was done to avoid breaking
    people's existing applications) so you should add the encoding setting to 
    you global config.  There's some other changes between the stand alone
    plugin and the cored version, if you use it be sure to see Catalyst::Upgrading
    for more.
  - minor documentation typo fixes and updates

5.90030 - 2013-04-12
  ! POSSIBLE BREAKING CHANGE: Removed Regexp dispatch type from core, and put
    it in an external package.  If you need Regexp dispatch types you should
    add "Catalyst-DispatchType-Regex" as a distribution to your build system.
  - make $app->uri_for and related methods return something sane, when called
    as an application method, instead of a context method.  Now if you call
    MyApp::Web->uri_for(...) you will get a generic URI object that you need to
    resolve manually.
  - documentation updates around forwarding to chained actions.
  - Fixed bug when a PSGI engine need to use psgix logger.
  - Added cpanfile as a way to notice we are a dev checkout.
  - Added 'x-tunneled-method' HTTP Header method override to match features in
    Catalyst::Action::REST and in other similar systems on CPAN.
  - smarter valiation around action attributes.

5.90020 - 2013-02-22
  ! Catalyst::Action now defines 'match_captures' so it is no long considered
    an optional method.  This might break you code if you have made custom
    action roles/classes where you define 'match_captures'.  You must change
    your code to use a method modifier (such as 'around').
  - New match method "Method($HTTP_METHOD)" where $HTTP_METHOD in (GET, POST,
    PUT, HEAD, DELETE, OPTION) and shortcuts in controllers called "GET, POST
    PUT, HEAD, DELETE, OPTION").  Tests and documentation.  Please note if you
    are currently using Catalyst::ActionRole::MatchRequestMethods there may
    be compatibility issues.  You should remove that actionrole since the built
    in behavior is compatible on its own.
  - Initial debug screen now shows HTTP Method Match info
  - security fixes in the way we handle redirects
  - Make Catalyst::Engine and Catalyst::Base immutable
  - Some test and documentation improvements

5.90019 - 2012-12-04 21:31:00
  - Fix for perl 5.17.6 (commit g7dc8663). RT#81601
  - Fix for perl 5.8. RT#61122
  - Remove use of MooseX::Types as MooseX::Types is broken on perl5.8
    RT#77100 & RT#81121

5.90018 - 2012-10-23 20:55:00
  - Changed code in test suite so it no longer trips up on recent changes to
    HTTP::Message.

5.90017 - 2012-10-19 22:33:00
  - Change Catalyst _parse_attrs so that when sub attr handlers:

    1) Can return multiple pairs of new attributes.
    2) Get their returned attributes passed through the correct attribute handler.

    e.g sub _parse_Whatever_attr { return Chained => 'foo', PathPart => 'bar' }

    Will now work because both new attributes are respected, and the Chained
    attribute is passed to _parse_Chained_attr and fixed up correctly by that.

  - In Catalyst::Test, don't mangle headers of non-HTML responses. RT#79043

  - Refactor request and response class construction to add methods
    that roles can hook to feed extra parameters into the constructor
    of request or response classes.

5.90016 - 2012-08-16 15:35:00
  - prepare_parameters is no longer an attribute builder.  It is now a method
    that calls the correct underlying functionality (Bill Moseley++)
  - Updated Makefile.PL to handle MacOXS tar
  - Fix uri_for to handle a stringifiable object
  - Fix model/view/controller methods to handle stringifiable objects
  - Fix RT#78377 - IIS7 ignores response body for 3xx requests, which
    causes (a different) response to be broken when using keepalive.
    Fixed by applying Middleware which removes the response body and
    content length that Catalyst supplies with redirects.

5.90015 - 2012-06-30 16:57:00
  - Fix $c->finalize_headers getting called twice. RT#78090
  - Fix test fails in Catalyst-Plugin-Session-State-Cookie. RT#76179
  - Fix test fails in Catalyst-Plugin-StackTrace
  - Fix test fails in Test-WWW-Mechanize-Catalyst

5.90014 - 2012-06-26 10:00:00

  - Fix calling finalize_headers before writing body when using $c->write /
    $c->res->write (fixes RT#76179).

5.90013 - 2012-06-21 10:40:00

  - Release previous TRIAL as stable.
  - We failed to note in the previous changelog that the Makefile.PL has been
    improved to make it easier for authors to bootstrap a developer install
    of Catalyst.

5.90013 - TRIAL 2012-06-07 20:21:00

 New features:
  - Merge Catalyst::Controller::ActionRole into Catalyst::Controller.

 Bug fixes:
  - Fix warnings in some matching cases for Action methods with
    Args(), when using Catalyst::DispatchType::Chained

  - Fix request body parameters to not be undef if no parameters
    are supplied.

  - Fix action_args config so that it can be specified in the
    top level config.

  - Fix t/author/http-server.t on Win32

  - Fix use of Test::Aggregate to make tests faster.

5.90012 - 2012-05-16 09:59:00

 Distribution META.yml changes:
  - author key is now correct, rather than what Module::Install
    mis-parses from the documentation.
  - x_authority key added.

 Bug fixes:
  - Fix request body parameters being multiply rebuilt. Fixes both
    RT#75607 and CatalystX::DebugFilter

  - Make plugin de-duplication work as intended originally, as whilst
    duplicate plugins are totally unwise, the C3 error given to the user
    is less than helpful.

  - Remove dependence on obscure behaviour in B::Hooks::EndOfScope
    for backward compatibility. This fixes issues with behaviour changes
    in bleadperl. RT#76437

  - Work around Moose bug RT#75367 which breaks
    Catalyst::Controller::DBIC::API.

 Documentation:
  - Fix documentation in Catalyst::Component to show attributes and
    calling readers, rather than accessing elements in the $self->{} hash
    directly.
  - Add note in Catalyst::Component to strongly disrecommend $self->config
  - Fix vague 'checkout' wording in Catalyst::Utils. RT#77000
  - Fix documentation for the 'secure' method in Catalyst:Request. RT#76710

5.90011 - 2012-03-08 16:43:00

 Bug fixes:
  - Simplification of the previous changes to Catalyst::ScriptRunner
    We now just push $FindBin::Bin/../lib to the @INC path again, but
    only if one of the dist indicator files (Makefile.PL Build.PL or
    dist.ini) can be found in $FindBin::Bin/../$_
    This avoids heuristics when the app is unloaded and therefore
    works better for extensions which have entire applications in
    their test suites.
  - Bug fix to again correctly detect checkouts in dist zilla using
    applications.
  - --background option for the server script now only closes
    STDIN, STDOUT and STDERR. This fixes issues with Log::Dispatch
    and other loggers which open a file handle when
  - Change incorrect use of File::Spec->catdir to File::Spec->catfile
    so that we work on platforms which care about this (VMS?)
  - Make it more obvious if our PSGI server doesn't pass in a response
    callback.

5.90010 - 2012-02-18 00:01:00

 Bug fixes:
  - Fix the previous fix to Catalyst::ScriptRunner which was resulting
    in the lib directory not being pushed onto @INC.
    This meant perl ./script/myapp_server.pl failed, however
    perl -Ilib ./script/myapp_server.pl would succeed.

5.90009 - 2012-02-16 09:06:00

 Bug fixes:
  - Fix the debug page so that it works as expected with the latest
    refactoring.

  - The Catalyst::Utils::home function is used to find if the application
    is a checkout in Catalyst::ScriptRunner. This means that a non-existant
    lib directory that is relative to the script install location is not
    included when not running from a checkout.

  - Fix dead links to cpansearch.perl.org to point to metacpan.org.

  - Require the latest version of B::Hooks::EndOfScope (0.10) to avoid an
    issue with new versions of Module::Runtime (0.012) on perl 5.10
    which stopped Catalyst::Controller from compiling.

  - In Catalyst::Test, don't mangle headers of non-HTML responses. RT#79043

5.90008 - TRIAL 2012-02-06 20:49:00

 New features and refactoring:
  - Much of the Catalyst::Engine code has been moved into Catalyst::Request
    and Catalyst::Response, to be able to better support asynchronous web
    servers such as Twiggy, by making the application engine more reenterant.

    This change is as a prequel to full asynchronous support inside Catalyst
    for AnyEvent and IO::Async backends, which allow highly scaleable streaming
    (for applications such as multi-part XML HTTPRequests, and Websockets).

 Deprecations:
  - This means that the $c->engine->env method to access the PSGI environment
    is now deprecated. The accessor for the PSGI env is now on Catalyst::Request
    as per applications which were using Catalyst::Engine::PSGI

    Catalyst::Engine::PSGI is now considered fully deprecated.

  - The private _dump method in Catalyst::Log is now deprecated. The dumper is
    not pluggable and which dumper to use should be a user choice. Using
    an imported Dump() or Dumper() function is less typing than $c->log->_dump
    and as this method is unused anywhere else in Catalyst, it has been scheduled
    for removal as a cleanup. Calling this method will now emit a stack trace
    on first call (but not on subsequent calls).

 Back compatibility fixes:
  - Applications still using Catalyst::Engine::PSGI as they rely on
    $c->request->env - this is now the provided (and recommended) way of
    accessing the raw PSGI environment.

 Tests:
  - Spurious warnings have been removed from the test suite

 Documentation:
  - Fix the display of PROJECT FOUNDER and CONTRIBUTORS sections in the
    documentation. These were erroneously being emitted when the Pod
    was converted to HTML for search.cpan.org

  - Fix documentation for the build_psgi_app app method. Previously the
    documentation advised that it provided the psgi app already wrapped
    in default middleware. This is not the case - it is the raw app psgi

5.90007 - 2011-11-22 20:35:00

  New features:
   - Implement a match_captures hook which, if it exists on an action,
     is called with the $ctx and \@captures and is expected to return
     true to continue the chain matching and false to stop matching.
     This can be used to implement action classes or roles which match
     conditionally (for example only matching captures which are integers).

  Bug fixes:
   - Lighttpd script name fix is only applied for lighttpd versions
     < 1.4.23. This should fix non-root installs of lighttpd in versions
     over that.
   - Prepare_action is now inside a try {} block, so that requests containing
     bad unicode can be appropriately trapped by
     Catalyst::Plugin::Unicode::Encoding

5.90006 - 2011-10-25 09:18:00

  New features:
   - A new 'run_options' class data method has been added to Catalyst.pm
     This is used to store all the options passed by scripts, allowing
     application authors to add custom options to their scripts then
     get them passed through to the application.

  Doumentation:
   - Clarify that if you manually write your own .psgi file, then optional
     proxy support (via the using_frontend_proxy config value) will not be
     enabled unless you explicitly apply the default middlewares from
     Catalyst, or you apply the middleware manually.

  Bug fixes:
   - Fix issue due to perl internals bugs in 5.8 and 5.10 (not present in
     other perl versions) require can pass the context inappropriately,
     meaning that some methods of loading classes can fail due to void
     context being passed throuh to make_immutable, causing it to not return
     a value.
     This bug caused loading Catalyst::Script::XXX to fail and is fixed
     both by bumping the Class::Load dependency, and also adding an explicit
     '1;' to the end of the classes, avoiding the context issue.

   - Fix using_frontend_proxy support in mod_perl by using the psgi wrapped
     in default middleware in mod_perl context, rather than the raw psgi.

5.90005 - 2011-10-22 13:35:00

  New features:

   - $c->uri_for_action can now take an array of CaptureArgs and Args
     If you have an action which has both, then you can now say:
     $c->uri_for_action('/myaction', [@captures, @args]);
     whereas before you had to say:
     $c->uri_for_action('/myaction', [@captures], @args);
     The previous form is still supported, however in many cases it is
     easier for the application code to not have to differentiate between
     the two.

   - Catalyst::ScriptRunner has been enhanced so that it will now
     load and apply traits, making it easier to customise.
     - MyApp::TraitFor::Script (if it exists) will be applied to all
       scripts in the application.
     - MyApp::TraitFor::Script::XXXX will be applied to the relevant script
       (for example MyApp::TraitFor::Script::Server will be applied to
       MyApp::Script::Server if it exists, or Catalyst::Script::Server
       otherwise).

  Documentation:

   - Document how to get the vhost of the request in $c->req->hostname
     to avoid confusion
   - Remove documentation showing Global / Regex / Private actionsi
     as whilst these still exist (and work), they are not recommended.
   - Remove references to the -Engine flag.
   - Remove references to the deprecated Catalyst->plugin method
   - Spelling fixed (and tested) throughout the documentation
   - Note that wrapping the setup method will not work with method modifiers
     and provide an alternative.

5.90004 - 2011-10-11 17:12:00

  Bug fixes:

   - Don't guess engine class names when setting an engine through
     MyApp->engine_class.

5.90003 - 2011-10-05 08:32:00
  Bug fixes:

   - Make default body reponses for 302s W3C compliant. RT#71237

   - Fix issue where groups of attributes to override controller actions
     in config would be (incorrectly) overwritten, if the parser for that
     attribute mangled the contents of the attribute. This was found
     with Catalyst::Controller::ActionRole, where Does => [ '+Foo' ]
     would be transformed to Does => [ 'Foo' ] and written back to config,
     whereas Does => '+Foo' would not be changed in config. RT#65463

  Enhancements:

   - Set a matching Content-type for the redirect if Catalyst sets the
     body. This is for compatibility with a WatchGuard Firewall.

  Backward compatibility fixes:

   - Restore (an almost empty) Catalyst::Engine::HTTP to the dist for old
     scripts which explictly require Catalyst::Engine::HTTP

  Documentation fixes:

   - Document Catalyst::Plugin::Authentication fails tests unless
     you use the latest version with Catalyst 5.9

   - Clarify that prepare is called as a class method

   - Clarify use of uri_for further. RT#57011

5.90002 - 2011-08-22 21:44:00
  Backward compatibility fixes:

    - Deploying via mod_perl in some cases is fixed by making
      Catalyst::EngineLoader detect mod_perl in more generic
      circumstances.
      https://github.com/miyagawa/Plack/issues/239

  Documentation fixes:

    - Fix incorrect example in Catalyst::PSGI.
    - Add note that if you are using the PSGI engine, then $c->req->env
      needs to become $c->engine->env when you upgrade.

5.90001 - 2011-08-15 22:42

 Realise that we accidentally chopped a digit off the versioning scheme
 without anyone noticing, which is a bad thing.

 Feel like a fool. Well done t0m.

 Cut another release.

5.9000 - 2011-08-15 22:18

 See Catalyst::Delta for the major changes in this release.

 Changelog since the last TRIAL release:

   Backward compatibility fixes:

    - Fix calling MyApp->engine_class to set the engine class manually.

    - Re-add a $res->headers->{status} field to Catalyst::Test responses.
      This _should_ be accessed with $c->res->code instead, but is here
      for backward compatibility.

   Documentation:

    - Documentation which was in the now removed Catalyst::Engine::* classes
      has been moved to Catalyst::Manual::Deployment

   Changes:

    - nginx specific behaviour is removed as it is not needed with any
      web server configuration I can come up with (recommended config is
      documented in Catalst::Manual::Deployment::nginx::FastCGI)

5.89003 2011-07-28 20:11:50 (TRIAL release)

 Backward compatibility fixes:

  - Application scripts which have not been upgraded to newer
    Catalyst::Script::XXX style scripts have been fixed

 Bug fixes:

  - mod_perl handler fixed to work with application classes which have manually
    been made immutable.

  - Scripts now force the Plack engine choice manually, rather than relying
    on auto-detection, as the automatic mechanism gets it wrong if (for
    example) Coro is loaded.

  - Server script option for --fork --keepalive are now handled by loading
    the Starman server, rather than silently ignored.

  - Server script options for --background and --pid are now fixed by
    using MooseX::Deamonize

  - Plack middlewares to deal with issues in Lighttpd and IIS6 are now
    automatically applied to applications and deployments which need them
    (when there is not a user written .psgi script available).
    This fixes compatibility with previous stable releases for applications
    deployed in these environments.

 Enhancements:

  - Catalyst::Test's remote_request method not uses Plack::Test to perform
    the remote request.

 Documentation:
  - Added a Catalyst::PSGI manual page with information about writing a .psgi
    file for your application.

   - Catalyst::Uprading has been improved, and the status of old Catalyst
     engines clarified.

 Deprecations:
  - Catalyst::Test's local_request function is now deprecated. You should just
    use the normal request function against a local server instead.

5.80033 2011-07-24 16:09:00

 Bug fixes:
  - Fix Catalyst::Request so that the hostname accessor is not incorrectly
    populated with 'localhost' if a reverse DNS lookup fails.

  - Fix Path actions debug screen to display number of arguments

  - Fix a regression that prevented configuring attributes for all actions using
    ->config(actions => { '*' => \%attrs }) from working

  - Append $\ in Catalyst::Response->print to more closely match
    IO::Handle's behaviour.

  - Fixed situation where a detach($action) from a forward within auto
    was not breaking out correctly

  - Fix the disable_component_resolution_regex_fallback config setting
    to also work in the $c->component method.

  - Handle users setting cookies with an undef value by not trying to
    output that cookie (rather than trying to do so and causing an exception
    as previously happened). A warning is logged if this occurs in debug
    mode.
  - Update tests to ignore $ENV{CATALYST_HOME} where required

  - Change repository metadata to point at git.

  - Clean namespaces in Catalyst::Request::Upload

  - Catalyst::Test: Fixes to action_ok, action_redirect and action_notfound
    test functions to be better documented, and have better default test
    names.

  - Update tests to ignore CATALYST_HOME env var.

5.89002 2011-03-02 11:30:00 (TRIAL release)

 Bug fixes:
  - Fix a couple of test failures caused by optional dependencies such as FCGI
    not being installed.

 Refactoring:
  - Simplified the API for getting a PSGI application code reference for a
    Catalyst application for use in, for example, .psgi files. See
    Catalyst::Upgrading for details.

5.89001 2011-03-01 15:27:00 (TRIAL release)

 Bug fixes:
  - Fixed command-line argument passing in Catalyst::Script::FastCGI.

  - Fixed Catalyst::Engine::Stomp compatibility. Applications using
    Catalyst::Engine::Stomp are believed to continue working without
    any changes with the new Catalyst major version.

  - Fixed issues auto-loading engine with older scripts.

 Known problems:
  - Catalyst::Engine::Wx is officially unsupported and BROKEN. If you
    are using this engine then please get in touch with us and we'll
    be happy to help with the changes it needs to be compatible with
    the new major version of Catalyst.

 Documentation:
  - The section of Catalyst::Upgrading describing how to upgrade to version 5.90
    of Catalyst has been much improved.

5.80032 2011-02-23 01:10:00

 Bug fixes:
  - Fix compatibility issue with code which was testing the value of
    $c->res->body multiple times. Previously this would cause the value
    to be built, and ergo cause the $c->res->has_body predicate to start
    returning true.
    Having a response body is indicated by $c->res->body being defined.

  - Fix bug with calling $upload->slurp multiple times in one request
    not working as expected as the file handle wasn't returned to
    the zero position. (Adam Sjøgren)

  - Fix some weird perl 5.8 situations where $c can get squashed unexpectedly
    in Catalyst::execute

  - Fix chained dispatch where chains were being compared for length (number
    of private parts in the chain) vs where they are being compared for
    PathPart length (i.e. number of non-capturing URI elements in your path).

    This bug meant that sometimes multiple Args or CaptureArgs (e.g. /*/*)
    type paths would be preferred to those with fixed path elements
    (e.g. /account/*)

 New features:
   - Add MYAPP_RESTARTER and CATALYST_RESTARTER environment variables to
     allow the restarter class to be chosen per application or generally.

     This feature was added to enable GUI restarters (such as the soon to
     be released CatalystX::Restarter::GTK to be enabled more easily by
     developers without changing their application code.

5.80031 2011-01-31 08:13:02

 Bug fixes:
  - Update dependency on MooseX::Role::WithOverloading to ensure that
    a version which can deal with / depends on a new Package::Stash
    is installed. (As if some other dependency is pulled in during upgrading
    which results in new Package::Stash, then it can leave you with a broken
    version of MooseX::Role::WithOverloading.

  - Fix undef warning in Catalyst::Engine::FastCGI when writing an empty
    body (e.g. doing a redirect)

5.89000 2011-01-24 09:28:45 (TRIAL release)

 This is a development release from psgi branch of Catalyst-Runtime.

 Removed features:

  - All of the Catalyst::Engine::* namespace is now gone. Instead we only have
    one Catalyst::Engine class speaking the PSGI protocol natively. Everything
    the various Catalyst::Engine:: classes did before is now supposed to happen
    through PSGI handlers such as Plack::Handler::FCGI,
    Plack::Handler::HTTP::Server::PSGI, Plack::Handler::Apache2, and so
    on. However, deployment can still work the same as it did before. The
    catalyst scripts still exist and continue to work.

    If you find anything that either doesn't work anymore as it did before or
    anything that could be done before with the various Catalyst::Engine::
    classes, but can't be done anymore with the single PSGI Catalyst::Engine
    class, please tell us *now*.

5.80030 2011-01-04 13:13:02

 New features:
  - Add a --proc_title option to the FCGI script to set the process
    title.
  - Allow the response body to be set to `undef' explicitly to indicate the
    absence of a body. It can be used to indicate that no body should be sent at
    all and processing of views should be skipped. This is especially useful for
    things like X-Sendfile, which now no longer require providing fake response
    bodies to suppress view processing. In order for this to work, you will also
    have upgrade Catalyst::Action::RenderView to at least version 0.15.

 Bug fixes:
  - Deal correctly with GLOB file handles in the response body (setting
    the Content-Length header appropriately)
  - Chained dispatch has been fixed to always prefer paths
    with the minimum number of captures (rather than the
    maximum number of actions). This means that (for example)
    a URI path /foo/* made out of 2 actions will take preference
    to a URI path /*/* made out of 3 actions. Please check your applications
    if you are using chained action and please write new test to report
    failing case.
  - Stop relying on bugs in the pure-perl version of Package::Stash. New
    versions of Package::Stash load Package::Stash::XS if
    available. Package::Stash::XS fixes some of the bugs of the pure-perl
    version, exposing our faulty assumption and breaking things. We now work
    with both old and new versions of Package::Stash, both with and without
    Package::Stash::XS being installed. Older versions of Catalyst-Runtime also
    work with both old and new versions of Package::Stash, but only if
    Package::Stash::XS is *not* installed.

 Documentation:
  - Clarify that when forwarding or detaching, the end action associated
    with the original dispatched action will be run afterwards (fallen)

5.80029 2010-10-03 16:39:00

 New features:
  - Add a warning when $c->view is called and cannot locate a default_view
    or current_view. This clarifies the logging when ::RenderView gets
    confused.

 Warning fixes:
  - Deal warning in with Moose >= 1.15 if you add a method called 'meta' to a
    class which already has one by using _add_meta_method.

5.80028 2010-09-28 20:49:00

 Bug fixes:
  - use Class::MOP in Catalyst::Utils.

  - Do not keep a reference to a closed over context in ctx_request, allowing
    the caller to dispose of the request context at their leisure.

  - Changes to be compatible with bleadperl

5.80027 2010-09-01 22:14:00

 Bug fixes:
  - Fix an issue with newly added test cases which depended on Catalyst::Action::RenderView

5.80026 2010-09-01 15:14:00

 Bug fixes:
  - Fix so that CATALYST_EXCEPTION_CLASS in MyApp is always respected by
    not loading Catalyst::Exception in Utils.pm BEGIN, because some Scripts::*
    load Utils before MyApp.pm

  - Fix warnings with new Moose versions about "excludes" during role
    application

  - Fix warning from MooseX::Getopt regarding duplicate "help" aliases.

  - parse_on_demand fixed when used in conjunction with debug mode.
    A regression was introduced in 5.80022 which would cause the body
    to always be parsed for logging at the end of the request when in
    debug mode. This has been fixed so that if the body has not been parsed
    by the time the request is logged, then the body is omitted.

  - Fix show_internal_actions config setting producing warnings in debug
    mode (RT#59738)

  - Make Catalyst::Test::local_request() set the response base from base href
    in the returned document so that links can be resolved correctly by
    Test::WWW::Mechanize::Catalyst

 Refactoring:
   - moved component name sort that happens in setup_components to
     locate_components to allow methods to wrap around locate_components

 Documentation:
    - Fix some typos

    - Advertise Catalyst::Plugin::SmartURI


5.80025 2010-07-29 01:50:00

 New features:
  - An 'action_class' method has been added to Catalyst::Controller to
    allow controller base classes, roles or traits
    (e.g. Catalyst::Controller::ActionRole) to more easily override
    the default action creation.

 Bug fixes:
  - Fix the --mech and --mechanize options to the myapp_create.pl script
    to operate correctly by fixing the options passed down into the script.
  - Fix controllers with no method attributes (where the action definitions
    are entirely contained in config). RT#58057
  - Fix running as a CGI under IIS at non-root locations.
  - Fix warning about "excludes" during role application
  - Fix warning from MooseX::Getopt regarding duplicate "help" aliases

 Documentation:
  - Fix missing - in the docs when describing the --mechanize option at one
    point.
  - Explained the common practice how to access the component's config
    values.
  - Fixed typo in Catalyst/Script/Server.pm (RT #58474)

5.80024 2010-05-15 11:55:44

  Bug fixes:
   - Revert the path resolution behaviour to how it used to work before
     Catalyst 5.80014_02, so that application paths are (by default)
     resolved from $ENV{PATH_INFO} and $ENV{SCRIPT_NAME}. This fixes backward
     compatibility breakage seen by a number of people since that release
     with mod_rewrite and SSI.

  New features:
   - Add a use_request_uri_for_path config setting to optionally
     use the (more correct) $ENV{REQUEST_URI} path resolution behaviour.

  Documentation:
   - Clarify the documentation for the Catalyst::Stats interface.
   - Copious documentation about the use_request_uri_for_path feature
     and the implications of setting this to true/false in
     Catalyst::Engine::CGI

5.80023 2010-05-07 23:50:27

  Bug fixes:
   - Ensure to always cleanup temporary uploaded files in all cases, even
     when exceptions occur during request processing, using HTTP::Body's
     ->cleanup feature. (RT#41442)
   - Ensure that Catalyst::Engine::HTTP's options hash is defined before
     dereferencing it. (RT#49267)
   - Fix regex special characters in REDIRECT_URL variable breaking
     the request base. (2nd part of RT#24951)
   - Fix not stripping backslashes in DispatchType::Regex::uri_for_action

  New features:
   - Setting __PACKAGE__->config(enable_catalyst_header => 1); in your MyApp.pm
     now enables the X-Catalyst header being printed when not in debug mode.
   - Require CGI::Simple::Cookie version 1.109 to ensure support for the
     HttpOnly flag
   - Allow the myapp_test.pl script to be given a list of paths which it
     will retrieve all of. (RT#53653)
   - Allow parameterized roles to be applied as plugins.
   - Allow requiring minimum versions of plugins when loading them.

  Documentation:
   - The Catalyst::Test::get method is documented as returning the raw
     response bytes without any character decoding (RT#53678)

  Cleanups:
   - Removal of $Catalyst::PRETTY_VERSION. Future releases will always have the
     full and unmangled version number, including trailing zeroes, in
     $Catalyst::VERSION.

5.80022 2010-03-28 19:43:01

  New features:
   - Log an extra line in debug mode with the response status code,
     the content type and content length if available.

  Refactoring / optimizations:
   - Display of the end of hit debug messages has been factored out into
     log_headers, log_request, log_request_headers, log_response,
     log_response_status_line and log_response_headers methods so that
     plugins which customise how much information is shown on the debug
     screen as easy to write.
   - Make all logging of request and response state get the information from
     $c->dump_these so that there is a unified point from which to hook
     in parameter filtering (for example).
   - $c->model/view/controller have become a lot faster for non-regexp names
     by using direct hash lookup instead of looping.
   - IP address => hostname mapping for the server is only done once and cached
     by Catalyst::Engine::HTTP to somewhat mitigate the problem of people
     developing on machines pointed at slow DNS servers.

  Bugs fixed:
    - DispatchType::Index's uri_for_action only returns for actions registered
      with it (prevents 'index :Path' or similar resolving to the wrong URI)
    - Make sure to construct Upload objects properly, even if there are
      multiple Content-Type headers (Closes RT#55976).

5.80021 2010-03-03 23:02:01

  Bug fixed:
   - $c->uri_for will now escape unsafe characters in captures
     ($c->request->captures) and correctly encode utf8 charracters.

5.80020 2010-02-04 06:51:18

  New features:
    - Allow components to specify additional components to be set up by
      overriding the expand_modules method. (Oliver Charles)

5.80019 2010-01-29 01:04:09

  Bug fixed:
   - Calls to $c->uri_for with private paths as strings (e.g.
     $c->uri_for('controller/action', 'arg1', 'arg2') ) no longer have
     / encoded to %2F. This is due to $c->uri_for('static', 'css/foo', $bar)
     which should not be encoded.
     Calls with an action object (rather than a string), or uri_for action
     will still encode / in args and captures to %2F

   - The above noted / => %2F encoding in uri_for_action or uri_for with
     an action object has been fixed to not just encode the first slash in
     any set of args/captures.

   - nginx and lighttpd FCGI requests with URI encoded sections as the first
     path part have been fixed to operate correctly.

   - A source of bogus warnings in Catalyst::Component::BUILDARGS has been
     removed.

  Documentation:
   - Improve the documentation about -Home and how Catalyst finds the home path
     for applications.
   - Various minor typo fixes.

  New features:
   - Allow passing additional arguments to action constructors.

5.80018 2010-01-12 22:24:20

  Bug fixed:
   - Call ->canonical on URI derived from $ENV{REQUEST_URI} to get
     paths correctly decoded. This bug was previously hidden by a bug
     in HTTP::Request::AsCGI.

  Documentation:
   - Clarify that uri_for_action works on private paths, with example.
   - Clarify documentation about debug

  Deprecations:
   - Saying use Catalyst::Test; (without an application name or () to stop
     the importer running is now deprecated and will issue a warning.
     You should be saying use Catalyst::Test ();

5.80017 2010-01-10 02:27:29

  Documentation:
   - Fix docs for ->forward method when passed a class name - this should
     be a component name (e.g. View::HTML, not a full class name, like
     MyApp::View::HTML).

  Bug fixes:
   - --daemon and -d options to Catalyst::Script::FastCGI are fixed.
   - Fix the debug dump for applications which use Catalyst::Plugin::Session
     (RT#52898)
   - Fix regression in the case where mod_rewrite is being used to rewrite
     requests into a path below your application base introduced with the
     %2F related fixes in 5.80014_02.
   - Do not crash on SIGHUP if Catalyst::Engine::HTTP->run is not passed the
     argv key in the options hash.
   - Correctly pass the arguments to Catalyst::Script::Server through to
     Catalyst::Engine::HTTP->run so that the server can restart itself
     with the correct options on SIGHUP.
   - Require new MooseX::MethodAttributes to be compatible with Moose
     versions >= 0.93_01
   - Require new MooseX::Role::WithOverloading to be compatible with Moose
     versions >= 0.93_01

  Cleanups:
    - Stop suppressing warnings from Class::C3::Adopt::NEXT now that most plugins
      have been updated to not use NEXT. If you get warnings then please upgrade
      your components or log a bug with the component author if an upgrade is
      not available. The Class::C3::Adopt::NEXT documentation contains information
      about how to suppress the warnings in your application if you need to.

5.80016 2009-12-11 23:23:33

  Bug fixes:

   - Fix slurping a file to work correctly with binary on Win32 in the
     encoding test controller.

  Bug fixes in the new scripts (for applications which have been upgraded):

   - Allow --restartdirectory as an option for the Server script, for
     backwards compatibility. (Dave Rolsky)
   - The --host option for the server script defaulted to localhost, rather
     than listening on all interfaces, which was the previous default. (Dave
     Rolsky)
   - Restore -p option for pid file in the FastCGI server script.
   - Fix the script environment variables MYAPP_PORT and MYAPP_RELOAD RT#52604
   - Fix aliasing applications under non-root paths with mod_rewrite in
     some apache versions where %ENV{SCRIPT_NAME} is set to the real name of
     the script, by using $ENV{REDIRECT_URL} which contains the non-rewritten
     URI.
   - Fix usage display when myapp_create.pl is run with no arguments. RT#52630

  New features:

   - The __MOP__ hash element is suppressed from being dumped fully
     (and instead stringified) when dumping the error screen to be
     less packed with information of no use.

  Documentation:

   - Fix Pod nits (RT#52370)

5.80015 2009-12-02 15:13:54
  Bug fixes:
   - Fix bug in Catalyst::Engine which would cause a request parsing to end
     prematurely in the hypothetical case where calling $engine->read returned
     the single character '0'.
   - Fix failing tests when combined with new HTTP::Request::AsCGI

  Documentation:
   - Improved documentation on read and read_chunk methods in Catalyst::Engine.
   - Fix reversal of SCRIPT_NAME and PATH_INFO in previously correct nginx
     FastCGI documentation introduced in _02.

5.80014_02 2009-12-01 00:55:23
  Bug fixes:
   - Fix reporting the wrong Content-Length if the response body is an
     upgraded string. Strings mean the same thing whether or not they are
     upgraded, may get upgraded even after they are encoded, and will
     produce the same output either way, but bytes::length returns too big
     values for upgraded strings containing characters >127
   - Fix t/live_fork.t with bleadperl (RT#52100)
   - Set $ENV{PATH_INFO} from $ENV{REQUEST_URI} combined with
     $ENV{SCRIPT_NAME} if possible. This is many web servers always fully
     decode PATH_INFO including URI reserved characters. This allows us to
     tell foo%2cbar from foo%252cbar, and fixes issues with %2F in paths
     being incorrectly decoded, resulting in too many path parts (rather
     than 1 path part containing a /, on some web servers (at least nginx).
     (RT#50082)
   - Require new HTTP::Request::AsCGI so that it fully decodes $ENV{PATH_INFO}
     in non CGI contexts. (RT#50082)

  Refactoring / cleanups:
   - NoTabs and Pod tests moved to t/author so that they're not run
     (and then skipped) normally.

  Documentation:
    - Fix Pod nits in Catalyst::Response (RT#51818)

5.80014_01 2009-11-22 20:01:23

  Bug fixes:
   - Filehandle now forced to binmode in CGI and FastCGI engines. This appears
     to correct some UTF-8 issues, but may break people's code which relies
     on the old behaviour.

  Refactoring / cleanups:
   - Plugins which inherit from Catalyst::Controller or Catalyst::Component
     are deprecated and now issue warnings.

5.80014 2009-11-21 02:51:14

   Bug fixes:
    - Require MooseX::MethodAttributes 0.17. This in turn requires new
      MooseX::Types to stop warnings in Moose 0.91, and correctly supports
      role combination of roles containing attributed methods.
    - Catalyst::Dispatcher::dispatch_types no longer throws deprecated warnings
      as there is no recommended alternative.
    - Improved the suggested fix warning when component resolution uses regex
      fallback for fully qualified component names.
    - Catalyst::Test::local_request sets ->request on the response.
    - Log flush moved to the end of setup so that roles and plugins which
      hook setup_finalize can log things and have them appear in application
      startup, rather than with the first hit.
    - Require a newer version of LWP to avoid failing tests.
    - Stop warnings when actions are forwarded to during dispatch.
    - Remove warnings for using Catalyst::Dispatcher->dispatch_types as this is a
      valid method to publicly call on the dispatcher.
    - Args ($c->request->args) and CaptureArgs ($c->request->captrues)
      passed to $c->uri_for with an action object ($c->action) will now
      correctly round-trip when args or captures contain / as it is now
      correctly uri encoded to %2F.

  Documentation:
    - Document no-args call to $c->uri_for.
    - Document all top level application configuration parameters.
    - Clarify how to fix actions in your application class (which is
      deprecated and causes warnings).
    - Pod fixes for ContextClosure.
    - Fix documentation for go/visit to reference captures and arguments
      in the correct order.
    - Update $c->forward and $c->state documentation to address scalar
      context.
    - Pod fix in Catalyst::Request (RT#51490)
    - Pod fixes to refer to ::Controller:: rather than ::C:: as the latter
      is deprecated (RT#51489)

  New features:
    - Added disable_component_resolution_regex_fallback config option to
      switch off (deprecated) regex fallback for component resolution.
    - Added an nginx-specific behavior to the FastCGI engine to allow
      proper PATH_INFO and SCRIPT_NAME processing for non-root applications
    - Enable Catalyst::Utils::home() to find home within Dist::Zilla built
      distributions
    - Added the Catalyst::Exception::Interface role defining the interface
      exception classes need to implement.
    - Added Catalyst::Exception::Basic as a basic implementation of
      Catalyst::Exception::Interface and made the existing exception classes
      use it.

  Refactoring / cleanups:
    - Remove documentation for the case_sensitive setting
    - Warning is now emitted at application startup if the case_sensitive
      setting is turned on. This setting is not used by anyone, not
      believed to be useful and adds unnecessary complexity to controllers
      and the dispatcher. If you are using this setting and have good reasons
      why it should stay then you need to be shouting, now.
    - Writing to $c->req->body now fails as doing this never makes sense.

5.80013 2009-09-17 11:07:04

   Bug fixes:
     - Preserve immutable_options when temporarily making a class mutable in
       Catalyst::ClassData as this is needed by new Class::MOP.
       This could have potentially caused issues when using the deprecated runtime
       plugins feature in an application with plugins which define their own new
       method.
     - Require new Moose version and new versions of various dependencies
       to avoid warnings from newest Moose release.
     - Fix go / visit expecting captures and arguments in reverse order.

  Documentation:
     - Rework the $c->go documentation to make it more clear.
     - Additional documentation in Catalyst::Upgrading covering more deprecation
       warnings.

  Refactoring / cleanups:
     - Action methods in the application class are deprecated and applications
       using them will now generate a warning at startup.
     - The -short option has been removed from catalyst.pl, stopping new
       applications from being generated using the ::[MVC]:: naming scheme as
       this is deprecated and generates warnings. RT#49771

5.80012 2009-09-09 19:09:09

  Bug fixes:
     - Fix t/optional_http-server.t test.
     - Fix t/optional_http-server-restart.t test.
     - Fix duplicate components being loaded at setup time, each component is
       now loaded at most once + tests.
     - Fix backward compatibility - hash key configured actions are stored in
       is returned to 'actions'.
     - Fix get_action_methods returning duplicate methods when a method is both
       decorated with method attributes and set as an action in config.

  Refactoring / cleanups:
     - Reduce minimum supported perl version from 5.8.6 to 5.8.4 as there are
       many people still running/testing this version with no known issues.

  Tests:
     - Make the optional_http_server.t test an author only test which must be
       run by authors to stop it being broken again.
     - Fix recursion warnings in the test suites.

5.80011 2009-08-23 13:48:15

  Bug fixes:
      - Remove leftovers of the restarter engine. The removed code caused test
        failures, which weren't apparent for anyone still having an old version
        installed in @INC.

5.80010 2009-08-21 23:32:15

  Bug fixes:
      - Fix and add tests for a regression introduced by 5.80008.
        Catalyst::Engine is now able to send out data from filehandles larger
        than the default chunksize of 64k again.

5.80009 2009-08-21 22:21:08

  Bug fixes:
      - Fix and add tests for generating inner packages inside the COMPONENT
        method, and those packages being correctly registered as components.
        This fixes Catalyst::Model::DBIC among others.

5.80008 2009-08-21 17:47:30

  Bug fixes:
       - Fix replace_constructor warning to actually work if you make your
         application class immutable without that option.
       - Depend on Module::Pluggable 3.9 to prevent a bug wherein components
         in inner packages might not be registered. This especially affected
         tests.
       - Catalyst::Engine::FastCGI - relax the check for versions of Microsoft
         IIS. Provides compatibility with Windows 2008 R2 as well as
         (hopefully) future versions.
       - In tests which depend on the values of environment variables,
         localise the environment, then delete only relevant environment
         variables (RT#48555)
       - Fix issue with Engine::HTTP not sending headers properly in some cases
         (RT#48623)
       - Make Catalyst::Engine write at least once when finalizing the response
         body from a filehandle, even if the write is empty. This avoids fail
         when trying to send out an empty response body from a filehandle.
       - Catalyst::Engine::HTTP - Accept a fully qualified absolute URI in the
         Request-URI of the Request-Line

  Refactoring / cleanups:
       - Deleted the Restarter engine and its Watcher code. Use the
         new Catalyst::Restarter in a recent Catalyst::Devel instead.
       - New unit test for Catalyst::Action 'unit_core_action.t'
       - Bump minimum supported perl version from 5.8.1 to 5.8.6 as there are
         known issues with 5.8.3.
       - Debug output uses dynamic column sizing to create more readable output
         when using a larger $ENV{COLUMNS} setting. (groditi)

  New features:
       - Added private_path method for Catalyst::Action
       - Allow uri_for($controller_instance) which will produce a URI
         for the controller namespace
       - Break setup_components into two more parts: locate_components and
         expand_component_module (rjbs)
       - Allow Components to return anon classed from their COMPONENT method
         correctly, and have action registration work on Controllers returned
         as such by adding a catalyst_component_name accessor for all components
         which returns the component instance's name to be used when building
         actions etc.
       - Adding X-Forwarded-Port to allow the frontend proxy to dictate the
         frontend port (jshirley)
       - Added Catalyst::Stats->created accessor for the time at the start of
         the request.

  Documentation:
       - Fix POD to refer to ->config(key => $val), rather than
         ->config->{key} = $val, as the latter form is deprecated.
       - Clearer docs for the 'uri_for' method.
       - Fix POD refering to CGI::Cookie. We're using CGI::Simple::Cookie.
         (Forrest Cahoon)

5.80007 2009-06-30 23:54:34

  Bug fixes:
       - Don't mangle query parameters passed to uri_for
         - Tests for this (Byron Young + Amir Sadoughi)
       - Inherited controller methods can now be specified in
         config->{action(s)}
       - Assigning an undef response body no longer produces warnings
       - Fix C3 incompatibility bug caused if you use Moose in MyApp.pm and
         add Catalyst to the right hand side of this in @ISA.
       - Make Catalyst.pm implement the Component::ApplicationAttribute
         interface so defining actions in MyApp.pm works again, if the
         actions have attributes that cause $self->_application to be used
         (like ActionClass).

  New features:
       - Add optional second argument to uri_with which appends to existing
         params rather than replacing them. (foo=1 becomes foo=1&foo=2 when
         uri_with({ foo => 2 }, { mode => 'append' }) is called on a foo=1
         URI.

5.80006 2009-06-29 23:37:47

  Bug fixes:
        - Revert change to URL encode things passed into $c->uri_for
          Args and CaptureArgs as this causes breakage to pre-existing
          applications.
        - Remove use of Test::MockObject as it doesn't install from CPAN
          in some environments.
        - Remove use of dclone to deep copy configs and replace with
          Catalyst::Utils::merge_hashes which has the same effect, of
          ensuring child classes don't inherit their parent's config,
          except works correctly with closures.
        - Add Class::C3::reinitialize into Catalyst::Test to avoid weird
          bugs in ctx_request (bokutin in RT#46459)
        - Fix issues with _parse_PathPrefix_attr method in Catalyst::Controller
          (jasonk in RT#42816)
        - Fix bugs with action sorting:
          - Path actions sorted so that the most specific wins.
          - Action methods named default and index fixed.

  New features:
        - Use ~ as prefix for plugins or action classes which are located in
          MyApp::Plugin / MyApp::Action (mo)
        - Controller methods without attributes are now considered actions if
          they are specified in config->{action(s)} (mo)
        - Add Catalyst::Component::ContextClosure as an easy way to create code
          references, that close over the context, without creating leaks.

  Refactoring / cleanups:
        - Clean namespaces in Catalyst::Exception*.
        - Turn Catalyst::Exception into an actual class and make the throw
          method create instances of it. They can still be used as normal
          strings, as before, as they are overloaded to stringify to their
          error message.
        - Add a rethrow method to Catalyst::Exception.
        - Add Catalyst::Exception::Detach and ::Go, and refactor detach() and
          go() to use them instead of magic, global strings.
          Fixes RT#47366
        - Clean up getting metaclass instance and making app class immutable
          again in Catalyst::Test

5.80005 2009-06-06 14:40:00

  Behaviour changes:
        - Arguments ($c->req->args) in Chained dispatch are now automatically
          URL decoded to be consistent with Local/Path dispatch

  Documentation:
        - Clarify correct techniques for Moose controllers (domm)

  Bug fixes:
        - Further change pushing 'env' attribute down into Catalyst::Engine
          to make $c->engine->env work in all cases (kmx)
        - Also fix $c->engine->env in Catalyst::Test tests (kmx)
          - Tests for this
        - Fix Catalyst failing to start if any plugin changed $_ whilst
          loading
          - Tests for this
        - Be stricter about arguments to Args attributes for Chained actions,
          so that they blow up on load instead of causing undefined behavior
          later on
          - Tests for this
        - Prefer Path actions with a smaller (or set) number of Args (caelum)
          Bug reported here: http://stackoverflow.com/questions/931653/catalyst-action-that-matches-a-single-file-in-the-root-directory/933181#933181
          - Tests for this

   New features:
        - Add $c->req->remote_user to disambiguate from $c->req->user (dwc)
        - Require MooseX::MethodAttributes 0.12 so that action methods
          (with attributes) can be used in / composed from Moose roles.
        - Allow the generation of cookies with the HTTPOnly flag set
          in Catalyst::Engine (kmx)

5.80004 2009-05-18 17:03:23
        - Rename the actions attribute in Catalyt::Controller to
          _controller_actions to avoid name clashes with application
          controller naming. (random)
        - Test for using Moose in components which have a non-Moose base class
          Fixed by 349cda in Moose 0.78
        - Fix deprecation message for Catalyst::Dispatcher to refer
          to the class actually calling the deprecated method. RT#45741
        - Clarify limitations of $request->base and $request->secure.
          (Phil Mitchell)
        - Add 'use Catalyst' to documentation for a Moose MyApp class as
          noted by dmaki.
        - Fix so that / (and other special characters) are URL encoded when
          passed into $c->uri_for as Args/CaptureArgs
        - Fix development server so that $c->engine->env returns the correct
          environment
        - Require Moose 0.78 to fix metaclass incompatibility issues
        - Require MooseX::MethodAttributes 0.10 and use
          Moose::Meta::Class->initialize rather than Moose->init_meta to fix
          bugs related to having a 'meta' method in your controller
        - Fix cases where your application failing to compile could cause perl
          to report 'Unknown Error'
        - Support adding Moose::Roles to the plugin list. These are applied to
          MyApp after plugins have been pushed onto @ISA
        - Fix calling $c->req->parameters as the first thing you do when
          parse_on_demand is on

5.80003 2009-04-29 16:23:53
        - Various POD tweaks. (hdp, dandv)
        - Fix formatting error in the regex fallback warning.
        - Convert the dispatcher's and restarter engine's BUILD method to
          attribute builders to not override the BUILD method from
          MooseX::Emulate::Class::Accessor::Fast.
        - Fix classes without metaclasses restarting, when not using
          B::Hooks::OP::Check::StashChange
        - Fix the unattached chain debug table for endpoints with no
          parents at all.
        - Turn off test aggregation by default. Only aggregate if the
          AGGREGATE_TESTS environment variable is set and a recent
          Test::Aggregate is available.
        - Bump to MooseX::MethodAttributes 0.09, to gain the
          get_nearest_methods_with_attributes method allowing methods without
          attributes in a subclass to override those with attributes in a
          superclass. This fixes CatalystX::CRUD's method of overriding /
          disabling functionality from base controllers.
        - Bump HTTP::Request::AsCGI dependency to avoid broken version
        - Bump Moose dependency to latest version to fix metaclass
          incompatibility issues in some cases.
        - Additional tests for setup_stats method.
        - Fix log levels in Catalyst::Log to be properly additive.
        - Fix RT#43375 by sorting results before testing them
        - Fixes for uri_for_action when using Catalyst::DispatchType::Regex
          + tests from RT#39369 (norbi)
        - Partial rewrite and reoganisation of the C3 docs in
          Catalyst::Upgrading based on feedback from kiffin
        - If you make your application class immutable and turn off
          constructor inlining, Catalyst will die and tell you pass
          the (replace_constructor => 1) argument to
          make_immutable. (Dave Rolsky)

5.80002 2009-04-22 01:28:36
        - Fix CATALYST_DEBUG and MYAPP_DEBUG environment variables
          turning debuging on if defined, rather than if set.
          They now force debugging on or off, taking precedence over
          configuration in your application.
          - Tests for this
        - pass replace_constructor to the immutable call to ensure
          applications get a Moose constructor rather than a C::A one
        - Fix issues with restarting the application class due to C3 failures
          on perl 5.10
        - Work around issues in Moose with initialization order of multiple
          levels of non-Moose classes inheriting from a Moose class
          - Test for this
        - Add backwards compatibility method for Catalyst::Log->body, which
          has been made private
        - Fix so that calling $c->req->parameters(undef) does not flatten
          the request parameters with undef + test
        - Fix so that width of table of unattached actions for debugging
          ::DispatchType::Chained varies according to your terminal width
          (Oleg Kostyuk)
        - Fix warning message about linearized @ISA in Catalyst::Component
          (Emanuele Zeppieri)
        - Require MX::MethodAttributes 0.06 to avoid issues with saying
          use base 'Catalyst::Controller'; use Moose; losing actions
        - Fix all of's typos in ::Upgrading and ::Delta (hobbs)

5.80001 2009-04-18 22:18
        - Don't inline the constructor for Catalyst::Log to avoid a
          warning on recent Moose versions.
        - Add delta documentation
        - Clean up recursion errors
        - Extra cross links in dispatch types POD (Ian Wells)
        - Test uri_with clears query params when they are set to undef
          (Ian Wells)
        - Complain about old Catalyst::Devel versions which generated
          ->setup(qw/-Debug... etc. as this is not recommended

5.8000_07 2009-04-12 13:37
        - Add the Catalyst::Dispatcher->dispatch_type method (ash)
        - Throw an exception rather than loading an app if an action
          tries to chain to itself
          - Tests for this
        - Change the $c->visit and $c->go methods to optionally take
          CaptureArgs, making them useful to call ActionChains with
          - Tests for this (radek)
        - Fix _invoke_as_component method to find the proper action instance
          for dispatchable actions so that ->visit or ->going to ActionChains
          with qw/Class::Name method_name/ works correctly
          - Tests for this (radek)
        - Added Catalyst::Test::ctx_request to be able to inspect
          the context object after a request is made (Jos Boumans)
        - debug() POD rewrite (jhannah)
        - Change the warning when you have conflicting components to
          present a list
        - Move NEXT use and testing deprecated features out to its own
          test application so that the main TestApp isn't polluted with
          spurious warnings
        - Add a warning for the old ::[MVC]:: style naming scheme
          - Test for this
        - Kill Class::C3::Adopt::NEXT warnings for the Catalyst:: namespace
          in production versions
        - Tidy up Catalyst::ClassData to ensure that all components get
          the correct metaclass
        - Make MyApp.pm restartable by unsetting setup_finished in
          the restarter process
        - Non-naive implementation of making mutable on restart using
          B::Hooks::OP::Check::StashChange if installed
          - Tests for this
        - Naive implementation of making all components mutable in the
          forked restart watcher process so native Moose apps using
          immutable restart correctly.
          - Tests for this
        - Bump Moose dependency to 0.70 so that we avoid nasty surprises
          with is_class_loaded and perl 5.80 when you Moosify MyApp.pm
        - Clarify that request arguments aren't unescaped automatically
          (Simon Bertrang) (Closes RT#41153)
        - Don't require C3 for the MRO test
        - Bump MX::Emulate::CAF prereq to support list assignment
        - Remove useless column in chained action debug table.
        - namespace::clean related cleanups
        - Import related cleanups and consistency fixes
        - Fix test suite TestApp /dump/env action
        - Add $res->code as alias for $res->status
        - Make Catalyst::ClassData compatible with the latest Class::MOP::Class
          changes. Also depend on the latest Class::MOP.
        - Add $c->uri_for_action method.
        - Don't stringify the meta method. Use its name instead.
        - Use MooseX::MethodAttributes::Inheritable to contain action
          attributes. This means that attributes are now represented in the MOP,
          allowing method modifiers on actions to work as expected.
        - Provide a reasonable API in Catalyst::Controller for working with
          and registering actions, allowing a controller sub-class to replace
          subroutine attributes for action declerations with an alternate
          syntax.
        - Instantiate correct sub-class of Moose::Meta::Class for non-Moose
          components where Catalyst forces the creation of a metaclass instance.
          This is more correct, and avoids metaclass incompatibility in complex
          cases
          - Tests for this
        - Use of deprecated Catalyst::Base now warns.
        - Add uri_with tests

5.8000_06 2009-02-04 21:00
        - Disallow writing to config after setup
        - Disallow calling setup more than once
        - Documentation fix regarding overloading of Engine and Dispatcher
          instances
        - Several documentation typo fixes
        - Stop Makefile.PL from warning about versions that fixed a conflict
        - Improved upgrading documentation
        - Seed the RNG in each FastCGI child process (Andrew Rodland)
        - Properly report dynamic bind port for the development server
          (Closes RT#38544)
        - Use the way documented by IO::Socket::INET to get the error message
          after trying to create a listening socket (Closes RT#41828)
        - Don't ignore SIGCHLD while handling requests with the dev server
          (Closes RT#42962)

5.8000_05 2008-29-01 00:00
        - Text::SimpleTable's go as wide as $ENV{COLUMNS} (jhannah)
          Patch written by Oleg Kostyuk <cub.uanic@gmail.com>
        - Improve docs for visit (mateu)
        - Add docs for finalize hook (dhoss)
        - Added ru/ua translations to error page
        - Improve the clarity and verbosity of the warning when component
          resolution uses regex fallback. (jhannah)
        - Handle leading CRLF in HTTP requests sometimes sent by IE6 in
          keep-alive requests.
        - Fixes for FastCGI with IIS 6.0 (janus)
        - Passing request method exported by Catalyst::Test an extra
          parameter used to be ignored, but started breaking if the parameter
          was not a hash in 5.8000_04. Extra parameter is now ignored if
          it isn't a hashref
        - Fix request argumentss getting corrupted if you override the
          dispatcher and call an action which detaches (for
          Catalyst::Plugin::Authorization::ACL)
        - Fix calling use Catalyst::Test 'MyApp' 'foo' which used to work,
          but stopped as the 2nd parameter can be an options hash now
        - Bump Moose dependency to fix make_immutable bug
        - Use compile time extends in Catalyst::Controller
        - Make Catalyst::Request::uploads attribute non-lazy, to fix
          test for Catalyst-Engine-Apache
        - Bump version of MooseX::Emulate::Class::Accessor::Fast
        - Stop using MooseX::Adopt::Class::Accessor::Fast by default, to stop
          breaking other packages which use Class::Accessor::Fast
        - Remove unused action_container_class attribute from
          Catalyst::Dispatcher
        - Replace {_body} instance access with calls to _body accessors
        - Add backwards compatibility alias methods for private attributes on
          Catalyst::Dispatcher which used to be public. Needed by
          Catalyst::Plugin::Server and  Catalyst::Plugin::Authorization::ACL
        - Fix return value of $c->req->body, which delegates to the body
          method on the requests HTTP::Body instance
          - Test for this
        - Fix calling $c->req->body from inside an overridden prepare_action
          method in a plugin, as used by Catalyst::Plugin::Server
          - Test for this
        - Fix assignment to Catalyst::Dispatcher's preload_dispatch_types and
          postload_dispatch_types attributes - assigning a list should later
          return a listref. Fixes Catalyst::Plugin::Server.
          - Tests for this
        - Change streaming test to serve itself rather than 01use.t, making
          test sync for engines easier
        - Refactor capturing of $app from Catalyst::Controller into
          Catalyst::Component::ApplicationAttribute for easier reuse in other
          components
        - Make the test suites YAML dependency optional
        - Make debug output show class name for the engine and dispatcher
          rather than the stringified ref.
        - Make MyApp immutable at the end of the scope after the setup
          method is called, fixing issues with plugins which have their
          own new methods by inlining a constructor on MyApp
          - Test for this and method modifiers in MyApp
        - Fix bug causing Catalyst::Request::Upload's basename method
          to return undef
          - Test for this (Carl Franks)
        - Fix loading of classes which do not define any symbols to not
          die, as it didn't in 5.70
          - Test for this
        - Bump MooseX::Emulate::Class::Accessor::Fast dependency
          to force new version which fixes a lot of plugins
        - Make log levels additive, and add documentation and tests
          for the setup_log method, which previously had none.
          Sewn together by from two patches provided by David E. Wheeler
        - Switch an around 'new' in Catalyst::Controller to a BUILDARGS
          method as it's much neater and more obvious what is going on
        - Add a clearer method on request and response _context
          attributes, and use if from ::Engine rather than deleting
          the key from the instance hash
        - Use handles on tree attribute of Catalyst::Stats to replace
          trivial delegation methods
        - Change the following direct hash accesses into attributes:
          Catalyst::Engine: _prepared_write
          Catalyst::Engine::CGI: _header_buf
          Catalyst::Engine::HTTP: options, _keepalive, _write_error
          Catalyst::Request: _path
          Catalyst::Stats: tree
        - Fix issues in Catalyst::Controller::WrapCGI
          and any other components which import (or define) their
          own meta method by always explicitly calling
          Class::MOP::Object->meta inside Catalyst
          - Add test for this
        - Add test case for the bug which is causing the
          Catalyst::Plugin::Authentication tests to fail
        - Fix a bug in uri_for which could cause it to generate paths
          with multiple slashes in them.
          - Add test for this
        - Fix SKIP block name in t/optional_http-server-restart.t,
          stopping 'Label not found for "last SKIP"' error from
          Test::More
        - Workaround max_redirect 0 bug in LWP
        - Move live_engine_response_print into aggregate
        - Fix dependency bug, s/parent/base/ in new test
        - Fix optional tests to run the live tests in the aggregate
          dir
        - Fix Catalyst->go error in remote tests
        - Fix upload test to work with remote servers, don't check for
          deleted files
        - Fix engine_request_uri tests to work on remote server with
          different URI

5.8000_04  2008-12-05 12:15:00
        - Silence Class::C3::Adopt::NEXT warnings in the test suite
        - Fix loads of 'used once, possible typo' warnings
        - Additional tests to ensure upload temp files are deleted
        - Remove use of NEXT from the test suite, except for one case
          which tests if Class::C3::Adopt::NEXT is working
        - Use a predicate to avoid recursion in cases where the uri
          method is overridden by a plugin, and calls the base method,
          for example Catalyst::Plugin::SmartURI
          - Test for this (caelum)
        - Compose the MooseX::Emulate::Class::Accessor::Fast role to
          Catalyst::Action, Catalyst::Request, and all other modules which
          inherit from Class::Accessor::Fast in 5.70.
          This fixes:
            - Catalyst::Controller::HTML::FormFu (zamolxes)
            - Catalyst::Request::REST
          - Test for this
        - Make hostname resolution lazy (Marc Mims)
        - Support mocking virtualhosts in test suite (Jason Gottshall)
        - Add README
        - Fix TODO list
        - Use Class::C3::Adopt::NEXT
        - Ignore C3 warnings on 5.10 when testing ensure_class_loaded
        - Add TODO test for chained bug (gbjk)
        - Fix list address in documentation (zarquon)
        - Fix ACCEPT_CONTEXT on MyApp, called as a class method
           - Test for this
        - Bump MooseX::Emulate::Class::Accessor::Fast version requirement to
          get more back compatibility
        - Improve documentation for $req->captures (caelum)
        - Fix a bug in Catalyst::Stats, stopping garbage being inserted into
          the stats if a user calls begin => but no end => (jhannah)
           - Test for this (jhannah)
        - Trim lines sooner in stats to avoid ugly Text::SimpleTable wrapping
          (jhannah)
        - Change Catalyst::ClassData to tweak the symbol table inline for
          performance after profiling
        - Fix POD typo in finalize_error (jhannah)
        - Add tests to ensure that we delete the temp files created by
          HTTP::Body's OctetStream parser

5.8000_03 2008-10-14 14:13:00
        - Fix forwarding to Catalyst::Action objects.
        - Fix links to the mailing lists (RT #39754 and Florian Ragwitz).
        - Use Class::MOP instead of Class::Inspector.
        - Change Catalyst::Test to use Sub::Exporter.
        - Fixed typo in Engine::HTTP::Restarter::Watcher causing -r to complain.

5.8000_02 2008-10-14 07:59:00
       - Fix manifest

5.8000_01 2008-10-13 22:52:00
        - Port to Moose
        - Added test for action stringify
        - Added test for component instances getting $self->{value} from config.
        - Add Catalyst::Response->print() method
        - Optionally aggregate tests using Test::Aggregate.
        - Additional docs for uri_for to mention how to use $c->action and
          $c->req->captures (jhannah)
        - List unattached chained actions in Debug mode.
        - Pod formatting fix for Engine::FastCGI (Oleg Kostyuk).
        - Add visit, a returning ->go

5.7XXXXXX XXXX
        - Workaround change in LWP that broke a cookie test (RT #40037)
        - Back out go() since that feature's been pushed to 5.80
        - Fix some Win32 test failures
        - Add pt translation of error message (wreis)
        - Make :Chained('../action') work
        - Add test actions
        - Chained doc improvements (rev 8326-8328)

5.7099_03 2008-07-20 10:10:00
        - Fix regressions for regexp fallback in model(), view() and controller()
        - Added the supplied argument to the regexp fallback warning for easier
          debugging
        - Ensure ACCEPT_CONTEXT is called for results from component()

5.7099_02 2008-07-16 19:10:00
        - Added PathPrefix attribute
        - Removed Catalyst::Build; we've long since moved to Module::Install
        - Updated Catalyst::Test docs to mention the use of HTTP::Request
          objects

5.7099_01 2008-06-25 22:36:00
        - Refactored component resolution (component(), models(), model(), et al). We now
          throw warnings for two reasons:
          1) model() or view() was called with no arguments, and two results are returned
             -- set default_(model|view), current_(model|view) or current_(model|view)_instance
             instead
          2) you call a component resolution method with a string, and it resorts to a regexp
             fallback wherein a result is returned -- if you really want to search, call the
             method with a regex as the argument
        - remove 0-length query string components so warnings aren't thrown (RT #36428)
        - Update HTTP::Body dep so that the uploadtmp config value will work (RT #22540)
        - Fix for LocalRegex when used in the Root controller
        - Get some of the optional_* tests working from dirs with spaces (RT #26455)
        - Fix Catalyst::Utils::home() when application .pm is in the current dir (RT #34437)
        - Added the ability to remove parameters in req->uri_with() by passing in
          an undef value (RT #34782)
        - Added $c->go, to do an internal redispatch to another action, while retaining the
          contents of the stash

5.7014  2008-05-25 15:26:00
        - Addition of .conf in restart regex in Catalyst::Engine::HTTP::Restarter::Watcher
        - Fix regression for relative uri_for arguments after a forward()
          introduced in 5.7013 (Peter Karman)
        - Fix regression for "sub foo : Path {}" in the root controller which
          was introduced when attempting to allow "0" as a Path.

5.7013  2008-05-16 18:20:00
        - Provide backwards compatability methods in Catalyst::Stats
        - Fix subdirs for scripts that run in subdirs more than one level deep.
        - Added test and updated docs for handling the Authorization header
          under mod_fastcgi/mod_cgi.
        - Fixed bug in HTTP engine where the connection was not closed properly if the
          client disconnected before sending any headers. (Ton Voon)
        - POD fix, IO::FileHandle => IO::Handle (RT #35690)
        - Fix grammar on welcome page (RT #33236)
        - Fix for Path('0') handling (RT #29334)
        - Workaround for Win32 and c3_mro.t (RT #26452, tested by Kenichi Ishigaki)
        - Fix for encoding query parameters
        - Fix Chained multiple test

5.7012  2007-12-16 23:44:00
        - Fix uri_for()'s and uri_with()'s handling of multibyte chars
          (Daisuke Murase)
        - Fix __PACKAGE__->config->{foo} = 'bar' case with subclassing
        - Add Catalyst::Stats (Jon Schutz)
        - Fixed a bug where ?q=bar=baz is decoded as q=>'bar', not 'bar=baz'.
          (Tatsuhiko Miyagawa, Masahiro Nagano)
        - Fixed a bug where -rr (restart regex) command line option could cause
          shell errors. (Aristotle Pagaltzis, Chisel Wright)

5.7011  2007-10-18 20:40:00
        - Allow multiple restart directories and added option to follow
          symlinks in the HTTP::Restarter engine (Sebastian Willert)
        - Fixed t/optional_http-server-restart.t so it actually tests
          if the server restarted or notified of an error (Sebastian Willert)
        - Return child PID from the HTTP engine when run with the 'background' option.
          (Emanuele Zeppieri)
        - Fixed bug in HTTP engine where writes could fail with
          'Resource temporarily unavailable'.
        - Fixed bug where %2b in query parameter is doubly decoded to ' ', instead of '+'
          (RT #30087, Gavin Henry, Tatsuhiko Miyagawa, Oleg Pronin)
        - Fixed bug where req->base and req->uri would include a port number when running
          in SSL mode.
        - Removed unnecessary sprintf in debug mode that caused warnings on locales where
          commas are used for decimal markers.
        - Improved error message for case when server picks up editor save
          files as module names. (James Mastros)

5.7010  2007-08-22 07:41:00
        - Resource forks in 5.7009

5.7009  2007-08-22 00:14:00
        - Moved Manual.pod to Manual.pm and clarified status of
          Catalyst-Manual dist
        - Doc patches to Catalyst::Controller
        - remove ignore_loaded from plugin load, commenting why
        - document the ignore_loaded feature in Catalyst::Utils
        - Add testing of inline plugins.

5.7008  2007-08-13 08:40:00
        - Added $c->request->query_keywords for getting the keywords
          (a query string with no parameters).
        - Add undef warning for uri_for.
        - Fix bug where a nested component would be setup twice.
        - Make ensure_class_loaded behave better with malformed class name.
        - Make _register_plugin use ensure_class_loaded.
        - Remove 'Argument "??" isn't numeric in sprintf' warning.
          (Emanuele Zeppieri)
        - Fixed a bug where Content-Length could be set to 0 if a filehandle
          object in $c->response->body did not report a size.
        - Fixed issue where development server running in fork mode did not
          properly exit after a write error.
          (http://rt.cpan.org/Ticket/Display.html?id=27135)
        - Remove warning for captures that are undef.
        - Fixed $c->read and parse_on_demand mode.
        - Fixed a bug with the HTTP engine where very large response bodies
          would not be sent properly.

5.7007  2007-03-13 14:18:00
        - Many performance improvements by not using URI.pm:
          * $c->uri_for (approx. 8x faster)
          * $c->engine->prepare_path (approx. 27x faster)
          * $c->engine->prepare_query_parameters (approx. 5x faster)
        - Updated HTTP::Body dependency to 0.9 which fixes the following issues:
          * Handle when IE sometimes sends an extra CRLF after the POST body.
          * Empty fields in multipart/form-data POSTs are no longer ignored.
          * Uploaded files with the name "0" are no longer ignored.
        - Sending SIGHUP to the dev server will now cause it to restart.
        - Allow "0" for a path in uri_for.
        - Performance and stability improvements to the built-in HTTP server.
        - Don't ignore file uploads if form contains a text field with the same name.
          (Carl Franks)
        - Support restart_delay of 0 (for use in the POE engine).
        - Skip body processing if we don't have a Content-Length header.
          Results in about a 9% performance increase when handling GET/HEAD
          requests.
        - Add a default body to redirect responses.
        - MyApp->model/view now looks at MyApp->config->{default_view/model}
          (Bogdan Lucaciu)

5.7006   2006-11-15 14.18
        - Updated manifest
        - Fix Slurp dependency
        - Updated HTTP::Body dependency to 0.6, 0.5 can break on large POST
          requests.
        - Skip utf8 fix for undef values in uri_with() and uri_for()

5.7005   2006-11-07 19:37:35
        - Fixed lighttpd tests to be properly skipped.
        - Moved IE workarounds to exist only in the HTTP engine.
        - Added installation instructions (from Catalyst-Manual dist)

5.7004   2006-11-06 20:48:35
        - Fix Engine::HTTP crash when using IE. (Jesper Krogh, Peter Edwards)
        - clean up Catalyst::Utils to handle some edge cases
        - Properly work around lighttpd PATH_INFO vs. SCRIPT_NAME bug
          (Mark Blythe)
        - add _application accessor to Catalyst::Base
        - Support current_view
        - Allow use of Catalyst::Test without app name (Ton Voon, Altinity)
        - Catalyst::Manual moved to its own package
        - Add option to FastCGI engine to send errors to stdout, not the web server
        - Use Module::Install's auto_install to install prerequisite modules
        - various documentation fixes and improvements

5.7003   2006-09-21 16:29:45
        - Additions and updates to tutorial

5.7002   2006-09-17 19:35:32
        - unescape captures to match args
        - fix for relative Chained under namespace '' (root)
        - fix for hashrefs in action attributes from config
        - fix for Chained to require correct number of CaptureArgs

5.7001   2006-07-19 23:46:54
        - fix for component loading
        - uri_for and uri_with now behave as they used to with non-
          array references

5.7000   2006-07-07 08:08:08
        - fix FCGI.pm warning message with FastCGI engine
        - bumped inc::Module::Install to 0.63 in Makefile.PL
        - fixes to uri_for_action for DispatchType::Chained
        - Further doc work.
        - Minor code cleanups
        - Changed catalyst.pl to depend on Catalyst::Devel

5.70_03  2006-06-28 16:42:00
        - fixup to registered plugins debug at app startup
        - refactored Catalyst::Utils::home

5.70_02  2006-06-27 11:51:00
        - Updated tutorial.

5.70_01  2006-06-26 10:49:00

        - fixed a Catalyst::Base bug causing duplicate action registrations
        - modified DispatchTypes to support multiple registrations
        - added Catalyst::Runtime module as dist marker
        - added Catalyst::ActionChain and Chained DispatchType
        - removed retarded registration requirement in dispatcher
        - removed Module::Pluggable::Fast hack in favor of
          Module::Pluggable::Object
        - extended uri_for, added dispatcher->uri_for_action
        - added Catalyst::Base->action_for('methodname')
        - checked and tested :Args multimethod dispatch
        - added ability to set action attributes from controller config
        - added merge_config_hashes() as a convenience method
        - Swapped out CGI::Cookie in favour of CGI::Simple::Cookie
        - Removed test dependencies on Test::NoWarnings, Test::MockObject
        - Removed dependency on UNIVERSAL::require
        - Split out Catalyst::Helper into a new distribution
        - un-bundled the plugins as they are now pre-reqs for Catalyst::Helper
        - nuked each() out of core with prejudice (due to lurking buglets)
        - Added tests from phaylon for dispatcher precedence
        - Use Class::Inspector->loaded($class) instead of $class->can('can')
        - Added ActionClass attribute
        - Removed Test::WWW::Mechanize::Catalyst from Makefile.PL (circular dep)
        - Updated docs for Catalyst::Component
        - Separated execute and dispatch on Catalyst::Action
        - cleaned up logging and debug output
        - significant documentation revisions
        - Added warning for setup being called twice
        - Fix pod to use DBIC::Schema instead of DBIC model
        - Fix ->config failing to copy _config for subclassing
        - Updated log format
        - Updated debug dump

5.6902  2006-05-04 13:00:00
        - Remove tarballs and OSX metadata files.

5.6901  2006-05-03 11.17:00
        - Module::Install didn't overwrite META.yml.

5.6900  2006-05-03 11.17:00
        - Stupid pause indexer can't count.
        - Better fix for Catalyst::Test
        - more tests.

5.682   2006-04-27 13:51:00
        - Damn OSX attributes again :(

5.681   2006-04-27 08:47:00
        - Updated manifest.
        - Add basename to core . (Deprecates Catalyst::Plugin::Basename)

5.68    2006-04-26 12:23:00
        - ConfigLoader: Updated to version 0.06
        - fixed undef warnings in uri_for() and uri_with()
        - Fixed Catalyst::Test to report errors on failed Class load

5.678   2006-04-24 12:30:00
        - Re-release of 5.67 without OSX metadata files.

5.67    2006-04-23 08:50:00
        - Added $c->req->uri_with() helper
        - ConfigLoader: Updated to version 0.05
        - Fix up Engine to avoid a new 5.8.8 warning
        - Added app name with :: support for PAR
        - Added $c->models/views/controllers
        - Static::Simple: Unescape the URI path before looking for the file.
          This fixes issues with files that have spaces.
        - Looping and recursion tests plus a fix
        - Added lots of API documentation. Refactored main pod.
        - Changed default behaviors for $c->model/$c->controller/$c->view
          to more sane settings.
        - added the clear_errors method - an alias for error(0)
        - Added tmpdir option for uploads (woremacx)
        - Applied patch from GEOFFR to allow normal filehandles.
        - Refactored Dispatcher internals for better readability and speedup
          (stress tests run 12% faster)
        - Allow $c->error to run as a class method

5.66    2006-03-10 17:48:00
        - Added Test::WWW::Mechanize::Catalyst support
        - Cleaned generated tests
        - Added Root controller concept
        - Updated ConfigLoader plugin to version 0.04

5.65    2006-02-21 10:34:00
        - Added plugin introspection.
        - Support optional hashref as last param for parameters in uri_for.
        - Updated tutorial to be more complete.
        - Applied args patch from antirice (Fixes Ticket #67)

5.64    2006-02-07 20:29:00
        - Fixed bug in FastCGI proc manager mode where pm_post_dispatch
          was not run. (Eric Wong)
        - Cleaned up generated tests
        - Updated YAML support to use ConfigLoader
        - Fixed path dispatch to canonicalise correctly
            (see http://dev.catalyst.perl.org/ticket/62)
        - Added Catalyst::Manual::About

5.63    2006-01-22 00:00:00
        - Updated prereq versions

5.62    2006-01-17 16:30:00
        - Large update to the tutorial (castaway)
        - Added YAML config support
        - Added COMPONENT() and ACCEPT_CONTEXT() support
        - Action list in debug mode is now displayed as a tree in the
          correct execution order.
        - Fixed engine detection to allow custom mod_perl engines.
        - Static::Simple: Fixed bug in ignore_dirs under win32.
        - Display version numbers of loaded plugins. (Curtis Poe)
        - Added class and method for caught exception messages.
        - Updated PAR support to use "make catalyst_par",
          packages are no longer written by Makefile.PL.
        - Automatically determine Content-Length when serving a
          filehandle.
        - Exceptions now return status 500.
        - Updated for Module::Install 0.44.
        - Fixed additional file installation for multi level app names.
        - Added REDIRECT_URL support for applications running behind
          a RewriteRule in Apache. (Carl Franks)
        - Fixed FastCGI engine under win32. (Carl Franks)
        - FastCGI doc updates (Bill Moseley)
        - Bugfix for $c->model and friends (defined).

5.61    2005-12-02 00:00:00
        - Fixed ExtUtils::AutoInstall Bootstrap Code in Makefile.PL

5.60    2005-12-01 22:15:00
        - Fixed Path and index actions in the appclass,
          including those that attach to /
        - Index is now weighted higher than Path
        - Fixed restarter and -d debug switch in server.pl.
        - Added a warning if you attempt to retrieve a parameter
          using $c->req->params('foo').
        - Fixed the Module::Install::Catalyst @ISA bug

5.59    2005-11-30 13:25:00
        - Fixed shebang line for generated scripts
        - Fixed forward to classes ($c->forward(qw/MyApp foo/))
        - Wrap use block in begin to quelch C:C3 warnings
        - Removed scrollbar from debug output
        - Fixed catalyst_par_core() and catalyst_par_multiarch()

5.58    2005-11-24 10:51:00
        - Added ExtUtils::AutoInstall support
        - Allow overriding path in Catalyst::Helper.
        - Added -makefile to catalyst.pl to generate a new Makefile.PL.
        - Restored Catalyst::Build with a deprecation notice.
        - Improved PAR support
        - Replaced -short with auto-detection
        - Fixed prereqs, added File::Copy::Recursive
        - Static::Simple changes:
            - Made prepare_action play nice with other plugins by not short-
              circuiting.
            - Added tmpl to the ignored extensions.
            - Fixed security problem if req->path contained '..'.

5.57    2005-11-20 22:45:00
        - Updated uri_for to accept undef actions
        - Switched to Module::Install
        - Renamed tests for easier editing
        - Reformatted documentation
        - Renamed -nonew to -force
        - Added PAR support
        - Added keep-alive support and bug fixes to HTTP engine.
          (Sascha Kiefer)
        - Added daemonize option to FastCGI engine. (Sam Vilain)

5.56   2005-11-16 10:33:00
        - Fixed FastCGI engine to not clobber the global %ENV on each
          request. (Sam Vilain)
        - Updated benchmarking to work with detach
        - Fixed dispatcher, so $c->req->action(undef) works again
        - Updated Catalyst::Test to use HTTP::Request::AsCGI
        - Added -pidfile to external FastCGI server.

5.55    2005-11-15 12:55:00
        - Fixed multiple cookie handling

5.54    2005-11-14 22:55:00
        - Fixed a Module::Pluggable::Fast related bug

5.53    2005-11-14 15:55:00
        - Removed t/04prereq.t that was testing for non-required
          modules.

5.52    2005-11-14 10:57:00
        - Strip '..'s in static urls to fix security issue.

5.51    2005-11-14 00:45:00
        - Changed uri_for to use namespace instead of match.

5.50    2005-11-13 20:45:00
        - Fixed minor bugs.
        - Updated docs.

5.49_05 2005-11-12 20:45:00
        - Large update to the documentation. (David Kamholz)
        - Fixed args handling in forward()
        - Fixed forwarding to classes
        - Fixed catalyst.pl-generated Build.PL Makefile section.
        - Fixed relative forwarding
        - Fixed forward arrows in debug output

5.49_04 2005-11-09 23:00:00
        - Made context, dispatcher, engine, request and response classes
          configurable.
        - Added $c->stack.
        - Fixed dispatcher to ignore unknown attributes.
        - Improved format of startup debug log.
        - Updated built in server to restart on win32. (Will Hawes)
        - Fixed streaming write from a filehandle to stop writing
          if the browser is closed.
        - Added $c->controller, $c->model and $c->view shortcuts.
        - Switched to Text::SimpleTable.

5.49_03 2005-11-03 12:00:00
        - Fixed $c->req->{path} for backwards-compatibility.
        - Allow debug to be disabled via ENV as well as enabled.
        - Added -scripts option to catalyst.pl for script updating
        - Changed helpers to default to long types, Controller instead of C
        - Added Catalyst::Controller, Catalyst::Model and Catalyst::View
          base classes
        - Added JavaScript to debug screen to show and hide specific dumps
        - Added _DISPATCH, _BEGIN, _AUTO, _ACTION and _END actions
        - Added multi process external FastCGI support
          (see myapp_fastcgi.pl -help) (Sam Vilain)
        - Restarter process in HTTP engine now properly exits when the
          parent app is shut down.
        - Improved performance of restarter loop while watching for
          changed files.
        - Restarter will now detect new files added to an app on systems
          that change directory mtimes when new files are created.
        - Restarter now properly handles modules that are deleted from an
          application.
        - Fixed memory leak in TestApp.

5.49_02 2005-10-26 12:39:00
        - Whole new dispatcher!
        - Added index action
        - Added path_to method
        - Added support for passing an IO::Handle object to $c->res->body.
          (Andrew Bramble)
        - Added a new welcome screen.
        - Included Catalyst buttons and icons in helper.
        - Added Static::Simple plugin to core.
        - Added self restarting test server
        - Added filename to debug output for uploaded files.
        - Fixed forwarding with embedded arguments.
        - Fixed handling of escaped query strings.
        - Added upload parameters back into $c->req->params.
        - Added multiple paths support to dispatcher
        - Fixed bug in req->path where changing the path added a trailing
          slash.
        - Removed req->handle and res->handle
        - Added prepare_body_chunk method as a hook for upload progress.
        - Fixed bug in uri_for method when base has no path.
        - Added automated tests for HTTP, CGI, and FastCGI servers.

5.49_01 2005-10-10 10:15:00
        - Refactored all internals, should be 99% compatible to previous
          versions.
        - *IMPORTANT* The Apache engines have been moved to a separate package
          for this release.  Please install Catalyst::Engine::Apache if you
          need Apache support.

        - Added support for calling forward with arguments in the path, i.e.
          $c->forward('/foo/bar/arg1/arg2')
        - Made $c->req->uri a URI object, added req->path_info for CGI compat.
          Raw query string is available as $c->req->uri->query.
        - Made $c->req->base a URI object.
        - Parameters with multiple values (?a=1&a=2) now display properly
          in the debug output.
        - Semi-colon separators in query strings now work properly.
        - Expanded documentation of catalyst.pl (Andrew Ford)
        - Added support for running as a backend server behind a frontend
          proxy so req->base and req->address are set properly.
        - Added an 'abort' method to the Log api, so that you can
          kill loggging for a whole request.
        - Added $c->uri_for method to simplify url handling.
        - Added more tests and reorganized the t directory.
        - Reimplemented core engines, all are now CGI based for better test
          coverage and maintainability.
        - Added fork support to built in test server.
        - Fixed all memory leaks.
        - Thread-related bug fixes and tests.  We now believe the Catalyst
          core to be thread-safe.
        - Added streaming IO support through $c->req->read() and
          $c->res->write()
        - Added MyApp->config->{parse_on_demand} (streaming input)
        - Added $c->req->handle and $c->res->handle
        - Improved documentation
        - Fixed mkpath in Catalyst::Helper (Autrijus Tang)
        - Fixed bug in dispatcher where an invalid path could call a valid
          action. (Andy Grundman)
        - Fixed Helper so it works with CRLF line-endings. (Andy Grundman)

5.33  2005-08-10 15:25:00
        - Now with updated manifest.

5.32  2005-08-10 15:10:00
        - Dispatcher might fail if object returns false.

5.31  2005-06-04 12:35:00 (never released to CPAN)

        - helpers now create .new files where files already exist and differ
        - fixed $Data::Dumper::Terse (Robin Berjon)
        - added arguments for detach
        - new credits section in POD
        - fixed detach to allow relative action names (Matt and Robert)
        - added the ability to have whitespaces in Path( '' ) and Regex( '' )

5.30  2005-06-04 12:35:00

        - Fixed a bug where it was not possible to $c->forward to a
          component
          that was not inheriting from Catalyst::Base.
        - Fix for inheritance bug.
        - Allow forward with arguments.
        - Updated cookbook
        - Allow overriding home/root in config.
        - make module build cons README automatically.
        - prettify home path by resolving '..' (Andy Grundman)
        - improved helper templates a bit, new naming scheme for tests.
        - added support for case sensitivity, MyApp->config->{case_sensitive}
        - added $c->detach for non-returning forwards
        - added unified error handling, Catalyst::Exception
        - added section on param handling in Intro.pod
        - added $c->request->cookie
        - added Catalyst::Setup
        - refactored Catalyst::import()
        - improved rendering of error messages in debug mode
        - fixed a bug in Catalyst::Helper::mk_dir
        - further doc changes, esp. to Intro.pod

5.23  2005-06-03 02:30:00
        - added support for non Catalyst::Base components to live in namespace
        - improved concurrency connections in Catalyst::Engine::HTTP::Daemon

5.22  2005-05-26 14:24:00
        - improved base locating in MP engines
        - improved error messages in C::E::HTTP::Daemon
        - hostnames are now resolved on demand unless provided by engine
        - fixed memory leak in $c->execute (Michael Reece, Matt S Trout)

5.21  2005-05-24 14:56:00
        - fixed a bug in https detection
        - fixed auto chain finally
        - added MYAPP_HOME and CATALYST_HOME environment variables

5.20  2005-05-18 19:52:00
        - improved uploads and parameters
        - added $c->req->protocol and $c->req->secure
        - added $c->req->user and $c->req->uri
        - improved error message when forwarding to unknown module
        - fixed win32 installer
        - added deep recursion detection
        - fixed auto actions
        - fixed inheritance in dispatcher
        - allow whitespaces between brackets and quoted string
          in Path and Regex attributes
        - new helper templates
        - installer now supports install_base and destdir
        - allow multiple Catalyst apps to run on the same mod_perl
          instance (not the same app!)
        - fixed MP2 engines
        - removed apreq dependency from all MP engines
        - added support for MP registry scripts
        - added support for LocationMatch and ScriptAliasMatch in MP engines
        - added SpeedyCGI engine

5.10  2005-04-23 11:16:00
        - updated dependencies to require latest module::pluggable::fast
        - new installer for templates and stuff using Module::Build
        - scripts are now prefixed, for being installable
        IMPORTANT: You have to regenerate the script directory,
        remove Makefile.PL and add Build.PL
        - Added compat to install Module::Build if required.
        - Improved: Params handling with MP engines
        - Fixed: Params handling on POST with CGI engine (Andy Grundman)
        - Fixed: Helper.pm on Win32 (Matt S Trout)

5.03  2005-04-19 20:35:00 (Revision 462)
        - fixed Test example (Torsten Seeman)
        - added Plugins chapter to manual
        - applied doc patch from Robert Boone <robert@rlb3.com>
        - improved Dispatcher error messages.
        - refactored so we don't need to include helper from
          Catalyst.pm - Fixes issues with FindBin
        - applied HTTP.pm patch from Andy Grundman <andy@hybridized.org>
        - added plugin() method for instant plugins
        - FCGI is no more considered experimental

5.02  2005-04-18 10:00:00
        - fixed manifest

5.01  2005-04-17 23:00:00
        - some documentation bugs fixed
        - added Catalyst::Utils
        - fixed regexp bug (Matt S Trout)
        - fixed upload bug with MP19
        - added $c->req->body
        - aliased $c->res->output to $c->res->body
        - Read AUTHOR from passwd or $ENV{AUTHOR} when
          generating code.
        - extended attribute handling
        - added global config for components

5.00  2005-04-15 18:00:00
        - new core to support inheritance trees
        - new syntax for action declaration
        - new helper system using TT2
        - problems with mod_perl2 fixed
        - added Test::Pod support
        - added new server backend with HTTP/1.1 support
        - added option to run tests against a remote server
        - renamed errors() to error()
        - more better docs
        - countless minor improvements
          IMPORTANT: This release is very incompatible to previous ones
          and you have to regenerate the helper scripts again...

4.34  2005-03-23 07:00:00 2005
        - added some messages to Makefile.PL
        - added Catalyst::Engine::Test
        - added Catalyst::Engine::CGI::NPH
        - simplified Catalyst::Log to be easier to implement/subclass
        - added cgi.pl
        - updated Catalyst::Test to use Catalyst::Engine::Test
        - updated helper scripts
          IMPORTANT: this will be the last time you'll have to regenerate
          the script directory. We promise!

4.33  2005-03-23 01:00:00 2005
        - documented the log() accessor method in Catalyst (Andrew Ford)
        - added optional arguments to Catalyst::Log methods (Andrew Ford)
        - removed cgi-server.pl
        - added fcgi.pl and Catalyst::Engine::FCGI
        - fixed an undef durng make test (Dan Sully)
        - new path test (Christian Hansen)
          IMPORTANT: you have to regenerate the script directory again

4.32  2005-03-22 02:10:00 2005
        - made a damn typo *AAAAAAAAAAAAAAHHHH!!!*

4.31  2005-03-22 02:00:00
        - fixed inheritance (Christian Hansen)
        - previous release was borked!
          fixed that, but you have to regenerate the scripts again :(

4.30  2005-03-21 23:00:00
        - more documentation (Andrew Ford)
        - added connection informations (Christian Hansen)
        - HTTP::Request support in Catalyst::Test (Christian Hansen)
        - moved cgi.pl to nph-cgi.pl
        - added Catalyst::Engine::Server (Christian Hansen)
        - removed Catalyst::Test::server
        - updated helper scripts
          IMPORTANT: note that you have to regenerate script/server.pl,
          script/cgi-server.pl and script/cgi.pl (now nph-cgi.pl)

4.28  2005-03-19 22:00:00
        - fixed isa tree (Christian Hansen)
        - added script/cgi-server.pl, so no more server restarting after
          code changes
        - reworked documentation (Andrew Ford <A.Ford@ford-mason.co.uk>)

4.27  2005-03-19 01:00:00
        - debug message for parameters
        - Fix redirects (Christian Hansen <ch@ngmedia.com>)
        - some random fixes
        - new helper api for Catalyst::Helper::* support
          you have to update script/create.pl to use it

4.26  2005-03-16 10:00:00
        - fixed the weird bug that caused regex actions to fail on every
          second request
        - more debug messages
        - 100% pod coverage.

4.25  2005-03-12 18:00:00
        - correct perl pathes for helper generated scripts (Tatsuhiko Miyagawa)
        - improved cgi engine docs (Christoper Hicks)

4.24  2005-03-12 01:00:00
        - updated cookbook example
        - fixed base for apache and https (Andrew Ruthven)

4.23  2005-03-09 20:00:00
        - no more regex actions in forward
        - added support for test directories t/m, t/v and t/c

4.22  2005-03-08 20:00:00
        - catch errors in application class
        - handle die properly.

4.21  2005-03-05 17:00:00
        - fixed docs

4.20  2005-03-04 22:00:00
        - moved bin to script

4.13  2005-03-03 11:00:00
        - improved documentation
        - pod coverage test for helper generated apps
        - new helper api

4.12  2005-03-02 11:00:00 2005
        - server_base sucks, removed
        - added $c->log->dump()

4.11  2005-03-02 11:00:00 2005
        - removed some warnings
        - improved docs
        - private prefixed actions override private non prefixed actions
        - added server_base
        - updated Catalyst::Manual::Intro

4.10  2005-03-02 10:00:00 2005
        - improved documentation
        - fixed upload bug
        - fixed prefixed private actions bug
        - fixed more little bugs

4.01  2005-03-01 10:00:00 2005
        - improved documentation
        - documentation fixes (Johan Lindstrom)

4.00  2005-02-27 22:00:00
        - more verbose debug messages, especially for forward()
        - implemented prefixed prvate actions, icluding built in
          !?default, !?begin and !?end
        - new Catalyst::Manual::Intro
        - new helpers, bin/catalyst
        - helper api

3.11  2005-02-23 21:00:00
        - added dependency to UNIVERSAL::require (Marcus Ramberg)
        - added a little workaround for a warning in Catalyst::Test
          (Marcus Ramberg)
        - improved documentation for actions

3.10  2005-02-19 20:00:00
        - removed roles management from Catalyst::Engine
          and added it to Catalyst::Plugin::Authentication::CDBI

3.04  2005-02-17 21:00:00
        - error reporting for app class
        - no more engine debug messages
        - class->method forwards get resolved now

3.03  2005-02-16 23:00:00
        - friendlier statistics

3.02  2005-02-16 22:00:00
        - fixed unintialized actions (Marcus Ramberg)

3.01  2005-02-16 20:30:00
        - better statistics

3.00  2005-02-16 20:00:00
        - real version number for CPAN.pm
        - fixed redirect in CGI engine
        - more statistics in debug logs
        - ? prefix for forward()

2.99_15  2005-02-02 22:00:00
        - support for short namespaces, MyApp::M, MyApp::V and MyApp::C
        - Replaced "Catched" with "Caught" in Catalyst::Engine
          (Gary Ashton Jones)
        - replaced _ with ! for private actions
        - added ? for prefixed actions
        - misc improvememts

2.99_14  2005-01-31 22:00:00 2005
        - arguments for _default
        - $c->entrance removed for more flexibility
        - added $c->req->method

2.99_13  2005-01-30 18:00:00 2005
        - POD fixes and improvements

2.99_12  2005-01-28 22:00:00 2005
        - first development release<|MERGE_RESOLUTION|>--- conflicted
+++ resolved
@@ -1,6 +1,5 @@
 # This file documents the revision history for Perl extension Catalyst.
 
-<<<<<<< HEAD
   - Announcing the repo is not open for development of Perl Catalyst 'Runner'
   - http://questhub.io/realm/perl/explore/latest/tag/runner
 
@@ -22,7 +21,8 @@
     fail to provide one.  This should cause less issues when trying to guess the
     length of a funky filehandle.  This now uses Plack::Middleware::ContentLength
   - Removed custom code to remove body content when the request is HEAD and
-    swapped it for Plack::Middleware::Head.
+    swapped it for Plack::Middleware::Head
+  - Merged fix for regressions from stable..
 
 5.90059_001 - 2013-12-19
   - Removed deprecated Regexp dispatch type from dependency list.  If you are
@@ -30,7 +30,6 @@
    'Catalyst::DispatchType::Regex' to you build system NOW or you application
    will be broken.
 
-=======
 5.90053 - 2013-12-21
   - Reverted a change in the previous release that moved the setup_log phase
     to after setup_config.  This change was made to allow people to use
@@ -38,7 +37,6 @@
     to setup the plugin.  However it also broke the ability to use the log
     during plugin setup (ie, it breaks lots of plugins).  Reverting the 
     change.  See Catalyst::Delta for workarounds.
->>>>>>> 5bb2a5b3
 
 5.90052 - 2013-12-18
 
