# This file documents the revision history for Perl extension Catalyst.

<<<<<<< HEAD
5.8000_05
        - Fixes for FastCGI with IIS 6.0 (janus)
        - Passing request method exported by Catalyst::Test an extra
          parameter used to be ignored, but started breaking if the parameter
          was not a hash in 5.8000_04. Extra parameter is now ignored if
          it isn't a hashref (t0m)
        - Fix request argumentss getting corrupted if you override the 
          dispatcher and call an action which detaches (for 
          Catalyst::Plugin::Authorization::ACL) (t0m)
        - Fix calling use Catalyst::Test 'MyApp' 'foo' which used to work,
          but stopped as the 2nd parameter can be an options hash now (t0m)
        - Bump Moose dependency to fix make_immutable bug (t0m)
        - Use compile time extends in Catalyst::Controller (t0m)
        - Make Catalyst::Request::uploads attribute non-lazy, to fix
          test for Catalyst-Engine-Apache (t0m)
        - Bump version of MooseX::Emulate::Class::Accessor::Fast (t0m)
        - Stop using MooseX::Adopt::Class::Accessor::Fast by default, to stop
          breaking other packages which use Class::Accessor::Fast
        - Remove unused action_container_class attribute from 
          Catalyst::Dispatcher (t0m)
        - Replace {_body} instance access with calls to _body accessors (t0m)
        - Add backwards compatibility alias methods for private attributes on 
          Catalyst::Dispatcher which used to be public. Needed by 
          Catalyst::Plugin::Server and  Catalyst::Plugin::Authorization::ACL 
          (t0m)
        - Fix return value of $c->req->body, which delegates to the body
          method on the requests HTTP::Body instance (t0m)
          - Test for this (t0m)
        - Fix calling $c->req->body from inside an overridden prepare_action
          method in a plugin, as used by Catalyst::Plugin::Server (t0m)
          - Test for this (t0m)
        - Fix assignment to Catalyst::Dispatcher's preload_dispatch_types and
          postload_dispatch_types attributes - assigning a list should later 
          return a listref. Fixes Catalyst::Plugin::Server. (t0m)
          - Tests for this (t0m)
        - Change streaming test to serve itself rather than 01use.t, making 
          test sync for engines easier (t0m)
        - Refactor capturing of $app from Catalyst::Controller into
          Catalyst::Component::ApplicationAttribute for easier reuse in other
          components (Florian Ragwitz)
        - Make the test suites YAML dependency optional (Florian Ragwitz)
        - Make debug output show class name for the engine and dispatcher
          rather than the stringified ref. (t0m)
        - Make MyApp immutable at the end of the scope after the setup
          method is called, fixing issues with plugins which have their 
          own new methods by inlining a constructor on MyApp (t0m)
          - Test for this and method modifiers in MyApp (t0m)
        - Fix bug causing Catalyst::Request::Upload's basename method
          to return undef (t0m)
          - Test for this (Carl Franks)
        - Fix loading of classes which do not define any symbols to not
          die, as it didn't in 5.70 (t0m)
          - Test for this (t0m)
        - Bump MooseX::Emulate::Class::Accessor::Fast dependency
          to force new version which fixes a lot of plugins (t0m)
        - Make log levels additive, and add documentation and tests
          for the setup_log method, which previously had none.
          Sewn together by t0m from two patches provided by David E. Wheeler
        - Switch an around 'new' in Catalyst::Controller to a BUILDARGS
          method as it's much neater and more obvious what is going on (t0m)
        - Add a clearer method on request and response _context 
          attributes, and use if from ::Engine rather than deleting
          the key from the instance hash (t0m)
        - Use handles on tree attribute of Catalyst::Stats to replace
          trivial delegation methods (t0m)
        - Change the following direct hash accesses into attributes:
          Catalyst::Engine: _prepared_write
          Catalyst::Engine::CGI: _header_buf
          Catalyst::Engine::HTTP: options, _keepalive, _write_error
          Catalyst::Request: _path
          Catalyst::Stats: tree
          (t0m)
        - Fix issues in Catalyst::Controller::WrapCGI 
          and any other components which import (or define) their 
          own meta method by always explicitly calling
          Class::MOP::Object->meta inside Catalyst (t0m)
          - Add test for this (t0m)
        - Add test case for the bug which is causing the 
          Catalyst::Plugin::Authentication tests to fail (t0m)
        - Fix a bug in uri_for which could cause it to generate paths
          with multiple slashes in them. (t0m)
          - Add test for this (t0m)
        - Fix SKIP block name in t/optional_http-server-restart.t,
          stopping 'Label not found for "last SKIP"' error from 
          Test::More (t0m)
        - Workaround max_redirect 0 bug in LWP (andyg)
        - Move live_engine_response_print into aggregate (andyg)
        - Fix dependency bug, s/parent/base/ in new test (rafl)
        - Fix optional tests to run the live tests in the aggregate 
          dir (andyg)
        - Fix Catalyst->go error in remote tests (andyg)
        - Fix upload test to work with remote servers, don't check for 
          deleted files (andyg)
        - Fix engine_request_uri tests to work on remote server with 
          different URI (andyg)

5.8000_04  2008-12-05 12:15:00
        - Silence Class::C3::Adopt::NEXT warnings in the test suite (rafl)
        - Fix loads of 'used once, possible typo' warnings (rafl)
        - Additional tests to ensure upload temp files are deleted (andyg)
        - Remove use of NEXT from the test suite, except for one case
          which tests if Class::C3::Adopt::NEXT is working (t0m)
        - Use a predicate to avoid recursion in cases where the uri
          method is overridden by a plugin, and calls the base method,
          for example Catalyst::Plugin::SmartURI (t0m)
          - Test for this (caelum)
        - Compose the MooseX::Emulate::Class::Accessor::Fast role to 
          Catalyst::Action, Catalyst::Request, and all other modules which 
          inherit from Class::Accessor::Fast in 5.70.
          This fixes:
            - Catalyst::Controller::HTML::FormFu (zamolxes)
            - Catalyst::Request::REST (t0m)
          - Test for this (t0m)
        - Make hostname resolution lazy (Marc Mims)
        - Support mocking virtualhosts in test suite (Jason Gottshall)
        - Add README (marcus)
        - Fix TODO list (t0m)
        - Use Class::C3::Adopt::NEXT (rafl)
        - Ignore C3 warnings on 5.10 when testing ensure_class_loaded (rafl)
        - Add TODO test for chained bug (gbjk)
        - Fix list address in documentation (zarquon)
        - Fix ACCEPT_CONTEXT on MyApp, called as a class method (marcus)
           - Test for this (marcus)
        - Bump MooseX::Emulate::Class::Accessor::Fast version requirement to 
          get more back compatibility (t0m)
        - Improve documentation for $req->captures (caelum)
        - Fix a bug in Catalyst::Stats, stopping garbage being inserted into
          the stats if a user calls begin => but no end => (jhannah)
           - Test for this (jhannah)
        - Trim lines sooner in stats to avoid ugly Text::SimpleTable wrapping
          (jhannah)
        - Change Catalyst::ClassData to tweak the symbol table inline for
          performance after profiling (mst)
        - Fix POD typo in finalize_error (jhannah)
        - Add tests to ensure that we delete the temp files created by 
          HTTP::Body's OctetStream parser (t0m)

5.8000_03 2008-10-14 14:13:00
        - Fix forwarding to Catalyst::Action objects (Rafael Kitover).
        - Fix links to the mailing lists (RT #39754 and Florian Ragwitz).
        - Use Class::MOP instead of Class::Inspector (Florian Ragwitz).
        - Change Catalyst::Test to use Sub::Exporter (Florian Ragwitz).
        - Fixed typo in Engine::HTTP::Restarter::Watcher causing -r to complain.

5.8000_02 2008-10-14 07:59:00
       - Fix manifest

5.8000_01 2008-10-13 22:52:00
        - Port to Moose
        - Added test for action stringify
        - Added test for component instances getting $self->{value} from config.
        - Add Catalyst::Response->print() method (ilmari)
        - Optionally aggregate tests using Test::Aggregate (Florian Ragwitz).
        - Additional docs for uri_for to mention how to use $c->action and 
          $c->req->captures (jhannah)
        - List unattached chained actions in Debug mode (Florian Ragwitz).
        - Pod formatting fix for Engine::FastCGI (Oleg Kostyuk).
        - Add visit, a returning ->go

5.7XXXXXX XXXX
=======
5.7XXXXXX XXXX
        - Change streaming test to serve itself rather than 01use.t, making test
          sync for engines easier (t0m)
>>>>>>> dd3ae38d
        - Workaround change in LWP that broke a cookie test (RT #40037)
        - Back out go() since that feature's been pushed to 5.80
        - Fix some Win32 test failures
        - Add pt translation of error message (wreis)
        - Make :Chained('../action') work (Florian Ragwitz)
<<<<<<< HEAD
        - Add test actions
        - Chained doc improvements (rev 8326-8328)
=======
        - Handle leading CRLF in HTTP requests sometimes sent by IE6 in keep-alive requests.
>>>>>>> dd3ae38d

5.7099_03 2008-07-20 10:10:00
        - Fix regressions for regexp fallback in model(), view() and controller()
        - Added the supplied argument to the regexp fallback warning for easier
          debugging
        - Ensure ACCEPT_CONTEXT is called for results from component()

5.7099_02 2008-07-16 19:10:00
        - Added PathPrefix attribute
        - Removed Catalyst::Build; we've long since moved to Module::Install
        - Updated Catalyst::Test docs to mention the use of HTTP::Request
          objects (Rafael Kitover)

5.7099_01 2008-06-25 22:36:00
        - Refactored component resolution (component(), models(), model(), et al). We now
          throw warnings for two reasons:
          1) model() or view() was called with no arguments, and two results are returned
             -- set default_(model|view), current_(model|view) or current_(model|view)_instance
             instead
          2) you call a component resolution method with a string, and it resorts to a regexp 
             fallback wherein a result is returned -- if you really want to search, call the
             method with a regex as the argument
        - remove 0-length query string components so warnings aren't thrown (RT #36428)
        - Update HTTP::Body dep so that the uploadtmp config value will work (RT #22540)
        - Fix for LocalRegex when used in the Root controller
        - Get some of the optional_* tests working from dirs with spaces (RT #26455)
        - Fix Catalyst::Utils::home() when application .pm is in the current dir (RT #34437)
        - Added the ability to remove parameters in req->uri_with() by passing in
          an undef value (RT #34782)
        - Added $c->go, to do an internal redispatch to another action, while retaining the
          contents of the stash

5.7014  2008-05-25 15:26:00
        - Addition of .conf in restart regex in Catalyst::Engine::HTTP::Restarter::Watcher
        - Fix regression for relative uri_for arguments after a forward()   
          introduced in 5.7013 (Peter Karman)  
        - Fix regression for "sub foo : Path {}" in the root controller which 
          was introduced when attempting to allow "0" as a Path.

5.7013  2008-05-16 18:20:00
        - Provide backwards compatability methods in Catalyst::Stats
        - Fix subdirs for scripts that run in subdirs more than one level deep.
        - Added test and updated docs for handling the Authorization header
          under mod_fastcgi/mod_cgi.
        - Fixed bug in HTTP engine where the connection was not closed properly if the
          client disconnected before sending any headers. (Ton Voon)
        - POD fix, IO::FileHandle => IO::Handle (RT #35690)
        - Fix grammar on welcome page (RT #33236)
        - Fix for Path('0') handling (RT #29334)
        - Workaround for Win32 and c3_mro.t (RT #26452, tested by Kenichi Ishigaki)
        - Fix for encoding query parameters (edenc)
        - Fix Chained multiple test (t0m)

5.7012  2007-12-16 23:44:00
        - Fix uri_for()'s and uri_with()'s handling of multibyte chars
          (Daisuke Murase)
        - Fix __PACKAGE__->config->{foo} = 'bar' case with subclassing
        - Add Catalyst::Stats (Jon Schutz)
        - Fixed a bug where ?q=bar=baz is decoded as q=>'bar', not 'bar=baz'.
          (Tatsuhiko Miyagawa, Masahiro Nagano)
        - Fixed a bug where -rr (restart regex) command line option could cause
          shell errors. (Aristotle Pagaltzis, Chisel Wright)

5.7011  2007-10-18 20:40:00
        - Allow multiple restart directories and added option to follow
          symlinks in the HTTP::Restarter engine (Sebastian Willert)
        - Fixed t/optional_http-server-restart.t so it actually tests
          if the server restarted or notified of an error (Sebastian Willert)
        - Return child PID from the HTTP engine when run with the 'background' option.
          (Emanuele Zeppieri)
        - Fixed bug in HTTP engine where writes could fail with
          'Resource temporarily unavailable'.
        - Fixed bug where %2b in query parameter is doubly decoded to ' ', instead of '+'
          (RT #30087, Gavin Henry, Tatsuhiko Miyagawa, Oleg Pronin)
        - Fixed bug where req->base and req->uri would include a port number when running
          in SSL mode.
        - Removed unnecessary sprintf in debug mode that caused warnings on locales where
          commas are used for decimal markers.
        - Improved error message for case when server picks up editor save
          files as module names. (James Mastros)

5.7010  2007-08-22 07:41:00
        - Resource forks in 5.7009

5.7009  2007-08-22 00:14:00
        - Moved Manual.pod to Manual.pm and clarified status of 
          Catalyst-Manual dist
        - Doc patches to Catalyst::Controller
        - remove ignore_loaded from plugin load, commenting why
        - document the ignore_loaded feature in Catalyst::Utils
        - Add testing of inline plugins.

5.7008  2007-08-13 08:40:00
        - Added $c->request->query_keywords for getting the keywords
          (a query string with no parameters).
        - Add undef warning for uri_for.
        - Fix bug where a nested component would be setup twice.
        - Make ensure_class_loaded behave better with malformed class name.
        - Make _register_plugin use ensure_class_loaded.
        - Remove 'Argument "??" isn't numeric in sprintf' warning.
          (Emanuele Zeppieri)
        - Fixed a bug where Content-Length could be set to 0 if a filehandle
          object in $c->response->body did not report a size.
        - Fixed issue where development server running in fork mode did not
          properly exit after a write error.
          (http://rt.cpan.org/Ticket/Display.html?id=27135)
        - Remove warning for captures that are undef.
        - Fixed $c->read and parse_on_demand mode.
        - Fixed a bug with the HTTP engine where very large response bodies
          would not be sent properly.

5.7007  2007-03-13 14:18:00
        - Many performance improvements by not using URI.pm:
          * $c->uri_for (approx. 8x faster)
          * $c->engine->prepare_path (approx. 27x faster)
          * $c->engine->prepare_query_parameters (approx. 5x faster)
        - Updated HTTP::Body dependency to 0.9 which fixes the following issues:
          * Handle when IE sometimes sends an extra CRLF after the POST body.
          * Empty fields in multipart/form-data POSTs are no longer ignored.
          * Uploaded files with the name "0" are no longer ignored.
        - Sending SIGHUP to the dev server will now cause it to restart.
        - Allow "0" for a path in uri_for.
        - Performance and stability improvements to the built-in HTTP server.
        - Don't ignore file uploads if form contains a text field with the same name.
          (Carl Franks)
        - Support restart_delay of 0 (for use in the POE engine).
        - Skip body processing if we don't have a Content-Length header.
          Results in about a 9% performance increase when handling GET/HEAD
          requests.
        - Add a default body to redirect responses.
        - MyApp->model/view now looks at MyApp->config->{default_view/model}
          (Bogdan Lucaciu)

5.7006   2006-11-15 14.18
        - Updated manifest
        - Fix Slurp dependency
        - Updated HTTP::Body dependency to 0.6, 0.5 can break on large POST 
          requests.
        - Skip utf8 fix for undef values in uri_with() and uri_for()

5.7005   2006-11-07 19:37:35
        - Fixed lighttpd tests to be properly skipped.
        - Moved IE workarounds to exist only in the HTTP engine.
        - Added installation instructions (from Catalyst-Manual dist)

5.7004   2006-11-06 20:48:35
        - Fix Engine::HTTP crash when using IE. (Jesper Krogh, Peter Edwards)
        - clean up Catalyst::Utils to handle some edge cases
        - Properly work around lighttpd PATH_INFO vs. SCRIPT_NAME bug
          (Mark Blythe)
        - add _application accessor to Catalyst::Base
        - Support current_view
        - Allow use of Catalyst::Test without app name (Ton Voon, Altinity)
        - Catalyst::Manual moved to its own package
        - Add option to FastCGI engine to send errors to stdout, not the web server
        - Use Module::Install's auto_install to install prerequisite modules 
        - various documentation fixes and improvements
        
5.7003   2006-09-21 16:29:45
        - Additions and updates to tutorial

5.7002   2006-09-17 19:35:32
        - unescape captures to match args
        - fix for relative Chained under namespace '' (root)
        - fix for hashrefs in action attributes from config
        - fix for Chained to require correct number of CaptureArgs

5.7001   2006-07-19 23:46:54
        - fix for component loading
        - uri_for and uri_with now behave as they used to with non-
          array references

5.7000   2006-07-07 08:08:08
        - fix FCGI.pm warning message with FastCGI engine
        - bumped inc::Module::Install to 0.63 in Makefile.PL
        - fixes to uri_for_action for DispatchType::Chained
        - Further doc work.
        - Minor code cleanups 
        - Changed catalyst.pl to depend on Catalyst::Devel

5.70_03  2006-06-28 16:42:00
        - fixup to registered plugins debug at app startup
        - refactored Catalyst::Utils::home

5.70_02  2006-06-27 11:51:00
        - Updated tutorial.

5.70_01  2006-06-26 10:49:00

        - fixed a Catalyst::Base bug causing duplicate action registrations
        - modified DispatchTypes to support multiple registrations
        - added Catalyst::Runtime module as dist marker
        - added Catalyst::ActionChain and Chained DispatchType
        - removed retarded registration requirement in dispatcher
        - removed Module::Pluggable::Fast hack in favor of
          Module::Pluggable::Object
        - extended uri_for, added dispatcher->uri_for_action
        - added Catalyst::Base->action_for('methodname')
        - checked and tested :Args multimethod dispatch
        - added ability to set action attributes from controller config
        - added merge_config_hashes() as a convenience method
        - Swapped out CGI::Cookie in favour of CGI::Simple::Cookie
        - Removed test dependencies on Test::NoWarnings, Test::MockObject
        - Removed dependency on UNIVERSAL::require
        - Split out Catalyst::Helper into a new distribution
        - un-bundled the plugins as they are now pre-reqs for Catalyst::Helper
        - nuked each() out of core with prejudice (due to lurking buglets)
        - Added tests from phaylon for dispatcher precedence
        - Use Class::Inspector->loaded($class) instead of $class->can('can')
        - Added ActionClass attribute
        - Removed Test::WWW::Mechanize::Catalyst from Makefile.PL (circular dep)
        - Updated docs for Catalyst::Component
        - Separated execute and dispatch on Catalyst::Action
        - cleaned up logging and debug output
        - significant documentation revisions
        - Added warning for setup being called twice
        - Fix pod to use DBIC::Schema instead of DBIC model
        - Fix ->config failing to copy _config for subclassing
        - Updated log format
        - Updated debug dump

5.6902  2006-05-04 13:00:00
        - Remove tarballs and OSX metadata files.

5.6901  2006-05-03 11.17:00
        - Module::Install didn't overwrite META.yml. 

5.6900  2006-05-03 11.17:00
        - Stupid pause indexer can't count.
        - Better fix for Catalyst::Test
        - more tests.

5.682   2006-04-27 13:51:00
        - Damn OSX attributes again :( 

5.681   2006-04-27 08:47:00
        - Updated manifest.
        - Add basename to core . (Deprecates Catalyst::Plugin::Basename)
    
5.68    2006-04-26 12:23:00
        - ConfigLoader: Updated to version 0.06
        - fixed undef warnings in uri_for() and uri_with()
        - Fixed Catalyst::Test to report errors on failed Class load

5.678   2006-04-24 12:30:00
        - Re-release of 5.67 without OSX metadata files.

5.67    2006-04-23 08:50:00
        - Added $c->req->uri_with() helper
        - ConfigLoader: Updated to version 0.05
        - Fix up Engine to avoid a new 5.8.8 warning
        - Added app name with :: support for PAR
        - Added $c->models/views/controllers
        - Static::Simple: Unescape the URI path before looking for the file.
          This fixes issues with files that have spaces.
        - Looping and recursion tests plus a fix
        - Added lots of API documentation. Refactored main pod.
        - Changed default behaviors for $c->model/$c->controller/$c->view
          to more sane settings.
        - added the clear_errors method - an alias for error(0)
        - Added tmpdir option for uploads (woremacx)
        - Applied patch from GEOFFR to allow normal filehandles.
        - Refactored Dispatcher internals for better readability and speedup
          (stress tests run 12% faster)
        - Allow $c->error to run as a class method

5.66    2006-03-10 17:48:00
        - Added Test::WWW::Mechanize::Catalyst support
        - Cleaned generated tests
        - Added Root controller concept
        - Updated ConfigLoader plugin to version 0.04

5.65    2006-02-21 10:34:00
        - Added plugin introspection.
        - Support optional hashref as last param for parameters in uri_for.
        - Updated tutorial to be more complete.
        - Applied args patch from antirice (Fixes Ticket #67)

5.64    2006-02-07 20:29:00
        - Fixed bug in FastCGI proc manager mode where pm_post_dispatch
          was not run. (Eric Wong)
        - Cleaned up generated tests
        - Updated YAML support to use ConfigLoader
        - Fixed path dispatch to canonicalise correctly
            (see http://dev.catalyst.perl.org/ticket/62)
        - Added Catalyst::Manual::About

5.63    2006-01-22 00:00:00
        - Updated prereq versions

5.62    2006-01-17 16:30:00
        - Large update to the tutorial (castaway)
        - Added YAML config support
        - Added COMPONENT() and ACCEPT_CONTEXT() support
        - Action list in debug mode is now displayed as a tree in the
          correct execution order.
        - Fixed engine detection to allow custom mod_perl engines.
        - Static::Simple: Fixed bug in ignore_dirs under win32.
        - Display version numbers of loaded plugins. (Curtis Poe)
        - Added class and method for caught exception messages.
        - Updated PAR support to use "make catalyst_par",
          packages are no longer written by Makefile.PL.
        - Automatically determine Content-Length when serving a
          filehandle.
        - Exceptions now return status 500.
        - Updated for Module::Install 0.44.
        - Fixed additional file installation for multi level app names.
        - Added REDIRECT_URL support for applications running behind
          a RewriteRule in Apache. (Carl Franks)
        - Fixed FastCGI engine under win32. (Carl Franks)
        - FastCGI doc updates (Bill Moseley)
        - Bugfix for $c->model and friends (defined).

5.61    2005-12-02 00:00:00
        - Fixed ExtUtils::AutoInstall Bootstrap Code in Makefile.PL

5.60    2005-12-01 22:15:00
        - Fixed Path and index actions in the appclass,
          including those that attach to /
        - Index is now weighted higher than Path
        - Fixed restarter and -d debug switch in server.pl.
        - Added a warning if you attempt to retrieve a parameter
          using $c->req->params('foo').
        - Fixed the Module::Install::Catalyst @ISA bug

5.59    2005-11-30 13:25:00
        - Fixed shebang line for generated scripts
        - Fixed forward to classes ($c->forward(qw/MyApp foo/))
        - Wrap use block in begin to quelch C:C3 warnings
        - Removed scrollbar from debug output
        - Fixed catalyst_par_core() and catalyst_par_multiarch()

5.58    2005-11-24 10:51:00
        - Added ExtUtils::AutoInstall support
        - Allow overriding path in Catalyst::Helper.
        - Added -makefile to catalyst.pl to generate a new Makefile.PL.
        - Restored Catalyst::Build with a deprecation notice.
        - Improved PAR support
        - Replaced -short with auto-detection
        - Fixed prereqs, added File::Copy::Recursive
        - Static::Simple changes:
            - Made prepare_action play nice with other plugins by not short-
              circuiting.
            - Added tmpl to the ignored extensions.
            - Fixed security problem if req->path contained '..'.

5.57    2005-11-20 22:45:00
        - Updated uri_for to accept undef actions
        - Switched to Module::Install
        - Renamed tests for easier editing
        - Reformatted documentation
        - Renamed -nonew to -force
        - Added PAR support
        - Added keep-alive support and bug fixes to HTTP engine.
          (Sascha Kiefer)
        - Added daemonize option to FastCGI engine. (Sam Vilain)

5.56   2005-11-16 10:33:00
        - Fixed FastCGI engine to not clobber the global %ENV on each
          request. (Sam Vilain)
        - Updated benchmarking to work with detach
        - Fixed dispatcher, so $c->req->action(undef) works again
        - Updated Catalyst::Test to use HTTP::Request::AsCGI
        - Added -pidfile to external FastCGI server.

5.55    2005-11-15 12:55:00
        - Fixed multiple cookie handling

5.54    2005-11-14 22:55:00
        - Fixed a Module::Pluggable::Fast related bug

5.53    2005-11-14 15:55:00
        - Removed t/04prereq.t that was testing for non-required
          modules.

5.52    2005-11-14 10:57:00
        - Strip '..'s in static urls to fix security issue.

5.51    2005-11-14 00:45:00
        - Changed uri_for to use namespace instead of match.

5.50    2005-11-13 20:45:00
        - Fixed minor bugs.
        - Updated docs.

5.49_05 2005-11-12 20:45:00
        - Large update to the documentation. (David Kamholz)
        - Fixed args handling in forward()
        - Fixed forwarding to classes
        - Fixed catalyst.pl-generated Build.PL Makefile section.
        - Fixed relative forwarding
        - Fixed forward arrows in debug output

5.49_04 2005-11-09 23:00:00
        - Made context, dispatcher, engine, request and response classes
          configurable.
        - Added $c->stack.
        - Fixed dispatcher to ignore unknown attributes.
        - Improved format of startup debug log.
        - Updated built in server to restart on win32. (Will Hawes)
        - Fixed streaming write from a filehandle to stop writing
          if the browser is closed.
        - Added $c->controller, $c->model and $c->view shortcuts.
        - Switched to Text::SimpleTable.

5.49_03 2005-11-03 12:00:00
        - Fixed $c->req->{path} for backwards-compatibility.
        - Allow debug to be disabled via ENV as well as enabled.
        - Added -scripts option to catalyst.pl for script updating
        - Changed helpers to default to long types, Controller instead of C
        - Added Catalyst::Controller, Catalyst::Model and Catalyst::View
          base classes
        - Added JavaScript to debug screen to show and hide specific dumps
        - Added _DISPATCH, _BEGIN, _AUTO, _ACTION and _END actions
        - Added multi process external FastCGI support
          (see myapp_fastcgi.pl -help) (Sam Vilain)
        - Restarter process in HTTP engine now properly exits when the
          parent app is shut down.  
        - Improved performance of restarter loop while watching for
          changed files.
        - Restarter will now detect new files added to an app on systems
          that change directory mtimes when new files are created.
        - Restarter now properly handles modules that are deleted from an
          application.
        - Fixed memory leak in TestApp.

5.49_02 2005-10-26 12:39:00 
        - Whole new dispatcher!
        - Added index action
        - Added path_to method
        - Added support for passing an IO::Handle object to $c->res->body.
          (Andrew Bramble)
        - Added a new welcome screen.
        - Included Catalyst buttons and icons in helper.
        - Added Static::Simple plugin to core.
        - Added self restarting test server
        - Added filename to debug output for uploaded files.
        - Fixed forwarding with embedded arguments.
        - Fixed handling of escaped query strings.
        - Added upload parameters back into $c->req->params.
        - Added multiple paths support to dispatcher
        - Fixed bug in req->path where changing the path added a trailing
          slash.
        - Removed req->handle and res->handle
        - Added prepare_body_chunk method as a hook for upload progress.
        - Fixed bug in uri_for method when base has no path.
        - Added automated tests for HTTP, CGI, and FastCGI servers.

5.49_01 2005-10-10 10:15:00 
        - Refactored all internals, should be 99% compatible to previous
          versions.
        - *IMPORTANT* The Apache engines have been moved to a separate package
          for this release.  Please install Catalyst::Engine::Apache if you
          need Apache support.

        - Added support for calling forward with arguments in the path, i.e.
          $c->forward('/foo/bar/arg1/arg2')
        - Made $c->req->uri a URI object, added req->path_info for CGI compat.
          Raw query string is available as $c->req->uri->query.
        - Made $c->req->base a URI object.
        - Parameters with multiple values (?a=1&a=2) now display properly
          in the debug output.
        - Semi-colon separators in query strings now work properly.
        - Expanded documentation of catalyst.pl (Andrew Ford)
        - Added support for running as a backend server behind a frontend
          proxy so req->base and req->address are set properly.
        - Added an 'abort' method to the Log api, so that you can
          kill loggging for a whole request.
        - Added $c->uri_for method to simplify url handling.
        - Added more tests and reorganized the t directory.
        - Reimplemented core engines, all are now CGI based for better test
          coverage and maintainability.
        - Added fork support to built in test server.
        - Fixed all memory leaks.
        - Thread-related bug fixes and tests.  We now believe the Catalyst
          core to be thread-safe.
        - Added streaming IO support through $c->req->read() and
          $c->res->write()
        - Added MyApp->config->{parse_on_demand} (streaming input)
        - Added $c->req->handle and $c->res->handle
        - Improved documentation
        - Fixed mkpath in Catalyst::Helper (Autrijus Tang)
        - Fixed bug in dispatcher where an invalid path could call a valid
          action. (Andy Grundman)
        - Fixed Helper so it works with CRLF line-endings. (Andy Grundman)

5.33  2005-08-10 15:25:00
        - Now with updated manifest.

5.32  2005-08-10 15:10:00
        - Dispatcher might fail if object returns false. (Florian Ragwitz)

5.31  2005-06-04 12:35:00 (never released to CPAN)

        - helpers now create .new files where files already exist and differ
        - fixed $Data::Dumper::Terse (Robin Berjon)
        - added arguments for detach
        - new credits section in pod
        - fixed detach to allow relative action names (Matt and Robert)
        - added the ability to have whitespaces in Path( '' ) and Regex( '' )

5.30  2005-06-04 12:35:00

        - Fixed a bug where it was not possible to $c->forward to a 
          component 
          that was not inheriting from Catalyst::Base.
        - Fix for inheritance bug.
        - Allow forward with arguments.
        - Updated cookbook
        - Allow overriding home/root in config.
        - make module build cons README automatically.
        - prettify home path by resolving '..' (Andy Grundman)
        - improved helper templates a bit, new naming scheme for tests.
        - added support for case sensitivity, MyApp->config->{case_sensitive}
        - added $c->detach for non-returning forwards
        - added unified error handling, Catalyst::Exception
        - added section on param handling in Intro.pod
        - added $c->request->cookie
        - added Catalyst::Setup
        - refactored Catalyst::import()
        - improved rendering of error messages in debug mode
        - fixed a bug in Catalyst::Helper::mk_dir
        - further doc changes, esp. to Intro.pod

5.23  2005-06-03 02:30:00
        - added support for non Catalyst::Base components to live in namespace
        - improved concurrency connections in Catalyst::Engine::HTTP::Daemon

5.22  2005-05-26 14:24:00
        - improved base locating in MP engines
        - improved error messages in C::E::HTTP::Daemon
        - hostnames are now resolved on demand unless provided by engine
        - fixed memory leak in $c->execute (Michael Reece, Matt S Trout)

5.21  2005-05-24 14:56:00
        - fixed a bug in https detection
        - fixed auto chain finally
        - added MYAPP_HOME and CATALYST_HOME environment variables

5.20  2005-05-18 19:52:00
        - improved uploads and parameters
        - added $c->req->protocol and $c->req->secure
        - added $c->req->user and $c->req->uri
        - improved error message when forwarding to unknown module
        - fixed win32 installer
        - added deep recursion detection
        - fixed auto actions
        - fixed inheritance in dispatcher
        - allow whitespaces between brackets and quoted string
          in Path and Regex attributes
        - new helper templates
        - installer now supports install_base and destdir
        - allow multiple Catalyst apps to run on the same mod_perl
          instance (not the same app!)
        - fixed MP2 engines
        - removed apreq dependency from all MP engines
        - added support for MP registry scripts
        - added support for LocationMatch and ScriptAliasMatch in MP engines
        - added SpeedyCGI engine

5.10  2005-04-23 11:16:00
        - updated dependencies to require latest module::pluggable::fast
        - new installer for templates and stuff using Module::Build
        - scripts are now prefixed, for being installable
        IMPORTANT: You have to regenerate the script directory,
        remove Makefile.PL and add Build.PL
        - Added compat to install Module::Build if required.
        - Improved: Params handling with MP engines
        - Fixed: Params handling on POST with CGI engine (Andy Grundman)
        - Fixed: Helper.pm on Win32 (Matt S Trout)

5.03  2005-04-19 20:35:00 (Revision 462)
        - fixed Test example (Torsten Seeman)
        - added Plugins chapter to manual
        - applied doc patch from Robert Boone <robert@rlb3.com>
        - improved Dispatcher error messages.
        - refactored so we don't need to include helper from
          Catalyst.pm - Fixes issues with FindBin
        - applied HTTP.pm patch from Andy Grundman <andy@hybridized.org>
        - added plugin() method for instant plugins
        - FCGI is no more considered experimental

5.02  2005-04-18 10:00:00 
        - fixed manifest

5.01  2005-04-17 23:00:00 
        - some documentation bugs fixed
        - added Catalyst::Utils
        - fixed regexp bug (Matt S Trout)
        - fixed upload bug with MP19
        - added $c->req->body
        - aliased $c->res->output to $c->res->body
        - Read AUTHOR from passwd or $ENV{AUTHOR} when 
          generating code.
        - extended attribute handling
        - added global config for components

5.00  2005-04-15 18:00:00
        - new core to support inheritance trees
        - new syntax for action declaration
        - new helper system using TT2
        - problems with mod_perl2 fixed
        - added Test::Pod support
        - added new server backend with HTTP/1.1 support
        - added option to run tests against a remote server
        - renamed errors() to error()
        - more better docs
        - countless minor improvements
          IMPORTANT: This release is very incompatible to previous ones
          and you have to regenerate the helper scripts again...

4.34  2005-03-23 07:00:00 2005
        - added some messages to Makefile.PL
        - added Catalyst::Engine::Test
        - added Catalyst::Engine::CGI::NPH
        - simplified Catalyst::Log to be easier to implement/subclass
        - added cgi.pl
        - updated Catalyst::Test to use Catalyst::Engine::Test
        - updated helper scripts
          IMPORTANT: this will be the last time you'll have to regenerate
          the script directory. We promise!

4.33  2005-03-23 01:00:00 2005
        - documented the log() accessor method in Catalyst (Andrew Ford)
        - added optional arguments to Catalyst::Log methods (Andrew Ford)
        - removed cgi-server.pl
        - added fcgi.pl and Catalyst::Engine::FCGI
        - fixed an undef durng make test (Dan Sully)
        - new path test (Christian Hansen)
          IMPORTANT: you have to regenerate the script directory again

4.32  2005-03-22 02:10:00 2005
        - made a damn typo *AAAAAAAAAAAAAAHHHH!!!*

4.31  2005-03-22 02:00:00
        - fixed inheritance (Christian Hansen)
        - previous release was borked!
          fixed that, but you have to regenerate the scripts again :(

4.30  2005-03-21 23:00:00 
        - more documentation (Andrew Ford)
        - added connection informations (Christian Hansen)
        - HTTP::Request support in Catalyst::Test (Christian Hansen)
        - moved cgi.pl to nph-cgi.pl
        - added Catalyst::Engine::Server (Christian Hansen)
        - removed Catalyst::Test::server
        - updated helper scripts
          IMPORTANT: note that you have to regenerate script/server.pl,
          script/cgi-server.pl and script/cgi.pl (now nph-cgi.pl)

4.28  2005-03-19 22:00:00
        - fixed isa tree (Christian Hansen)
        - added script/cgi-server.pl, so no more server restarting after
          code changes
        - reworked documentation (Andrew Ford <A.Ford@ford-mason.co.uk>)

4.27  2005-03-19 01:00:00
        - debug message for parameters
        - Fix redirects (Christian Hansen <ch@ngmedia.com>)
        - some random fixes
        - new helper api for Catalyst::Helper::* support
          you have to update script/create.pl to use it

4.26  2005-03-16 10:00:00
        - fixed the weird bug that caused regex actions to fail on every
          second request
        - more debug messages
        - 100% pod coverage.

4.25  2005-03-12 18:00:00
        - correct perl pathes for helper generated scripts (Tatsuhiko Miyagawa)
        - improved cgi engine docs (Christoper Hicks)

4.24  2005-03-12 01:00:00
        - updated cookbook example  
        - fixed base for apache and https (Andrew Ruthven)
        
4.23  2005-03-09 20:00:00
        - no more regex actions in forward
        - added support for test directories t/m, t/v and t/c

4.22  2005-03-08 20:00:00
        - catch errors in application class
        - handle die properly.

4.21  2005-03-05 17:00:00
        - fixed docs

4.20  2005-03-04 22:00:00
        - moved bin to script

4.13  2005-03-03 11:00:00
        - improved documentation
        - pod coverage test for helper generated apps
        - new helper api

4.12  2005-03-02 11:00:00 2005
        - server_base sucks, removed
        - added $c->log->dump()

4.11  2005-03-02 11:00:00 2005
        - removed some warnings
        - improved docs
        - private prefixed actions override private non prefixed actions
        - added server_base
        - updated Catalyst::Manual::Intro

4.10  2005-03-02 10:00:00 2005
        - improved documentation
        - fixed upload bug
        - fixed prefixed private actions bug
        - fixed more little bugs

4.01  2005-03-01 10:00:00 2005
        - improved documentation
        - documentation fixes (Johan Lindstrom)

4.00  2005-02-27 22:00:00
        - more verbose debug messages, especially for forward()
        - implemented prefixed prvate actions, icluding built in
          !?default, !?begin and !?end
        - new Catalyst::Manual::Intro
        - new helpers, bin/catalyst
        - helper api

3.11  2005-02-23 21:00:00
        - added dependency to UNIVERSAL::require (Marcus Ramberg)
        - added a little workaround for a warning in Catalyst::Test
          (Marcus Ramberg)
        - improved documentation for actions

3.10  2005-02-19 20:00:00
        - removed roles management from Catalyst::Engine
          and added it to Catalyst::Plugin::Authentication::CDBI

3.04  2005-02-17 21:00:00 
        - error reporting for app class
        - no more engine debug messages
        - class->method forwards get resolved now

3.03  2005-02-16 23:00:00 
        - friendlier statistics

3.02  2005-02-16 22:00:00
        - fixed unintialized actions (Marcus Ramberg)

3.01  2005-02-16 20:30:00
        - better statistics

3.00  2005-02-16 20:00:00
        - real version number for CPAN.pm
        - fixed redirect in CGI engine
        - more statistics in debug logs
        - ? prefix for forward()

2.99_15  2005-02-02 22:00:00
        - support for short namespaces, MyApp::M, MyApp::V and MyApp::C
        - Replaced "Catched" with "Caught" in Catalyst::Engine
          (Gary Ashton Jones)
        - replaced _ with ! for private actions
        - added ? for prefixed actions
        - misc improvememts

2.99_14  2005-01-31 22:00:00 2005
        - arguments for _default
        - $c->entrance removed for more flexibility
        - added $c->req->method

2.99_13  2005-01-30 18:00:00 2005
        - POD fixes and improvements

2.99_12  2005-01-28 22:00:00 2005
        - first development release<|MERGE_RESOLUTION|>--- conflicted
+++ resolved
@@ -1,7 +1,8 @@
 # This file documents the revision history for Perl extension Catalyst.
 
-<<<<<<< HEAD
 5.8000_05
+        - Handle leading CRLF in HTTP requests sometimes sent by IE6 in 
+          keep-alive requests. (andyg)
         - Fixes for FastCGI with IIS 6.0 (janus)
         - Passing request method exported by Catalyst::Test an extra
           parameter used to be ignored, but started breaking if the parameter
@@ -161,22 +162,13 @@
         - Add visit, a returning ->go
 
 5.7XXXXXX XXXX
-=======
-5.7XXXXXX XXXX
-        - Change streaming test to serve itself rather than 01use.t, making test
-          sync for engines easier (t0m)
->>>>>>> dd3ae38d
         - Workaround change in LWP that broke a cookie test (RT #40037)
         - Back out go() since that feature's been pushed to 5.80
         - Fix some Win32 test failures
         - Add pt translation of error message (wreis)
         - Make :Chained('../action') work (Florian Ragwitz)
-<<<<<<< HEAD
         - Add test actions
         - Chained doc improvements (rev 8326-8328)
-=======
-        - Handle leading CRLF in HTTP requests sometimes sent by IE6 in keep-alive requests.
->>>>>>> dd3ae38d
 
 5.7099_03 2008-07-20 10:10:00
         - Fix regressions for regexp fallback in model(), view() and controller()
