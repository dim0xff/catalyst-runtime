# This file documents the revision history for Perl extension Catalyst.

<<<<<<< HEAD
TBA
=======
  ! Stricter checking of attributes in Catalyst::DispatchType::Chained:
    1) Only allow one of either :CaptureArgs or :Args
    2) :CaptureArgs() argument must be numeric
>>>>>>> f3693c3c
  - Add Devel::InnerPackage to dependencies, fixing tests on perl 5.17.11
    as it's been removed from core. RT#84787
  - New support for closing over the PSGI $writer object, useful for working
    with event loops.


5.90030 - 2013-04-12
  ! POSSIBLE BREAKING CHANGE: Removed Regexp dispatch type from core, and put
    it in an external package.  If you need Regexp dispatch types you should
    add "Catalyst-DispatchType-Regex" as a distribution to your build system.
  - make $app->uri_for and related methods return something sane, when called
    as an application method, instead of a context method.  Now if you call
    MyApp::Web->uri_for(...) you will get a generic URI object that you need to
    resolve manually.
  - documentation updates around forwarding to chained actions.
  - Fixed bug when a PSGI engine need to use psgix logger.
  - Added cpanfile as a way to notice we are a dev checkout.
  - Added 'x-tunneled-method' HTTP Header method override to match features in
    Catalyst::Action::REST and in other similar systems on CPAN.
  - smarter valiation around action attributes.

5.90020 - 2013-02-22
  ! Catalyst::Action now defines 'match_captures' so it is no long considered
    an optional method.  This might break you code if you have made custom
    action roles/classes where you define 'match_captures'.  You must change
    your code to use a method modifier (such as 'around').
  - New match method "Method($HTTP_METHOD)" where $HTTP_METHOD in (GET, POST,
    PUT, HEAD, DELETE, OPTION) and shortcuts in controllers called "GET, POST
    PUT, HEAD, DELETE, OPTION").  Tests and documentation.  Please note if you
    are currently using Catalyst::ActionRole::MatchRequestMethods there may
    be compatibility issues.  You should remove that actionrole since the built
    in behavior is compatible on its own.
  - Initial debug screen now shows HTTP Method Match info
  - security fixes in the way we handle redirects
  - Make Catalyst::Engine and Catalyst::Base immutable
  - Some test and documentation improvements

5.90019 - 2012-12-04 21:31:00
  - Fix for perl 5.17.6 (commit g7dc8663). RT#81601
  - Fix for perl 5.8. RT#61122
  - Remove use of MooseX::Types as MooseX::Types is broken on perl5.8
    RT#77100 & RT#81121

5.90018 - 2012-10-23 20:55:00
  - Changed code in test suite so it no longer trips up on recent changes to
    HTTP::Message.

5.90017 - 2012-10-19 22:33:00
  - Change Catalyst _parse_attrs so that when sub attr handlers:

    1) Can return multiple pairs of new attributes.
    2) Get their returned attributes passed through the correct attribute handler.

    e.g sub _parse_Whatever_attr { return Chained => 'foo', PathPart => 'bar' }

    Will now work because both new attributes are respected, and the Chained
    attribute is passed to _parse_Chained_attr and fixed up correctly by that.

  - In Catalyst::Test, don't mangle headers of non-HTML responses. RT#79043

  - Refactor request and response class construction to add methods
    that roles can hook to feed extra parameters into the constructor
    of request or response classes.

5.90016 - 2012-08-16 15:35:00
  - prepare_parameters is no longer an attribute builder.  It is now a method
    that calls the correct underlying functionality (Bill Moseley++)
  - Updated Makefile.PL to handle MacOXS tar
  - Fix uri_for to handle a stringifiable object
  - Fix model/view/controller methods to handle stringifiable objects
  - Fix RT#78377 - IIS7 ignores response body for 3xx requests, which
    causes (a different) response to be broken when using keepalive.
    Fixed by applying Middleware which removes the response body and
    content length that Catalyst supplies with redirects.

5.90015 - 2012-06-30 16:57:00
  - Fix $c->finalize_headers getting called twice. RT#78090
  - Fix test fails in Catalyst-Plugin-Session-State-Cookie. RT#76179
  - Fix test fails in Catalyst-Plugin-StackTrace
  - Fix test fails in Test-WWW-Mechanize-Catalyst

5.90014 - 2012-06-26 10:00:00

  - Fix calling finalize_headers before writing body when using $c->write /
    $c->res->write (fixes RT#76179).

5.90013 - 2012-06-21 10:40:00

  - Release previous TRIAL as stable.
  - We failed to note in the previous changelog that the Makefile.PL has been
    improved to make it easier for authors to bootstrap a developer install
    of Catalyst.

5.90013 - TRIAL 2012-06-07 20:21:00

 New features:
  - Merge Catalyst::Controller::ActionRole into Catalyst::Controller.

 Bug fixes:
  - Fix warnings in some matching cases for Action methods with
    Args(), when using Catalyst::DispatchType::Chained

  - Fix request body parameters to not be undef if no parameters
    are supplied.

  - Fix action_args config so that it can be specified in the
    top level config.

  - Fix t/author/http-server.t on Win32

  - Fix use of Test::Aggregate to make tests faster.

5.90012 - 2012-05-16 09:59:00

 Distribution META.yml changes:
  - author key is now correct, rather than what Module::Install
    mis-parses from the documentation.
  - x_authority key added.

 Bug fixes:
  - Fix request body parameters being multiply rebuilt. Fixes both
    RT#75607 and CatalystX::DebugFilter

  - Make plugin de-duplication work as intended originally, as whilst
    duplicate plugins are totally unwise, the C3 error given to the user
    is less than helpful.

  - Remove dependence on obscure behaviour in B::Hooks::EndOfScope
    for backward compatibility. This fixes issues with behaviour changes
    in bleadperl. RT#76437

  - Work around Moose bug RT#75367 which breaks
    Catalyst::Controller::DBIC::API.

 Documentation:
  - Fix documentation in Catalyst::Component to show attributes and
    calling readers, rather than accessing elements in the $self->{} hash
    directly.
  - Add note in Catalyst::Component to strongly disrecommend $self->config
  - Fix vague 'checkout' wording in Catalyst::Utils. RT#77000
  - Fix documentation for the 'secure' method in Catalyst:Request. RT#76710

5.90011 - 2012-03-08 16:43:00

 Bug fixes:
  - Simplification of the previous changes to Catalyst::ScriptRunner
    We now just push $FindBin::Bin/../lib to the @INC path again, but
    only if one of the dist indicator files (Makefile.PL Build.PL or
    dist.ini) can be found in $FindBin::Bin/../$_
    This avoids heuristics when the app is unloaded and therefore
    works better for extensions which have entire applications in
    their test suites.
  - Bug fix to again correctly detect checkouts in dist zilla using
    applications.
  - --background option for the server script now only closes
    STDIN, STDOUT and STDERR. This fixes issues with Log::Dispatch
    and other loggers which open a file handle when
  - Change incorrect use of File::Spec->catdir to File::Spec->catfile
    so that we work on platforms which care about this (VMS?)
  - Make it more obvious if our PSGI server doesn't pass in a response
    callback.

5.90010 - 2012-02-18 00:01:00

 Bug fixes:
  - Fix the previous fix to Catalyst::ScriptRunner which was resulting
    in the lib directory not being pushed onto @INC.
    This meant perl ./script/myapp_server.pl failed, however
    perl -Ilib ./script/myapp_server.pl would succeed.

5.90009 - 2012-02-16 09:06:00

 Bug fixes:
  - Fix the debug page so that it works as expected with the latest
    refactoring.

  - The Catalyst::Utils::home function is used to find if the application
    is a checkout in Catalyst::ScriptRunner. This means that a non-existant
    lib directory that is relative to the script install location is not
    included when not running from a checkout.

  - Fix dead links to cpansearch.perl.org to point to metacpan.org.

  - Require the latest version of B::Hooks::EndOfScope (0.10) to avoid an
    issue with new versions of Module::Runtime (0.012) on perl 5.10
    which stopped Catalyst::Controller from compiling.

  - In Catalyst::Test, don't mangle headers of non-HTML responses. RT#79043

5.90008 - TRIAL 2012-02-06 20:49:00

 New features and refactoring:
  - Much of the Catalyst::Engine code has been moved into Catalyst::Request
    and Catalyst::Response, to be able to better support asynchronous web
    servers such as Twiggy, by making the application engine more reenterant.

    This change is as a prequel to full asynchronous support inside Catalyst
    for AnyEvent and IO::Async backends, which allow highly scaleable streaming
    (for applications such as multi-part XML HTTPRequests, and Websockets).

 Deprecations:
  - This means that the $c->engine->env method to access the PSGI environment
    is now deprecated. The accessor for the PSGI env is now on Catalyst::Request
    as per applications which were using Catalyst::Engine::PSGI

    Catalyst::Engine::PSGI is now considered fully deprecated.

  - The private _dump method in Catalyst::Log is now deprecated. The dumper is
    not pluggable and which dumper to use should be a user choice. Using
    an imported Dump() or Dumper() function is less typing than $c->log->_dump
    and as this method is unused anywhere else in Catalyst, it has been scheduled
    for removal as a cleanup. Calling this method will now emit a stack trace
    on first call (but not on subsequent calls).

 Back compatibility fixes:
  - Applications still using Catalyst::Engine::PSGI as they rely on
    $c->request->env - this is now the provided (and recommended) way of
    accessing the raw PSGI environment.

 Tests:
  - Spurious warnings have been removed from the test suite

 Documentation:
  - Fix the display of PROJECT FOUNDER and CONTRIBUTORS sections in the
    documentation. These were erroneously being emitted when the Pod
    was converted to HTML for search.cpan.org

  - Fix documentation for the build_psgi_app app method. Previously the
    documentation advised that it provided the psgi app already wrapped
    in default middleware. This is not the case - it is the raw app psgi

5.90007 - 2011-11-22 20:35:00

  New features:
   - Implement a match_captures hook which, if it exists on an action,
     is called with the $ctx and \@captures and is expected to return
     true to continue the chain matching and false to stop matching.
     This can be used to implement action classes or roles which match
     conditionally (for example only matching captures which are integers).

  Bug fixes:
   - Lighttpd script name fix is only applied for lighttpd versions
     < 1.4.23. This should fix non-root installs of lighttpd in versions
     over that.
   - Prepare_action is now inside a try {} block, so that requests containing
     bad unicode can be appropriately trapped by
     Catalyst::Plugin::Unicode::Encoding

5.90006 - 2011-10-25 09:18:00

  New features:
   - A new 'run_options' class data method has been added to Catalyst.pm
     This is used to store all the options passed by scripts, allowing
     application authors to add custom options to their scripts then
     get them passed through to the application.

  Doumentation:
   - Clarify that if you manually write your own .psgi file, then optional
     proxy support (via the using_frontend_proxy config value) will not be
     enabled unless you explicitly apply the default middlewares from
     Catalyst, or you apply the middleware manually.

  Bug fixes:
   - Fix issue due to perl internals bugs in 5.8 and 5.10 (not present in
     other perl versions) require can pass the context inappropriately,
     meaning that some methods of loading classes can fail due to void
     context being passed throuh to make_immutable, causing it to not return
     a value.
     This bug caused loading Catalyst::Script::XXX to fail and is fixed
     both by bumping the Class::Load dependency, and also adding an explicit
     '1;' to the end of the classes, avoiding the context issue.

   - Fix using_frontend_proxy support in mod_perl by using the psgi wrapped
     in default middleware in mod_perl context, rather than the raw psgi.

5.90005 - 2011-10-22 13:35:00

  New features:

   - $c->uri_for_action can now take an array of CaptureArgs and Args
     If you have an action which has both, then you can now say:
     $c->uri_for_action('/myaction', [@captures, @args]);
     whereas before you had to say:
     $c->uri_for_action('/myaction', [@captures], @args);
     The previous form is still supported, however in many cases it is
     easier for the application code to not have to differentiate between
     the two.

   - Catalyst::ScriptRunner has been enhanced so that it will now
     load and apply traits, making it easier to customise.
     - MyApp::TraitFor::Script (if it exists) will be applied to all
       scripts in the application.
     - MyApp::TraitFor::Script::XXXX will be applied to the relevant script
       (for example MyApp::TraitFor::Script::Server will be applied to
       MyApp::Script::Server if it exists, or Catalyst::Script::Server
       otherwise).

  Documentation:

   - Document how to get the vhost of the request in $c->req->hostname
     to avoid confusion
   - Remove documentation showing Global / Regex / Private actionsi
     as whilst these still exist (and work), they are not recommended.
   - Remove references to the -Engine flag.
   - Remove references to the deprecated Catalyst->plugin method
   - Spelling fixed (and tested) throughout the documentation
   - Note that wrapping the setup method will not work with method modifiers
     and provide an alternative.

5.90004 - 2011-10-11 17:12:00

  Bug fixes:

   - Don't guess engine class names when setting an engine through
     MyApp->engine_class.

5.90003 - 2011-10-05 08:32:00
  Bug fixes:

   - Make default body reponses for 302s W3C compliant. RT#71237

   - Fix issue where groups of attributes to override controller actions
     in config would be (incorrectly) overwritten, if the parser for that
     attribute mangled the contents of the attribute. This was found
     with Catalyst::Controller::ActionRole, where Does => [ '+Foo' ]
     would be transformed to Does => [ 'Foo' ] and written back to config,
     whereas Does => '+Foo' would not be changed in config. RT#65463

  Enhancements:

   - Set a matching Content-type for the redirect if Catalyst sets the
     body. This is for compatibility with a WatchGuard Firewall.

  Backward compatibility fixes:

   - Restore (an almost empty) Catalyst::Engine::HTTP to the dist for old
     scripts which explictly require Catalyst::Engine::HTTP

  Documentation fixes:

   - Document Catalyst::Plugin::Authentication fails tests unless
     you use the latest version with Catalyst 5.9

   - Clarify that prepare is called as a class method

   - Clarify use of uri_for further. RT#57011

5.90002 - 2011-08-22 21:44:00
  Backward compatibility fixes:

    - Deploying via mod_perl in some cases is fixed by making
      Catalyst::EngineLoader detect mod_perl in more generic
      circumstances.
      https://github.com/miyagawa/Plack/issues/239

  Documentation fixes:

    - Fix incorrect example in Catalyst::PSGI.
    - Add note that if you are using the PSGI engine, then $c->req->env
      needs to become $c->engine->env when you upgrade.

5.90001 - 2011-08-15 22:42

 Realise that we accidentally chopped a digit off the versioning scheme
 without anyone noticing, which is a bad thing.

 Feel like a fool. Well done t0m.

 Cut another release.

5.9000 - 2011-08-15 22:18

 See Catalyst::Delta for the major changes in this release.

 Changelog since the last TRIAL release:

   Backward compatibility fixes:

    - Fix calling MyApp->engine_class to set the engine class manually.

    - Re-add a $res->headers->{status} field to Catalyst::Test responses.
      This _should_ be accessed with $c->res->code instead, but is here
      for backward compatibility.

   Documentation:

    - Documentation which was in the now removed Catalyst::Engine::* classes
      has been moved to Catalyst::Manual::Deployment

   Changes:

    - nginx specific behaviour is removed as it is not needed with any
      web server configuration I can come up with (recommended config is
      documented in Catalst::Manual::Deployment::nginx::FastCGI)

5.89003 2011-07-28 20:11:50 (TRIAL release)

 Backward compatibility fixes:

  - Application scripts which have not been upgraded to newer
    Catalyst::Script::XXX style scripts have been fixed

 Bug fixes:

  - mod_perl handler fixed to work with application classes which have manually
    been made immutable.

  - Scripts now force the Plack engine choice manually, rather than relying
    on auto-detection, as the automatic mechanism gets it wrong if (for
    example) Coro is loaded.

  - Server script option for --fork --keepalive are now handled by loading
    the Starman server, rather than silently ignored.

  - Server script options for --background and --pid are now fixed by
    using MooseX::Deamonize

  - Plack middlewares to deal with issues in Lighttpd and IIS6 are now
    automatically applied to applications and deployments which need them
    (when there is not a user written .psgi script available).
    This fixes compatibility with previous stable releases for applications
    deployed in these environments.

 Enhancements:

  - Catalyst::Test's remote_request method not uses Plack::Test to perform
    the remote request.

 Documentation:
  - Added a Catalyst::PSGI manual page with information about writing a .psgi
    file for your application.

   - Catalyst::Uprading has been improved, and the status of old Catalyst
     engines clarified.

 Deprecations:
  - Catalyst::Test's local_request function is now deprecated. You should just
    use the normal request function against a local server instead.

5.80033 2011-07-24 16:09:00

 Bug fixes:
  - Fix Catalyst::Request so that the hostname accessor is not incorrectly
    populated with 'localhost' if a reverse DNS lookup fails.

  - Fix Path actions debug screen to display number of arguments

  - Fix a regression that prevented configuring attributes for all actions using
    ->config(actions => { '*' => \%attrs }) from working

  - Append $\ in Catalyst::Response->print to more closely match
    IO::Handle's behaviour.

  - Fixed situation where a detach($action) from a forward within auto
    was not breaking out correctly

  - Fix the disable_component_resolution_regex_fallback config setting
    to also work in the $c->component method.

  - Handle users setting cookies with an undef value by not trying to
    output that cookie (rather than trying to do so and causing an exception
    as previously happened). A warning is logged if this occurs in debug
    mode.
  - Update tests to ignore $ENV{CATALYST_HOME} where required

  - Change repository metadata to point at git.

  - Clean namespaces in Catalyst::Request::Upload

  - Catalyst::Test: Fixes to action_ok, action_redirect and action_notfound
    test functions to be better documented, and have better default test
    names.

  - Update tests to ignore CATALYST_HOME env var.

5.89002 2011-03-02 11:30:00 (TRIAL release)

 Bug fixes:
  - Fix a couple of test failures caused by optional dependencies such as FCGI
    not being installed.

 Refactoring:
  - Simplified the API for getting a PSGI application code reference for a
    Catalyst application for use in, for example, .psgi files. See
    Catalyst::Upgrading for details.

5.89001 2011-03-01 15:27:00 (TRIAL release)

 Bug fixes:
  - Fixed command-line argument passing in Catalyst::Script::FastCGI.

  - Fixed Catalyst::Engine::Stomp compatibility. Applications using
    Catalyst::Engine::Stomp are believed to continue working without
    any changes with the new Catalyst major version.

  - Fixed issues auto-loading engine with older scripts.

 Known problems:
  - Catalyst::Engine::Wx is officially unsupported and BROKEN. If you
    are using this engine then please get in touch with us and we'll
    be happy to help with the changes it needs to be compatible with
    the new major version of Catalyst.

 Documentation:
  - The section of Catalyst::Upgrading describing how to upgrade to version 5.90
    of Catalyst has been much improved.

5.80032 2011-02-23 01:10:00

 Bug fixes:
  - Fix compatibility issue with code which was testing the value of
    $c->res->body multiple times. Previously this would cause the value
    to be built, and ergo cause the $c->res->has_body predicate to start
    returning true.
    Having a response body is indicated by $c->res->body being defined.

  - Fix bug with calling $upload->slurp multiple times in one request
    not working as expected as the file handle wasn't returned to
    the zero position. (Adam Sjøgren)

  - Fix some weird perl 5.8 situations where $c can get squashed unexpectedly
    in Catalyst::execute

  - Fix chained dispatch where chains were being compared for length (number
    of private parts in the chain) vs where they are being compared for
    PathPart length (i.e. number of non-capturing URI elements in your path).

    This bug meant that sometimes multiple Args or CaptureArgs (e.g. /*/*)
    type paths would be preferred to those with fixed path elements
    (e.g. /account/*)

 New features:
   - Add MYAPP_RESTARTER and CATALYST_RESTARTER environment variables to
     allow the restarter class to be chosen per application or generally.

     This feature was added to enable GUI restarters (such as the soon to
     be released CatalystX::Restarter::GTK to be enabled more easily by
     developers without changing their application code.

5.80031 2011-01-31 08:13:02

 Bug fixes:
  - Update dependency on MooseX::Role::WithOverloading to ensure that
    a version which can deal with / depends on a new Package::Stash
    is installed. (As if some other dependency is pulled in during upgrading
    which results in new Package::Stash, then it can leave you with a broken
    version of MooseX::Role::WithOverloading.

  - Fix undef warning in Catalyst::Engine::FastCGI when writing an empty
    body (e.g. doing a redirect)

5.89000 2011-01-24 09:28:45 (TRIAL release)

 This is a development release from psgi branch of Catalyst-Runtime.

 Removed features:

  - All of the Catalyst::Engine::* namespace is now gone. Instead we only have
    one Catalyst::Engine class speaking the PSGI protocol natively. Everything
    the various Catalyst::Engine:: classes did before is now supposed to happen
    through PSGI handlers such as Plack::Handler::FCGI,
    Plack::Handler::HTTP::Server::PSGI, Plack::Handler::Apache2, and so
    on. However, deployment can still work the same as it did before. The
    catalyst scripts still exist and continue to work.

    If you find anything that either doesn't work anymore as it did before or
    anything that could be done before with the various Catalyst::Engine::
    classes, but can't be done anymore with the single PSGI Catalyst::Engine
    class, please tell us *now*.

5.80030 2011-01-04 13:13:02

 New features:
  - Add a --proc_title option to the FCGI script to set the process
    title.
  - Allow the response body to be set to `undef' explicitly to indicate the
    absence of a body. It can be used to indicate that no body should be sent at
    all and processing of views should be skipped. This is especially useful for
    things like X-Sendfile, which now no longer require providing fake response
    bodies to suppress view processing. In order for this to work, you will also
    have upgrade Catalyst::Action::RenderView to at least version 0.15.

 Bug fixes:
  - Deal correctly with GLOB file handles in the response body (setting
    the Content-Length header appropriately)
  - Chained dispatch has been fixed to always prefer paths
    with the minimum number of captures (rather than the
    maximum number of actions). This means that (for example)
    a URI path /foo/* made out of 2 actions will take preference
    to a URI path /*/* made out of 3 actions. Please check your applications
    if you are using chained action and please write new test to report
    failing case.
  - Stop relying on bugs in the pure-perl version of Package::Stash. New
    versions of Package::Stash load Package::Stash::XS if
    available. Package::Stash::XS fixes some of the bugs of the pure-perl
    version, exposing our faulty assumption and breaking things. We now work
    with both old and new versions of Package::Stash, both with and without
    Package::Stash::XS being installed. Older versions of Catalyst-Runtime also
    work with both old and new versions of Package::Stash, but only if
    Package::Stash::XS is *not* installed.

 Documentation:
  - Clarify that when forwarding or detaching, the end action associated
    with the original dispatched action will be run afterwards (fallen)

5.80029 2010-10-03 16:39:00

 New features:
  - Add a warning when $c->view is called and cannot locate a default_view
    or current_view. This clarifies the logging when ::RenderView gets
    confused.

 Warning fixes:
  - Deal warning in with Moose >= 1.15 if you add a method called 'meta' to a
    class which already has one by using _add_meta_method.

5.80028 2010-09-28 20:49:00

 Bug fixes:
  - use Class::MOP in Catalyst::Utils.

  - Do not keep a reference to a closed over context in ctx_request, allowing
    the caller to dispose of the request context at their leisure.

  - Changes to be compatible with bleadperl

5.80027 2010-09-01 22:14:00

 Bug fixes:
  - Fix an issue with newly added test cases which depended on Catalyst::Action::RenderView

5.80026 2010-09-01 15:14:00

 Bug fixes:
  - Fix so that CATALYST_EXCEPTION_CLASS in MyApp is always respected by
    not loading Catalyst::Exception in Utils.pm BEGIN, because some Scripts::*
    load Utils before MyApp.pm

  - Fix warnings with new Moose versions about "excludes" during role
    application

  - Fix warning from MooseX::Getopt regarding duplicate "help" aliases.

  - parse_on_demand fixed when used in conjunction with debug mode.
    A regression was introduced in 5.80022 which would cause the body
    to always be parsed for logging at the end of the request when in
    debug mode. This has been fixed so that if the body has not been parsed
    by the time the request is logged, then the body is omitted.

  - Fix show_internal_actions config setting producing warnings in debug
    mode (RT#59738)

  - Make Catalyst::Test::local_request() set the response base from base href
    in the returned document so that links can be resolved correctly by
    Test::WWW::Mechanize::Catalyst

 Refactoring:
   - moved component name sort that happens in setup_components to
     locate_components to allow methods to wrap around locate_components

 Documentation:
    - Fix some typos

    - Advertise Catalyst::Plugin::SmartURI


5.80025 2010-07-29 01:50:00

 New features:
  - An 'action_class' method has been added to Catalyst::Controller to
    allow controller base classes, roles or traits
    (e.g. Catalyst::Controller::ActionRole) to more easily override
    the default action creation.

 Bug fixes:
  - Fix the --mech and --mechanize options to the myapp_create.pl script
    to operate correctly by fixing the options passed down into the script.
  - Fix controllers with no method attributes (where the action definitions
    are entirely contained in config). RT#58057
  - Fix running as a CGI under IIS at non-root locations.
  - Fix warning about "excludes" during role application
  - Fix warning from MooseX::Getopt regarding duplicate "help" aliases

 Documentation:
  - Fix missing - in the docs when describing the --mechanize option at one
    point.
  - Explained the common practice how to access the component's config
    values.
  - Fixed typo in Catalyst/Script/Server.pm (RT #58474)

5.80024 2010-05-15 11:55:44

  Bug fixes:
   - Revert the path resolution behaviour to how it used to work before
     Catalyst 5.80014_02, so that application paths are (by default)
     resolved from $ENV{PATH_INFO} and $ENV{SCRIPT_NAME}. This fixes backward
     compatibility breakage seen by a number of people since that release
     with mod_rewrite and SSI.

  New features:
   - Add a use_request_uri_for_path config setting to optionally
     use the (more correct) $ENV{REQUEST_URI} path resolution behaviour.

  Documentation:
   - Clarify the documentation for the Catalyst::Stats interface.
   - Copious documentation about the use_request_uri_for_path feature
     and the implications of setting this to true/false in
     Catalyst::Engine::CGI

5.80023 2010-05-07 23:50:27

  Bug fixes:
   - Ensure to always cleanup temporary uploaded files in all cases, even
     when exceptions occur during request processing, using HTTP::Body's
     ->cleanup feature. (RT#41442)
   - Ensure that Catalyst::Engine::HTTP's options hash is defined before
     dereferencing it. (RT#49267)
   - Fix regex special characters in REDIRECT_URL variable breaking
     the request base. (2nd part of RT#24951)
   - Fix not stripping backslashes in DispatchType::Regex::uri_for_action

  New features:
   - Setting __PACKAGE__->config(enable_catalyst_header => 1); in your MyApp.pm
     now enables the X-Catalyst header being printed when not in debug mode.
   - Require CGI::Simple::Cookie version 1.109 to ensure support for the
     HttpOnly flag
   - Allow the myapp_test.pl script to be given a list of paths which it
     will retrieve all of. (RT#53653)
   - Allow parameterized roles to be applied as plugins.
   - Allow requiring minimum versions of plugins when loading them.

  Documentation:
   - The Catalyst::Test::get method is documented as returning the raw
     response bytes without any character decoding (RT#53678)

  Cleanups:
   - Removal of $Catalyst::PRETTY_VERSION. Future releases will always have the
     full and unmangled version number, including trailing zeroes, in
     $Catalyst::VERSION.

5.80022 2010-03-28 19:43:01

  New features:
   - Log an extra line in debug mode with the response status code,
     the content type and content length if available.

  Refactoring / optimizations:
   - Display of the end of hit debug messages has been factored out into
     log_headers, log_request, log_request_headers, log_response,
     log_response_status_line and log_response_headers methods so that
     plugins which customise how much information is shown on the debug
     screen as easy to write.
   - Make all logging of request and response state get the information from
     $c->dump_these so that there is a unified point from which to hook
     in parameter filtering (for example).
   - $c->model/view/controller have become a lot faster for non-regexp names
     by using direct hash lookup instead of looping.
   - IP address => hostname mapping for the server is only done once and cached
     by Catalyst::Engine::HTTP to somewhat mitigate the problem of people
     developing on machines pointed at slow DNS servers.

  Bugs fixed:
    - DispatchType::Index's uri_for_action only returns for actions registered
      with it (prevents 'index :Path' or similar resolving to the wrong URI)
    - Make sure to construct Upload objects properly, even if there are
      multiple Content-Type headers (Closes RT#55976).

5.80021 2010-03-03 23:02:01

  Bug fixed:
   - $c->uri_for will now escape unsafe characters in captures
     ($c->request->captures) and correctly encode utf8 charracters.

5.80020 2010-02-04 06:51:18

  New features:
    - Allow components to specify additional components to be set up by
      overriding the expand_modules method. (Oliver Charles)

5.80019 2010-01-29 01:04:09

  Bug fixed:
   - Calls to $c->uri_for with private paths as strings (e.g.
     $c->uri_for('controller/action', 'arg1', 'arg2') ) no longer have
     / encoded to %2F. This is due to $c->uri_for('static', 'css/foo', $bar)
     which should not be encoded.
     Calls with an action object (rather than a string), or uri_for action
     will still encode / in args and captures to %2F

   - The above noted / => %2F encoding in uri_for_action or uri_for with
     an action object has been fixed to not just encode the first slash in
     any set of args/captures.

   - nginx and lighttpd FCGI requests with URI encoded sections as the first
     path part have been fixed to operate correctly.

   - A source of bogus warnings in Catalyst::Component::BUILDARGS has been
     removed.

  Documentation:
   - Improve the documentation about -Home and how Catalyst finds the home path
     for applications.
   - Various minor typo fixes.

  New features:
   - Allow passing additional arguments to action constructors.

5.80018 2010-01-12 22:24:20

  Bug fixed:
   - Call ->canonical on URI derived from $ENV{REQUEST_URI} to get
     paths correctly decoded. This bug was previously hidden by a bug
     in HTTP::Request::AsCGI.

  Documentation:
   - Clarify that uri_for_action works on private paths, with example.
   - Clarify documentation about debug

  Deprecations:
   - Saying use Catalyst::Test; (without an application name or () to stop
     the importer running is now deprecated and will issue a warning.
     You should be saying use Catalyst::Test ();

5.80017 2010-01-10 02:27:29

  Documentation:
   - Fix docs for ->forward method when passed a class name - this should
     be a component name (e.g. View::HTML, not a full class name, like
     MyApp::View::HTML).

  Bug fixes:
   - --daemon and -d options to Catalyst::Script::FastCGI are fixed.
   - Fix the debug dump for applications which use Catalyst::Plugin::Session
     (RT#52898)
   - Fix regression in the case where mod_rewrite is being used to rewrite
     requests into a path below your application base introduced with the
     %2F related fixes in 5.80014_02.
   - Do not crash on SIGHUP if Catalyst::Engine::HTTP->run is not passed the
     argv key in the options hash.
   - Correctly pass the arguments to Catalyst::Script::Server through to
     Catalyst::Engine::HTTP->run so that the server can restart itself
     with the correct options on SIGHUP.
   - Require new MooseX::MethodAttributes to be compatible with Moose
     versions >= 0.93_01
   - Require new MooseX::Role::WithOverloading to be compatible with Moose
     versions >= 0.93_01

  Cleanups:
    - Stop suppressing warnings from Class::C3::Adopt::NEXT now that most plugins
      have been updated to not use NEXT. If you get warnings then please upgrade
      your components or log a bug with the component author if an upgrade is
      not available. The Class::C3::Adopt::NEXT documentation contains information
      about how to suppress the warnings in your application if you need to.

5.80016 2009-12-11 23:23:33

  Bug fixes:

   - Fix slurping a file to work correctly with binary on Win32 in the
     encoding test controller.

  Bug fixes in the new scripts (for applications which have been upgraded):

   - Allow --restartdirectory as an option for the Server script, for
     backwards compatibility. (Dave Rolsky)
   - The --host option for the server script defaulted to localhost, rather
     than listening on all interfaces, which was the previous default. (Dave
     Rolsky)
   - Restore -p option for pid file in the FastCGI server script.
   - Fix the script environment variables MYAPP_PORT and MYAPP_RELOAD RT#52604
   - Fix aliasing applications under non-root paths with mod_rewrite in
     some apache versions where %ENV{SCRIPT_NAME} is set to the real name of
     the script, by using $ENV{REDIRECT_URL} which contains the non-rewritten
     URI.
   - Fix usage display when myapp_create.pl is run with no arguments. RT#52630

  New features:

   - The __MOP__ hash element is suppressed from being dumped fully
     (and instead stringified) when dumping the error screen to be
     less packed with information of no use.

  Documentation:

   - Fix Pod nits (RT#52370)

5.80015 2009-12-02 15:13:54
  Bug fixes:
   - Fix bug in Catalyst::Engine which would cause a request parsing to end
     prematurely in the hypothetical case where calling $engine->read returned
     the single character '0'.
   - Fix failing tests when combined with new HTTP::Request::AsCGI

  Documentation:
   - Improved documentation on read and read_chunk methods in Catalyst::Engine.
   - Fix reversal of SCRIPT_NAME and PATH_INFO in previously correct nginx
     FastCGI documentation introduced in _02.

5.80014_02 2009-12-01 00:55:23
  Bug fixes:
   - Fix reporting the wrong Content-Length if the response body is an
     upgraded string. Strings mean the same thing whether or not they are
     upgraded, may get upgraded even after they are encoded, and will
     produce the same output either way, but bytes::length returns too big
     values for upgraded strings containing characters >127
   - Fix t/live_fork.t with bleadperl (RT#52100)
   - Set $ENV{PATH_INFO} from $ENV{REQUEST_URI} combined with
     $ENV{SCRIPT_NAME} if possible. This is many web servers always fully
     decode PATH_INFO including URI reserved characters. This allows us to
     tell foo%2cbar from foo%252cbar, and fixes issues with %2F in paths
     being incorrectly decoded, resulting in too many path parts (rather
     than 1 path part containing a /, on some web servers (at least nginx).
     (RT#50082)
   - Require new HTTP::Request::AsCGI so that it fully decodes $ENV{PATH_INFO}
     in non CGI contexts. (RT#50082)

  Refactoring / cleanups:
   - NoTabs and Pod tests moved to t/author so that they're not run
     (and then skipped) normally.

  Documentation:
    - Fix Pod nits in Catalyst::Response (RT#51818)

5.80014_01 2009-11-22 20:01:23

  Bug fixes:
   - Filehandle now forced to binmode in CGI and FastCGI engines. This appears
     to correct some UTF-8 issues, but may break people's code which relies
     on the old behaviour.

  Refactoring / cleanups:
   - Plugins which inherit from Catalyst::Controller or Catalyst::Component
     are deprecated and now issue warnings.

5.80014 2009-11-21 02:51:14

   Bug fixes:
    - Require MooseX::MethodAttributes 0.17. This in turn requires new
      MooseX::Types to stop warnings in Moose 0.91, and correctly supports
      role combination of roles containing attributed methods.
    - Catalyst::Dispatcher::dispatch_types no longer throws deprecated warnings
      as there is no recommended alternative.
    - Improved the suggested fix warning when component resolution uses regex
      fallback for fully qualified component names.
    - Catalyst::Test::local_request sets ->request on the response.
    - Log flush moved to the end of setup so that roles and plugins which
      hook setup_finalize can log things and have them appear in application
      startup, rather than with the first hit.
    - Require a newer version of LWP to avoid failing tests.
    - Stop warnings when actions are forwarded to during dispatch.
    - Remove warnings for using Catalyst::Dispatcher->dispatch_types as this is a
      valid method to publicly call on the dispatcher.
    - Args ($c->request->args) and CaptureArgs ($c->request->captrues)
      passed to $c->uri_for with an action object ($c->action) will now
      correctly round-trip when args or captures contain / as it is now
      correctly uri encoded to %2F.

  Documentation:
    - Document no-args call to $c->uri_for.
    - Document all top level application configuration parameters.
    - Clarify how to fix actions in your application class (which is
      deprecated and causes warnings).
    - Pod fixes for ContextClosure.
    - Fix documentation for go/visit to reference captures and arguments
      in the correct order.
    - Update $c->forward and $c->state documentation to address scalar
      context.
    - Pod fix in Catalyst::Request (RT#51490)
    - Pod fixes to refer to ::Controller:: rather than ::C:: as the latter
      is deprecated (RT#51489)

  New features:
    - Added disable_component_resolution_regex_fallback config option to
      switch off (deprecated) regex fallback for component resolution.
    - Added an nginx-specific behavior to the FastCGI engine to allow
      proper PATH_INFO and SCRIPT_NAME processing for non-root applications
    - Enable Catalyst::Utils::home() to find home within Dist::Zilla built
      distributions
    - Added the Catalyst::Exception::Interface role defining the interface
      exception classes need to implement.
    - Added Catalyst::Exception::Basic as a basic implementation of
      Catalyst::Exception::Interface and made the existing exception classes
      use it.

  Refactoring / cleanups:
    - Remove documentation for the case_sensitive setting
    - Warning is now emitted at application startup if the case_sensitive
      setting is turned on. This setting is not used by anyone, not
      believed to be useful and adds unnecessary complexity to controllers
      and the dispatcher. If you are using this setting and have good reasons
      why it should stay then you need to be shouting, now.
    - Writing to $c->req->body now fails as doing this never makes sense.

5.80013 2009-09-17 11:07:04

   Bug fixes:
     - Preserve immutable_options when temporarily making a class mutable in
       Catalyst::ClassData as this is needed by new Class::MOP.
       This could have potentially caused issues when using the deprecated runtime
       plugins feature in an application with plugins which define their own new
       method.
     - Require new Moose version and new versions of various dependencies
       to avoid warnings from newest Moose release.
     - Fix go / visit expecting captures and arguments in reverse order.

  Documentation:
     - Rework the $c->go documentation to make it more clear.
     - Additional documentation in Catalyst::Upgrading covering more deprecation
       warnings.

  Refactoring / cleanups:
     - Action methods in the application class are deprecated and applications
       using them will now generate a warning at startup.
     - The -short option has been removed from catalyst.pl, stopping new
       applications from being generated using the ::[MVC]:: naming scheme as
       this is deprecated and generates warnings. RT#49771

5.80012 2009-09-09 19:09:09

  Bug fixes:
     - Fix t/optional_http-server.t test.
     - Fix t/optional_http-server-restart.t test.
     - Fix duplicate components being loaded at setup time, each component is
       now loaded at most once + tests.
     - Fix backward compatibility - hash key configured actions are stored in
       is returned to 'actions'.
     - Fix get_action_methods returning duplicate methods when a method is both
       decorated with method attributes and set as an action in config.

  Refactoring / cleanups:
     - Reduce minimum supported perl version from 5.8.6 to 5.8.4 as there are
       many people still running/testing this version with no known issues.

  Tests:
     - Make the optional_http_server.t test an author only test which must be
       run by authors to stop it being broken again.
     - Fix recursion warnings in the test suites.

5.80011 2009-08-23 13:48:15

  Bug fixes:
      - Remove leftovers of the restarter engine. The removed code caused test
        failures, which weren't apparent for anyone still having an old version
        installed in @INC.

5.80010 2009-08-21 23:32:15

  Bug fixes:
      - Fix and add tests for a regression introduced by 5.80008.
        Catalyst::Engine is now able to send out data from filehandles larger
        than the default chunksize of 64k again.

5.80009 2009-08-21 22:21:08

  Bug fixes:
      - Fix and add tests for generating inner packages inside the COMPONENT
        method, and those packages being correctly registered as components.
        This fixes Catalyst::Model::DBIC among others.

5.80008 2009-08-21 17:47:30

  Bug fixes:
       - Fix replace_constructor warning to actually work if you make your
         application class immutable without that option.
       - Depend on Module::Pluggable 3.9 to prevent a bug wherein components
         in inner packages might not be registered. This especially affected
         tests.
       - Catalyst::Engine::FastCGI - relax the check for versions of Microsoft
         IIS. Provides compatibility with Windows 2008 R2 as well as
         (hopefully) future versions.
       - In tests which depend on the values of environment variables,
         localise the environment, then delete only relevant environment
         variables (RT#48555)
       - Fix issue with Engine::HTTP not sending headers properly in some cases
         (RT#48623)
       - Make Catalyst::Engine write at least once when finalizing the response
         body from a filehandle, even if the write is empty. This avoids fail
         when trying to send out an empty response body from a filehandle.
       - Catalyst::Engine::HTTP - Accept a fully qualified absolute URI in the
         Request-URI of the Request-Line

  Refactoring / cleanups:
       - Deleted the Restarter engine and its Watcher code. Use the
         new Catalyst::Restarter in a recent Catalyst::Devel instead.
       - New unit test for Catalyst::Action 'unit_core_action.t'
       - Bump minimum supported perl version from 5.8.1 to 5.8.6 as there are
         known issues with 5.8.3.
       - Debug output uses dynamic column sizing to create more readable output
         when using a larger $ENV{COLUMNS} setting. (groditi)

  New features:
       - Added private_path method for Catalyst::Action
       - Allow uri_for($controller_instance) which will produce a URI
         for the controller namespace
       - Break setup_components into two more parts: locate_components and
         expand_component_module (rjbs)
       - Allow Components to return anon classed from their COMPONENT method
         correctly, and have action registration work on Controllers returned
         as such by adding a catalyst_component_name accessor for all components
         which returns the component instance's name to be used when building
         actions etc.
       - Adding X-Forwarded-Port to allow the frontend proxy to dictate the
         frontend port (jshirley)
       - Added Catalyst::Stats->created accessor for the time at the start of
         the request.

  Documentation:
       - Fix POD to refer to ->config(key => $val), rather than
         ->config->{key} = $val, as the latter form is deprecated.
       - Clearer docs for the 'uri_for' method.
       - Fix POD refering to CGI::Cookie. We're using CGI::Simple::Cookie.
         (Forrest Cahoon)

5.80007 2009-06-30 23:54:34

  Bug fixes:
       - Don't mangle query parameters passed to uri_for
         - Tests for this (Byron Young + Amir Sadoughi)
       - Inherited controller methods can now be specified in
         config->{action(s)}
       - Assigning an undef response body no longer produces warnings
       - Fix C3 incompatibility bug caused if you use Moose in MyApp.pm and
         add Catalyst to the right hand side of this in @ISA.
       - Make Catalyst.pm implement the Component::ApplicationAttribute
         interface so defining actions in MyApp.pm works again, if the
         actions have attributes that cause $self->_application to be used
         (like ActionClass).

  New features:
       - Add optional second argument to uri_with which appends to existing
         params rather than replacing them. (foo=1 becomes foo=1&foo=2 when
         uri_with({ foo => 2 }, { mode => 'append' }) is called on a foo=1
         URI.

5.80006 2009-06-29 23:37:47

  Bug fixes:
        - Revert change to URL encode things passed into $c->uri_for
          Args and CaptureArgs as this causes breakage to pre-existing
          applications.
        - Remove use of Test::MockObject as it doesn't install from CPAN
          in some environments.
        - Remove use of dclone to deep copy configs and replace with
          Catalyst::Utils::merge_hashes which has the same effect, of
          ensuring child classes don't inherit their parent's config,
          except works correctly with closures.
        - Add Class::C3::reinitialize into Catalyst::Test to avoid weird
          bugs in ctx_request (bokutin in RT#46459)
        - Fix issues with _parse_PathPrefix_attr method in Catalyst::Controller
          (jasonk in RT#42816)
        - Fix bugs with action sorting:
          - Path actions sorted so that the most specific wins.
          - Action methods named default and index fixed.

  New features:
        - Use ~ as prefix for plugins or action classes which are located in
          MyApp::Plugin / MyApp::Action (mo)
        - Controller methods without attributes are now considered actions if
          they are specified in config->{action(s)} (mo)
        - Add Catalyst::Component::ContextClosure as an easy way to create code
          references, that close over the context, without creating leaks.

  Refactoring / cleanups:
        - Clean namespaces in Catalyst::Exception*.
        - Turn Catalyst::Exception into an actual class and make the throw
          method create instances of it. They can still be used as normal
          strings, as before, as they are overloaded to stringify to their
          error message.
        - Add a rethrow method to Catalyst::Exception.
        - Add Catalyst::Exception::Detach and ::Go, and refactor detach() and
          go() to use them instead of magic, global strings.
          Fixes RT#47366
        - Clean up getting metaclass instance and making app class immutable
          again in Catalyst::Test

5.80005 2009-06-06 14:40:00

  Behaviour changes:
        - Arguments ($c->req->args) in Chained dispatch are now automatically
          URL decoded to be consistent with Local/Path dispatch

  Documentation:
        - Clarify correct techniques for Moose controllers (domm)

  Bug fixes:
        - Further change pushing 'env' attribute down into Catalyst::Engine
          to make $c->engine->env work in all cases (kmx)
        - Also fix $c->engine->env in Catalyst::Test tests (kmx)
          - Tests for this
        - Fix Catalyst failing to start if any plugin changed $_ whilst
          loading
          - Tests for this
        - Be stricter about arguments to Args attributes for Chained actions,
          so that they blow up on load instead of causing undefined behavior
          later on
          - Tests for this
        - Prefer Path actions with a smaller (or set) number of Args (caelum)
          Bug reported here: http://stackoverflow.com/questions/931653/catalyst-action-that-matches-a-single-file-in-the-root-directory/933181#933181
          - Tests for this

   New features:
        - Add $c->req->remote_user to disambiguate from $c->req->user (dwc)
        - Require MooseX::MethodAttributes 0.12 so that action methods
          (with attributes) can be used in / composed from Moose roles.
        - Allow the generation of cookies with the HTTPOnly flag set
          in Catalyst::Engine (kmx)

5.80004 2009-05-18 17:03:23
        - Rename the actions attribute in Catalyt::Controller to
          _controller_actions to avoid name clashes with application
          controller naming. (random)
        - Test for using Moose in components which have a non-Moose base class
          Fixed by 349cda in Moose 0.78
        - Fix deprecation message for Catalyst::Dispatcher to refer
          to the class actually calling the deprecated method. RT#45741
        - Clarify limitations of $request->base and $request->secure.
          (Phil Mitchell)
        - Add 'use Catalyst' to documentation for a Moose MyApp class as
          noted by dmaki.
        - Fix so that / (and other special characters) are URL encoded when
          passed into $c->uri_for as Args/CaptureArgs
        - Fix development server so that $c->engine->env returns the correct
          environment
        - Require Moose 0.78 to fix metaclass incompatibility issues
        - Require MooseX::MethodAttributes 0.10 and use
          Moose::Meta::Class->initialize rather than Moose->init_meta to fix
          bugs related to having a 'meta' method in your controller
        - Fix cases where your application failing to compile could cause perl
          to report 'Unknown Error'
        - Support adding Moose::Roles to the plugin list. These are applied to
          MyApp after plugins have been pushed onto @ISA
        - Fix calling $c->req->parameters as the first thing you do when
          parse_on_demand is on

5.80003 2009-04-29 16:23:53
        - Various POD tweaks. (hdp, dandv)
        - Fix formatting error in the regex fallback warning.
        - Convert the dispatcher's and restarter engine's BUILD method to
          attribute builders to not override the BUILD method from
          MooseX::Emulate::Class::Accessor::Fast.
        - Fix classes without metaclasses restarting, when not using
          B::Hooks::OP::Check::StashChange
        - Fix the unattached chain debug table for endpoints with no
          parents at all.
        - Turn off test aggregation by default. Only aggregate if the
          AGGREGATE_TESTS environment variable is set and a recent
          Test::Aggregate is available.
        - Bump to MooseX::MethodAttributes 0.09, to gain the
          get_nearest_methods_with_attributes method allowing methods without
          attributes in a subclass to override those with attributes in a
          superclass. This fixes CatalystX::CRUD's method of overriding /
          disabling functionality from base controllers.
        - Bump HTTP::Request::AsCGI dependency to avoid broken version
        - Bump Moose dependency to latest version to fix metaclass
          incompatibility issues in some cases.
        - Additional tests for setup_stats method.
        - Fix log levels in Catalyst::Log to be properly additive.
        - Fix RT#43375 by sorting results before testing them
        - Fixes for uri_for_action when using Catalyst::DispatchType::Regex
          + tests from RT#39369 (norbi)
        - Partial rewrite and reoganisation of the C3 docs in
          Catalyst::Upgrading based on feedback from kiffin
        - If you make your application class immutable and turn off
          constructor inlining, Catalyst will die and tell you pass
          the (replace_constructor => 1) argument to
          make_immutable. (Dave Rolsky)

5.80002 2009-04-22 01:28:36
        - Fix CATALYST_DEBUG and MYAPP_DEBUG environment variables
          turning debuging on if defined, rather than if set.
          They now force debugging on or off, taking precedence over
          configuration in your application.
          - Tests for this
        - pass replace_constructor to the immutable call to ensure
          applications get a Moose constructor rather than a C::A one
        - Fix issues with restarting the application class due to C3 failures
          on perl 5.10
        - Work around issues in Moose with initialization order of multiple
          levels of non-Moose classes inheriting from a Moose class
          - Test for this
        - Add backwards compatibility method for Catalyst::Log->body, which
          has been made private
        - Fix so that calling $c->req->parameters(undef) does not flatten
          the request parameters with undef + test
        - Fix so that width of table of unattached actions for debugging
          ::DispatchType::Chained varies according to your terminal width
          (Oleg Kostyuk)
        - Fix warning message about linearized @ISA in Catalyst::Component
          (Emanuele Zeppieri)
        - Require MX::MethodAttributes 0.06 to avoid issues with saying
          use base 'Catalyst::Controller'; use Moose; losing actions
        - Fix all of's typos in ::Upgrading and ::Delta (hobbs)

5.80001 2009-04-18 22:18
        - Don't inline the constructor for Catalyst::Log to avoid a
          warning on recent Moose versions.
        - Add delta documentation
        - Clean up recursion errors
        - Extra cross links in dispatch types POD (Ian Wells)
        - Test uri_with clears query params when they are set to undef
          (Ian Wells)
        - Complain about old Catalyst::Devel versions which generated
          ->setup(qw/-Debug... etc. as this is not recommended

5.8000_07 2009-04-12 13:37
        - Add the Catalyst::Dispatcher->dispatch_type method (ash)
        - Throw an exception rather than loading an app if an action
          tries to chain to itself
          - Tests for this
        - Change the $c->visit and $c->go methods to optionally take
          CaptureArgs, making them useful to call ActionChains with
          - Tests for this (radek)
        - Fix _invoke_as_component method to find the proper action instance
          for dispatchable actions so that ->visit or ->going to ActionChains
          with qw/Class::Name method_name/ works correctly
          - Tests for this (radek)
        - Added Catalyst::Test::ctx_request to be able to inspect
          the context object after a request is made (Jos Boumans)
        - debug() POD rewrite (jhannah)
        - Change the warning when you have conflicting components to
          present a list
        - Move NEXT use and testing deprecated features out to its own
          test application so that the main TestApp isn't polluted with
          spurious warnings
        - Add a warning for the old ::[MVC]:: style naming scheme
          - Test for this
        - Kill Class::C3::Adopt::NEXT warnings for the Catalyst:: namespace
          in production versions
        - Tidy up Catalyst::ClassData to ensure that all components get
          the correct metaclass
        - Make MyApp.pm restartable by unsetting setup_finished in
          the restarter process
        - Non-naive implementation of making mutable on restart using
          B::Hooks::OP::Check::StashChange if installed
          - Tests for this
        - Naive implementation of making all components mutable in the
          forked restart watcher process so native Moose apps using
          immutable restart correctly.
          - Tests for this
        - Bump Moose dependency to 0.70 so that we avoid nasty surprises
          with is_class_loaded and perl 5.80 when you Moosify MyApp.pm
        - Clarify that request arguments aren't unescaped automatically
          (Simon Bertrang) (Closes RT#41153)
        - Don't require C3 for the MRO test
        - Bump MX::Emulate::CAF prereq to support list assignment
        - Remove useless column in chained action debug table.
        - namespace::clean related cleanups
        - Import related cleanups and consistency fixes
        - Fix test suite TestApp /dump/env action
        - Add $res->code as alias for $res->status
        - Make Catalyst::ClassData compatible with the latest Class::MOP::Class
          changes. Also depend on the latest Class::MOP.
        - Add $c->uri_for_action method.
        - Don't stringify the meta method. Use its name instead.
        - Use MooseX::MethodAttributes::Inheritable to contain action
          attributes. This means that attributes are now represented in the MOP,
          allowing method modifiers on actions to work as expected.
        - Provide a reasonable API in Catalyst::Controller for working with
          and registering actions, allowing a controller sub-class to replace
          subroutine attributes for action declerations with an alternate
          syntax.
        - Instantiate correct sub-class of Moose::Meta::Class for non-Moose
          components where Catalyst forces the creation of a metaclass instance.
          This is more correct, and avoids metaclass incompatibility in complex
          cases
          - Tests for this
        - Use of deprecated Catalyst::Base now warns.
        - Add uri_with tests

5.8000_06 2009-02-04 21:00
        - Disallow writing to config after setup
        - Disallow calling setup more than once
        - Documentation fix regarding overloading of Engine and Dispatcher
          instances
        - Several documentation typo fixes
        - Stop Makefile.PL from warning about versions that fixed a conflict
        - Improved upgrading documentation
        - Seed the RNG in each FastCGI child process (Andrew Rodland)
        - Properly report dynamic bind port for the development server
          (Closes RT#38544)
        - Use the way documented by IO::Socket::INET to get the error message
          after trying to create a listening socket (Closes RT#41828)
        - Don't ignore SIGCHLD while handling requests with the dev server
          (Closes RT#42962)

5.8000_05 2008-29-01 00:00
        - Text::SimpleTable's go as wide as $ENV{COLUMNS} (jhannah)
          Patch written by Oleg Kostyuk <cub.uanic@gmail.com>
        - Improve docs for visit (mateu)
        - Add docs for finalize hook (dhoss)
        - Added ru/ua translations to error page
        - Improve the clarity and verbosity of the warning when component
          resolution uses regex fallback. (jhannah)
        - Handle leading CRLF in HTTP requests sometimes sent by IE6 in
          keep-alive requests.
        - Fixes for FastCGI with IIS 6.0 (janus)
        - Passing request method exported by Catalyst::Test an extra
          parameter used to be ignored, but started breaking if the parameter
          was not a hash in 5.8000_04. Extra parameter is now ignored if
          it isn't a hashref
        - Fix request argumentss getting corrupted if you override the
          dispatcher and call an action which detaches (for
          Catalyst::Plugin::Authorization::ACL)
        - Fix calling use Catalyst::Test 'MyApp' 'foo' which used to work,
          but stopped as the 2nd parameter can be an options hash now
        - Bump Moose dependency to fix make_immutable bug
        - Use compile time extends in Catalyst::Controller
        - Make Catalyst::Request::uploads attribute non-lazy, to fix
          test for Catalyst-Engine-Apache
        - Bump version of MooseX::Emulate::Class::Accessor::Fast
        - Stop using MooseX::Adopt::Class::Accessor::Fast by default, to stop
          breaking other packages which use Class::Accessor::Fast
        - Remove unused action_container_class attribute from
          Catalyst::Dispatcher
        - Replace {_body} instance access with calls to _body accessors
        - Add backwards compatibility alias methods for private attributes on
          Catalyst::Dispatcher which used to be public. Needed by
          Catalyst::Plugin::Server and  Catalyst::Plugin::Authorization::ACL
        - Fix return value of $c->req->body, which delegates to the body
          method on the requests HTTP::Body instance
          - Test for this
        - Fix calling $c->req->body from inside an overridden prepare_action
          method in a plugin, as used by Catalyst::Plugin::Server
          - Test for this
        - Fix assignment to Catalyst::Dispatcher's preload_dispatch_types and
          postload_dispatch_types attributes - assigning a list should later
          return a listref. Fixes Catalyst::Plugin::Server.
          - Tests for this
        - Change streaming test to serve itself rather than 01use.t, making
          test sync for engines easier
        - Refactor capturing of $app from Catalyst::Controller into
          Catalyst::Component::ApplicationAttribute for easier reuse in other
          components
        - Make the test suites YAML dependency optional
        - Make debug output show class name for the engine and dispatcher
          rather than the stringified ref.
        - Make MyApp immutable at the end of the scope after the setup
          method is called, fixing issues with plugins which have their
          own new methods by inlining a constructor on MyApp
          - Test for this and method modifiers in MyApp
        - Fix bug causing Catalyst::Request::Upload's basename method
          to return undef
          - Test for this (Carl Franks)
        - Fix loading of classes which do not define any symbols to not
          die, as it didn't in 5.70
          - Test for this
        - Bump MooseX::Emulate::Class::Accessor::Fast dependency
          to force new version which fixes a lot of plugins
        - Make log levels additive, and add documentation and tests
          for the setup_log method, which previously had none.
          Sewn together by from two patches provided by David E. Wheeler
        - Switch an around 'new' in Catalyst::Controller to a BUILDARGS
          method as it's much neater and more obvious what is going on
        - Add a clearer method on request and response _context
          attributes, and use if from ::Engine rather than deleting
          the key from the instance hash
        - Use handles on tree attribute of Catalyst::Stats to replace
          trivial delegation methods
        - Change the following direct hash accesses into attributes:
          Catalyst::Engine: _prepared_write
          Catalyst::Engine::CGI: _header_buf
          Catalyst::Engine::HTTP: options, _keepalive, _write_error
          Catalyst::Request: _path
          Catalyst::Stats: tree
        - Fix issues in Catalyst::Controller::WrapCGI
          and any other components which import (or define) their
          own meta method by always explicitly calling
          Class::MOP::Object->meta inside Catalyst
          - Add test for this
        - Add test case for the bug which is causing the
          Catalyst::Plugin::Authentication tests to fail
        - Fix a bug in uri_for which could cause it to generate paths
          with multiple slashes in them.
          - Add test for this
        - Fix SKIP block name in t/optional_http-server-restart.t,
          stopping 'Label not found for "last SKIP"' error from
          Test::More
        - Workaround max_redirect 0 bug in LWP
        - Move live_engine_response_print into aggregate
        - Fix dependency bug, s/parent/base/ in new test
        - Fix optional tests to run the live tests in the aggregate
          dir
        - Fix Catalyst->go error in remote tests
        - Fix upload test to work with remote servers, don't check for
          deleted files
        - Fix engine_request_uri tests to work on remote server with
          different URI

5.8000_04  2008-12-05 12:15:00
        - Silence Class::C3::Adopt::NEXT warnings in the test suite
        - Fix loads of 'used once, possible typo' warnings
        - Additional tests to ensure upload temp files are deleted
        - Remove use of NEXT from the test suite, except for one case
          which tests if Class::C3::Adopt::NEXT is working
        - Use a predicate to avoid recursion in cases where the uri
          method is overridden by a plugin, and calls the base method,
          for example Catalyst::Plugin::SmartURI
          - Test for this (caelum)
        - Compose the MooseX::Emulate::Class::Accessor::Fast role to
          Catalyst::Action, Catalyst::Request, and all other modules which
          inherit from Class::Accessor::Fast in 5.70.
          This fixes:
            - Catalyst::Controller::HTML::FormFu (zamolxes)
            - Catalyst::Request::REST
          - Test for this
        - Make hostname resolution lazy (Marc Mims)
        - Support mocking virtualhosts in test suite (Jason Gottshall)
        - Add README
        - Fix TODO list
        - Use Class::C3::Adopt::NEXT
        - Ignore C3 warnings on 5.10 when testing ensure_class_loaded
        - Add TODO test for chained bug (gbjk)
        - Fix list address in documentation (zarquon)
        - Fix ACCEPT_CONTEXT on MyApp, called as a class method
           - Test for this
        - Bump MooseX::Emulate::Class::Accessor::Fast version requirement to
          get more back compatibility
        - Improve documentation for $req->captures (caelum)
        - Fix a bug in Catalyst::Stats, stopping garbage being inserted into
          the stats if a user calls begin => but no end => (jhannah)
           - Test for this (jhannah)
        - Trim lines sooner in stats to avoid ugly Text::SimpleTable wrapping
          (jhannah)
        - Change Catalyst::ClassData to tweak the symbol table inline for
          performance after profiling
        - Fix POD typo in finalize_error (jhannah)
        - Add tests to ensure that we delete the temp files created by
          HTTP::Body's OctetStream parser

5.8000_03 2008-10-14 14:13:00
        - Fix forwarding to Catalyst::Action objects.
        - Fix links to the mailing lists (RT #39754 and Florian Ragwitz).
        - Use Class::MOP instead of Class::Inspector.
        - Change Catalyst::Test to use Sub::Exporter.
        - Fixed typo in Engine::HTTP::Restarter::Watcher causing -r to complain.

5.8000_02 2008-10-14 07:59:00
       - Fix manifest

5.8000_01 2008-10-13 22:52:00
        - Port to Moose
        - Added test for action stringify
        - Added test for component instances getting $self->{value} from config.
        - Add Catalyst::Response->print() method
        - Optionally aggregate tests using Test::Aggregate.
        - Additional docs for uri_for to mention how to use $c->action and
          $c->req->captures (jhannah)
        - List unattached chained actions in Debug mode.
        - Pod formatting fix for Engine::FastCGI (Oleg Kostyuk).
        - Add visit, a returning ->go

5.7XXXXXX XXXX
        - Workaround change in LWP that broke a cookie test (RT #40037)
        - Back out go() since that feature's been pushed to 5.80
        - Fix some Win32 test failures
        - Add pt translation of error message (wreis)
        - Make :Chained('../action') work
        - Add test actions
        - Chained doc improvements (rev 8326-8328)

5.7099_03 2008-07-20 10:10:00
        - Fix regressions for regexp fallback in model(), view() and controller()
        - Added the supplied argument to the regexp fallback warning for easier
          debugging
        - Ensure ACCEPT_CONTEXT is called for results from component()

5.7099_02 2008-07-16 19:10:00
        - Added PathPrefix attribute
        - Removed Catalyst::Build; we've long since moved to Module::Install
        - Updated Catalyst::Test docs to mention the use of HTTP::Request
          objects

5.7099_01 2008-06-25 22:36:00
        - Refactored component resolution (component(), models(), model(), et al). We now
          throw warnings for two reasons:
          1) model() or view() was called with no arguments, and two results are returned
             -- set default_(model|view), current_(model|view) or current_(model|view)_instance
             instead
          2) you call a component resolution method with a string, and it resorts to a regexp
             fallback wherein a result is returned -- if you really want to search, call the
             method with a regex as the argument
        - remove 0-length query string components so warnings aren't thrown (RT #36428)
        - Update HTTP::Body dep so that the uploadtmp config value will work (RT #22540)
        - Fix for LocalRegex when used in the Root controller
        - Get some of the optional_* tests working from dirs with spaces (RT #26455)
        - Fix Catalyst::Utils::home() when application .pm is in the current dir (RT #34437)
        - Added the ability to remove parameters in req->uri_with() by passing in
          an undef value (RT #34782)
        - Added $c->go, to do an internal redispatch to another action, while retaining the
          contents of the stash

5.7014  2008-05-25 15:26:00
        - Addition of .conf in restart regex in Catalyst::Engine::HTTP::Restarter::Watcher
        - Fix regression for relative uri_for arguments after a forward()
          introduced in 5.7013 (Peter Karman)
        - Fix regression for "sub foo : Path {}" in the root controller which
          was introduced when attempting to allow "0" as a Path.

5.7013  2008-05-16 18:20:00
        - Provide backwards compatability methods in Catalyst::Stats
        - Fix subdirs for scripts that run in subdirs more than one level deep.
        - Added test and updated docs for handling the Authorization header
          under mod_fastcgi/mod_cgi.
        - Fixed bug in HTTP engine where the connection was not closed properly if the
          client disconnected before sending any headers. (Ton Voon)
        - POD fix, IO::FileHandle => IO::Handle (RT #35690)
        - Fix grammar on welcome page (RT #33236)
        - Fix for Path('0') handling (RT #29334)
        - Workaround for Win32 and c3_mro.t (RT #26452, tested by Kenichi Ishigaki)
        - Fix for encoding query parameters
        - Fix Chained multiple test

5.7012  2007-12-16 23:44:00
        - Fix uri_for()'s and uri_with()'s handling of multibyte chars
          (Daisuke Murase)
        - Fix __PACKAGE__->config->{foo} = 'bar' case with subclassing
        - Add Catalyst::Stats (Jon Schutz)
        - Fixed a bug where ?q=bar=baz is decoded as q=>'bar', not 'bar=baz'.
          (Tatsuhiko Miyagawa, Masahiro Nagano)
        - Fixed a bug where -rr (restart regex) command line option could cause
          shell errors. (Aristotle Pagaltzis, Chisel Wright)

5.7011  2007-10-18 20:40:00
        - Allow multiple restart directories and added option to follow
          symlinks in the HTTP::Restarter engine (Sebastian Willert)
        - Fixed t/optional_http-server-restart.t so it actually tests
          if the server restarted or notified of an error (Sebastian Willert)
        - Return child PID from the HTTP engine when run with the 'background' option.
          (Emanuele Zeppieri)
        - Fixed bug in HTTP engine where writes could fail with
          'Resource temporarily unavailable'.
        - Fixed bug where %2b in query parameter is doubly decoded to ' ', instead of '+'
          (RT #30087, Gavin Henry, Tatsuhiko Miyagawa, Oleg Pronin)
        - Fixed bug where req->base and req->uri would include a port number when running
          in SSL mode.
        - Removed unnecessary sprintf in debug mode that caused warnings on locales where
          commas are used for decimal markers.
        - Improved error message for case when server picks up editor save
          files as module names. (James Mastros)

5.7010  2007-08-22 07:41:00
        - Resource forks in 5.7009

5.7009  2007-08-22 00:14:00
        - Moved Manual.pod to Manual.pm and clarified status of
          Catalyst-Manual dist
        - Doc patches to Catalyst::Controller
        - remove ignore_loaded from plugin load, commenting why
        - document the ignore_loaded feature in Catalyst::Utils
        - Add testing of inline plugins.

5.7008  2007-08-13 08:40:00
        - Added $c->request->query_keywords for getting the keywords
          (a query string with no parameters).
        - Add undef warning for uri_for.
        - Fix bug where a nested component would be setup twice.
        - Make ensure_class_loaded behave better with malformed class name.
        - Make _register_plugin use ensure_class_loaded.
        - Remove 'Argument "??" isn't numeric in sprintf' warning.
          (Emanuele Zeppieri)
        - Fixed a bug where Content-Length could be set to 0 if a filehandle
          object in $c->response->body did not report a size.
        - Fixed issue where development server running in fork mode did not
          properly exit after a write error.
          (http://rt.cpan.org/Ticket/Display.html?id=27135)
        - Remove warning for captures that are undef.
        - Fixed $c->read and parse_on_demand mode.
        - Fixed a bug with the HTTP engine where very large response bodies
          would not be sent properly.

5.7007  2007-03-13 14:18:00
        - Many performance improvements by not using URI.pm:
          * $c->uri_for (approx. 8x faster)
          * $c->engine->prepare_path (approx. 27x faster)
          * $c->engine->prepare_query_parameters (approx. 5x faster)
        - Updated HTTP::Body dependency to 0.9 which fixes the following issues:
          * Handle when IE sometimes sends an extra CRLF after the POST body.
          * Empty fields in multipart/form-data POSTs are no longer ignored.
          * Uploaded files with the name "0" are no longer ignored.
        - Sending SIGHUP to the dev server will now cause it to restart.
        - Allow "0" for a path in uri_for.
        - Performance and stability improvements to the built-in HTTP server.
        - Don't ignore file uploads if form contains a text field with the same name.
          (Carl Franks)
        - Support restart_delay of 0 (for use in the POE engine).
        - Skip body processing if we don't have a Content-Length header.
          Results in about a 9% performance increase when handling GET/HEAD
          requests.
        - Add a default body to redirect responses.
        - MyApp->model/view now looks at MyApp->config->{default_view/model}
          (Bogdan Lucaciu)

5.7006   2006-11-15 14.18
        - Updated manifest
        - Fix Slurp dependency
        - Updated HTTP::Body dependency to 0.6, 0.5 can break on large POST
          requests.
        - Skip utf8 fix for undef values in uri_with() and uri_for()

5.7005   2006-11-07 19:37:35
        - Fixed lighttpd tests to be properly skipped.
        - Moved IE workarounds to exist only in the HTTP engine.
        - Added installation instructions (from Catalyst-Manual dist)

5.7004   2006-11-06 20:48:35
        - Fix Engine::HTTP crash when using IE. (Jesper Krogh, Peter Edwards)
        - clean up Catalyst::Utils to handle some edge cases
        - Properly work around lighttpd PATH_INFO vs. SCRIPT_NAME bug
          (Mark Blythe)
        - add _application accessor to Catalyst::Base
        - Support current_view
        - Allow use of Catalyst::Test without app name (Ton Voon, Altinity)
        - Catalyst::Manual moved to its own package
        - Add option to FastCGI engine to send errors to stdout, not the web server
        - Use Module::Install's auto_install to install prerequisite modules
        - various documentation fixes and improvements

5.7003   2006-09-21 16:29:45
        - Additions and updates to tutorial

5.7002   2006-09-17 19:35:32
        - unescape captures to match args
        - fix for relative Chained under namespace '' (root)
        - fix for hashrefs in action attributes from config
        - fix for Chained to require correct number of CaptureArgs

5.7001   2006-07-19 23:46:54
        - fix for component loading
        - uri_for and uri_with now behave as they used to with non-
          array references

5.7000   2006-07-07 08:08:08
        - fix FCGI.pm warning message with FastCGI engine
        - bumped inc::Module::Install to 0.63 in Makefile.PL
        - fixes to uri_for_action for DispatchType::Chained
        - Further doc work.
        - Minor code cleanups
        - Changed catalyst.pl to depend on Catalyst::Devel

5.70_03  2006-06-28 16:42:00
        - fixup to registered plugins debug at app startup
        - refactored Catalyst::Utils::home

5.70_02  2006-06-27 11:51:00
        - Updated tutorial.

5.70_01  2006-06-26 10:49:00

        - fixed a Catalyst::Base bug causing duplicate action registrations
        - modified DispatchTypes to support multiple registrations
        - added Catalyst::Runtime module as dist marker
        - added Catalyst::ActionChain and Chained DispatchType
        - removed retarded registration requirement in dispatcher
        - removed Module::Pluggable::Fast hack in favor of
          Module::Pluggable::Object
        - extended uri_for, added dispatcher->uri_for_action
        - added Catalyst::Base->action_for('methodname')
        - checked and tested :Args multimethod dispatch
        - added ability to set action attributes from controller config
        - added merge_config_hashes() as a convenience method
        - Swapped out CGI::Cookie in favour of CGI::Simple::Cookie
        - Removed test dependencies on Test::NoWarnings, Test::MockObject
        - Removed dependency on UNIVERSAL::require
        - Split out Catalyst::Helper into a new distribution
        - un-bundled the plugins as they are now pre-reqs for Catalyst::Helper
        - nuked each() out of core with prejudice (due to lurking buglets)
        - Added tests from phaylon for dispatcher precedence
        - Use Class::Inspector->loaded($class) instead of $class->can('can')
        - Added ActionClass attribute
        - Removed Test::WWW::Mechanize::Catalyst from Makefile.PL (circular dep)
        - Updated docs for Catalyst::Component
        - Separated execute and dispatch on Catalyst::Action
        - cleaned up logging and debug output
        - significant documentation revisions
        - Added warning for setup being called twice
        - Fix pod to use DBIC::Schema instead of DBIC model
        - Fix ->config failing to copy _config for subclassing
        - Updated log format
        - Updated debug dump

5.6902  2006-05-04 13:00:00
        - Remove tarballs and OSX metadata files.

5.6901  2006-05-03 11.17:00
        - Module::Install didn't overwrite META.yml.

5.6900  2006-05-03 11.17:00
        - Stupid pause indexer can't count.
        - Better fix for Catalyst::Test
        - more tests.

5.682   2006-04-27 13:51:00
        - Damn OSX attributes again :(

5.681   2006-04-27 08:47:00
        - Updated manifest.
        - Add basename to core . (Deprecates Catalyst::Plugin::Basename)

5.68    2006-04-26 12:23:00
        - ConfigLoader: Updated to version 0.06
        - fixed undef warnings in uri_for() and uri_with()
        - Fixed Catalyst::Test to report errors on failed Class load

5.678   2006-04-24 12:30:00
        - Re-release of 5.67 without OSX metadata files.

5.67    2006-04-23 08:50:00
        - Added $c->req->uri_with() helper
        - ConfigLoader: Updated to version 0.05
        - Fix up Engine to avoid a new 5.8.8 warning
        - Added app name with :: support for PAR
        - Added $c->models/views/controllers
        - Static::Simple: Unescape the URI path before looking for the file.
          This fixes issues with files that have spaces.
        - Looping and recursion tests plus a fix
        - Added lots of API documentation. Refactored main pod.
        - Changed default behaviors for $c->model/$c->controller/$c->view
          to more sane settings.
        - added the clear_errors method - an alias for error(0)
        - Added tmpdir option for uploads (woremacx)
        - Applied patch from GEOFFR to allow normal filehandles.
        - Refactored Dispatcher internals for better readability and speedup
          (stress tests run 12% faster)
        - Allow $c->error to run as a class method

5.66    2006-03-10 17:48:00
        - Added Test::WWW::Mechanize::Catalyst support
        - Cleaned generated tests
        - Added Root controller concept
        - Updated ConfigLoader plugin to version 0.04

5.65    2006-02-21 10:34:00
        - Added plugin introspection.
        - Support optional hashref as last param for parameters in uri_for.
        - Updated tutorial to be more complete.
        - Applied args patch from antirice (Fixes Ticket #67)

5.64    2006-02-07 20:29:00
        - Fixed bug in FastCGI proc manager mode where pm_post_dispatch
          was not run. (Eric Wong)
        - Cleaned up generated tests
        - Updated YAML support to use ConfigLoader
        - Fixed path dispatch to canonicalise correctly
            (see http://dev.catalyst.perl.org/ticket/62)
        - Added Catalyst::Manual::About

5.63    2006-01-22 00:00:00
        - Updated prereq versions

5.62    2006-01-17 16:30:00
        - Large update to the tutorial (castaway)
        - Added YAML config support
        - Added COMPONENT() and ACCEPT_CONTEXT() support
        - Action list in debug mode is now displayed as a tree in the
          correct execution order.
        - Fixed engine detection to allow custom mod_perl engines.
        - Static::Simple: Fixed bug in ignore_dirs under win32.
        - Display version numbers of loaded plugins. (Curtis Poe)
        - Added class and method for caught exception messages.
        - Updated PAR support to use "make catalyst_par",
          packages are no longer written by Makefile.PL.
        - Automatically determine Content-Length when serving a
          filehandle.
        - Exceptions now return status 500.
        - Updated for Module::Install 0.44.
        - Fixed additional file installation for multi level app names.
        - Added REDIRECT_URL support for applications running behind
          a RewriteRule in Apache. (Carl Franks)
        - Fixed FastCGI engine under win32. (Carl Franks)
        - FastCGI doc updates (Bill Moseley)
        - Bugfix for $c->model and friends (defined).

5.61    2005-12-02 00:00:00
        - Fixed ExtUtils::AutoInstall Bootstrap Code in Makefile.PL

5.60    2005-12-01 22:15:00
        - Fixed Path and index actions in the appclass,
          including those that attach to /
        - Index is now weighted higher than Path
        - Fixed restarter and -d debug switch in server.pl.
        - Added a warning if you attempt to retrieve a parameter
          using $c->req->params('foo').
        - Fixed the Module::Install::Catalyst @ISA bug

5.59    2005-11-30 13:25:00
        - Fixed shebang line for generated scripts
        - Fixed forward to classes ($c->forward(qw/MyApp foo/))
        - Wrap use block in begin to quelch C:C3 warnings
        - Removed scrollbar from debug output
        - Fixed catalyst_par_core() and catalyst_par_multiarch()

5.58    2005-11-24 10:51:00
        - Added ExtUtils::AutoInstall support
        - Allow overriding path in Catalyst::Helper.
        - Added -makefile to catalyst.pl to generate a new Makefile.PL.
        - Restored Catalyst::Build with a deprecation notice.
        - Improved PAR support
        - Replaced -short with auto-detection
        - Fixed prereqs, added File::Copy::Recursive
        - Static::Simple changes:
            - Made prepare_action play nice with other plugins by not short-
              circuiting.
            - Added tmpl to the ignored extensions.
            - Fixed security problem if req->path contained '..'.

5.57    2005-11-20 22:45:00
        - Updated uri_for to accept undef actions
        - Switched to Module::Install
        - Renamed tests for easier editing
        - Reformatted documentation
        - Renamed -nonew to -force
        - Added PAR support
        - Added keep-alive support and bug fixes to HTTP engine.
          (Sascha Kiefer)
        - Added daemonize option to FastCGI engine. (Sam Vilain)

5.56   2005-11-16 10:33:00
        - Fixed FastCGI engine to not clobber the global %ENV on each
          request. (Sam Vilain)
        - Updated benchmarking to work with detach
        - Fixed dispatcher, so $c->req->action(undef) works again
        - Updated Catalyst::Test to use HTTP::Request::AsCGI
        - Added -pidfile to external FastCGI server.

5.55    2005-11-15 12:55:00
        - Fixed multiple cookie handling

5.54    2005-11-14 22:55:00
        - Fixed a Module::Pluggable::Fast related bug

5.53    2005-11-14 15:55:00
        - Removed t/04prereq.t that was testing for non-required
          modules.

5.52    2005-11-14 10:57:00
        - Strip '..'s in static urls to fix security issue.

5.51    2005-11-14 00:45:00
        - Changed uri_for to use namespace instead of match.

5.50    2005-11-13 20:45:00
        - Fixed minor bugs.
        - Updated docs.

5.49_05 2005-11-12 20:45:00
        - Large update to the documentation. (David Kamholz)
        - Fixed args handling in forward()
        - Fixed forwarding to classes
        - Fixed catalyst.pl-generated Build.PL Makefile section.
        - Fixed relative forwarding
        - Fixed forward arrows in debug output

5.49_04 2005-11-09 23:00:00
        - Made context, dispatcher, engine, request and response classes
          configurable.
        - Added $c->stack.
        - Fixed dispatcher to ignore unknown attributes.
        - Improved format of startup debug log.
        - Updated built in server to restart on win32. (Will Hawes)
        - Fixed streaming write from a filehandle to stop writing
          if the browser is closed.
        - Added $c->controller, $c->model and $c->view shortcuts.
        - Switched to Text::SimpleTable.

5.49_03 2005-11-03 12:00:00
        - Fixed $c->req->{path} for backwards-compatibility.
        - Allow debug to be disabled via ENV as well as enabled.
        - Added -scripts option to catalyst.pl for script updating
        - Changed helpers to default to long types, Controller instead of C
        - Added Catalyst::Controller, Catalyst::Model and Catalyst::View
          base classes
        - Added JavaScript to debug screen to show and hide specific dumps
        - Added _DISPATCH, _BEGIN, _AUTO, _ACTION and _END actions
        - Added multi process external FastCGI support
          (see myapp_fastcgi.pl -help) (Sam Vilain)
        - Restarter process in HTTP engine now properly exits when the
          parent app is shut down.
        - Improved performance of restarter loop while watching for
          changed files.
        - Restarter will now detect new files added to an app on systems
          that change directory mtimes when new files are created.
        - Restarter now properly handles modules that are deleted from an
          application.
        - Fixed memory leak in TestApp.

5.49_02 2005-10-26 12:39:00
        - Whole new dispatcher!
        - Added index action
        - Added path_to method
        - Added support for passing an IO::Handle object to $c->res->body.
          (Andrew Bramble)
        - Added a new welcome screen.
        - Included Catalyst buttons and icons in helper.
        - Added Static::Simple plugin to core.
        - Added self restarting test server
        - Added filename to debug output for uploaded files.
        - Fixed forwarding with embedded arguments.
        - Fixed handling of escaped query strings.
        - Added upload parameters back into $c->req->params.
        - Added multiple paths support to dispatcher
        - Fixed bug in req->path where changing the path added a trailing
          slash.
        - Removed req->handle and res->handle
        - Added prepare_body_chunk method as a hook for upload progress.
        - Fixed bug in uri_for method when base has no path.
        - Added automated tests for HTTP, CGI, and FastCGI servers.

5.49_01 2005-10-10 10:15:00
        - Refactored all internals, should be 99% compatible to previous
          versions.
        - *IMPORTANT* The Apache engines have been moved to a separate package
          for this release.  Please install Catalyst::Engine::Apache if you
          need Apache support.

        - Added support for calling forward with arguments in the path, i.e.
          $c->forward('/foo/bar/arg1/arg2')
        - Made $c->req->uri a URI object, added req->path_info for CGI compat.
          Raw query string is available as $c->req->uri->query.
        - Made $c->req->base a URI object.
        - Parameters with multiple values (?a=1&a=2) now display properly
          in the debug output.
        - Semi-colon separators in query strings now work properly.
        - Expanded documentation of catalyst.pl (Andrew Ford)
        - Added support for running as a backend server behind a frontend
          proxy so req->base and req->address are set properly.
        - Added an 'abort' method to the Log api, so that you can
          kill loggging for a whole request.
        - Added $c->uri_for method to simplify url handling.
        - Added more tests and reorganized the t directory.
        - Reimplemented core engines, all are now CGI based for better test
          coverage and maintainability.
        - Added fork support to built in test server.
        - Fixed all memory leaks.
        - Thread-related bug fixes and tests.  We now believe the Catalyst
          core to be thread-safe.
        - Added streaming IO support through $c->req->read() and
          $c->res->write()
        - Added MyApp->config->{parse_on_demand} (streaming input)
        - Added $c->req->handle and $c->res->handle
        - Improved documentation
        - Fixed mkpath in Catalyst::Helper (Autrijus Tang)
        - Fixed bug in dispatcher where an invalid path could call a valid
          action. (Andy Grundman)
        - Fixed Helper so it works with CRLF line-endings. (Andy Grundman)

5.33  2005-08-10 15:25:00
        - Now with updated manifest.

5.32  2005-08-10 15:10:00
        - Dispatcher might fail if object returns false.

5.31  2005-06-04 12:35:00 (never released to CPAN)

        - helpers now create .new files where files already exist and differ
        - fixed $Data::Dumper::Terse (Robin Berjon)
        - added arguments for detach
        - new credits section in POD
        - fixed detach to allow relative action names (Matt and Robert)
        - added the ability to have whitespaces in Path( '' ) and Regex( '' )

5.30  2005-06-04 12:35:00

        - Fixed a bug where it was not possible to $c->forward to a
          component
          that was not inheriting from Catalyst::Base.
        - Fix for inheritance bug.
        - Allow forward with arguments.
        - Updated cookbook
        - Allow overriding home/root in config.
        - make module build cons README automatically.
        - prettify home path by resolving '..' (Andy Grundman)
        - improved helper templates a bit, new naming scheme for tests.
        - added support for case sensitivity, MyApp->config->{case_sensitive}
        - added $c->detach for non-returning forwards
        - added unified error handling, Catalyst::Exception
        - added section on param handling in Intro.pod
        - added $c->request->cookie
        - added Catalyst::Setup
        - refactored Catalyst::import()
        - improved rendering of error messages in debug mode
        - fixed a bug in Catalyst::Helper::mk_dir
        - further doc changes, esp. to Intro.pod

5.23  2005-06-03 02:30:00
        - added support for non Catalyst::Base components to live in namespace
        - improved concurrency connections in Catalyst::Engine::HTTP::Daemon

5.22  2005-05-26 14:24:00
        - improved base locating in MP engines
        - improved error messages in C::E::HTTP::Daemon
        - hostnames are now resolved on demand unless provided by engine
        - fixed memory leak in $c->execute (Michael Reece, Matt S Trout)

5.21  2005-05-24 14:56:00
        - fixed a bug in https detection
        - fixed auto chain finally
        - added MYAPP_HOME and CATALYST_HOME environment variables

5.20  2005-05-18 19:52:00
        - improved uploads and parameters
        - added $c->req->protocol and $c->req->secure
        - added $c->req->user and $c->req->uri
        - improved error message when forwarding to unknown module
        - fixed win32 installer
        - added deep recursion detection
        - fixed auto actions
        - fixed inheritance in dispatcher
        - allow whitespaces between brackets and quoted string
          in Path and Regex attributes
        - new helper templates
        - installer now supports install_base and destdir
        - allow multiple Catalyst apps to run on the same mod_perl
          instance (not the same app!)
        - fixed MP2 engines
        - removed apreq dependency from all MP engines
        - added support for MP registry scripts
        - added support for LocationMatch and ScriptAliasMatch in MP engines
        - added SpeedyCGI engine

5.10  2005-04-23 11:16:00
        - updated dependencies to require latest module::pluggable::fast
        - new installer for templates and stuff using Module::Build
        - scripts are now prefixed, for being installable
        IMPORTANT: You have to regenerate the script directory,
        remove Makefile.PL and add Build.PL
        - Added compat to install Module::Build if required.
        - Improved: Params handling with MP engines
        - Fixed: Params handling on POST with CGI engine (Andy Grundman)
        - Fixed: Helper.pm on Win32 (Matt S Trout)

5.03  2005-04-19 20:35:00 (Revision 462)
        - fixed Test example (Torsten Seeman)
        - added Plugins chapter to manual
        - applied doc patch from Robert Boone <robert@rlb3.com>
        - improved Dispatcher error messages.
        - refactored so we don't need to include helper from
          Catalyst.pm - Fixes issues with FindBin
        - applied HTTP.pm patch from Andy Grundman <andy@hybridized.org>
        - added plugin() method for instant plugins
        - FCGI is no more considered experimental

5.02  2005-04-18 10:00:00
        - fixed manifest

5.01  2005-04-17 23:00:00
        - some documentation bugs fixed
        - added Catalyst::Utils
        - fixed regexp bug (Matt S Trout)
        - fixed upload bug with MP19
        - added $c->req->body
        - aliased $c->res->output to $c->res->body
        - Read AUTHOR from passwd or $ENV{AUTHOR} when
          generating code.
        - extended attribute handling
        - added global config for components

5.00  2005-04-15 18:00:00
        - new core to support inheritance trees
        - new syntax for action declaration
        - new helper system using TT2
        - problems with mod_perl2 fixed
        - added Test::Pod support
        - added new server backend with HTTP/1.1 support
        - added option to run tests against a remote server
        - renamed errors() to error()
        - more better docs
        - countless minor improvements
          IMPORTANT: This release is very incompatible to previous ones
          and you have to regenerate the helper scripts again...

4.34  2005-03-23 07:00:00 2005
        - added some messages to Makefile.PL
        - added Catalyst::Engine::Test
        - added Catalyst::Engine::CGI::NPH
        - simplified Catalyst::Log to be easier to implement/subclass
        - added cgi.pl
        - updated Catalyst::Test to use Catalyst::Engine::Test
        - updated helper scripts
          IMPORTANT: this will be the last time you'll have to regenerate
          the script directory. We promise!

4.33  2005-03-23 01:00:00 2005
        - documented the log() accessor method in Catalyst (Andrew Ford)
        - added optional arguments to Catalyst::Log methods (Andrew Ford)
        - removed cgi-server.pl
        - added fcgi.pl and Catalyst::Engine::FCGI
        - fixed an undef durng make test (Dan Sully)
        - new path test (Christian Hansen)
          IMPORTANT: you have to regenerate the script directory again

4.32  2005-03-22 02:10:00 2005
        - made a damn typo *AAAAAAAAAAAAAAHHHH!!!*

4.31  2005-03-22 02:00:00
        - fixed inheritance (Christian Hansen)
        - previous release was borked!
          fixed that, but you have to regenerate the scripts again :(

4.30  2005-03-21 23:00:00
        - more documentation (Andrew Ford)
        - added connection informations (Christian Hansen)
        - HTTP::Request support in Catalyst::Test (Christian Hansen)
        - moved cgi.pl to nph-cgi.pl
        - added Catalyst::Engine::Server (Christian Hansen)
        - removed Catalyst::Test::server
        - updated helper scripts
          IMPORTANT: note that you have to regenerate script/server.pl,
          script/cgi-server.pl and script/cgi.pl (now nph-cgi.pl)

4.28  2005-03-19 22:00:00
        - fixed isa tree (Christian Hansen)
        - added script/cgi-server.pl, so no more server restarting after
          code changes
        - reworked documentation (Andrew Ford <A.Ford@ford-mason.co.uk>)

4.27  2005-03-19 01:00:00
        - debug message for parameters
        - Fix redirects (Christian Hansen <ch@ngmedia.com>)
        - some random fixes
        - new helper api for Catalyst::Helper::* support
          you have to update script/create.pl to use it

4.26  2005-03-16 10:00:00
        - fixed the weird bug that caused regex actions to fail on every
          second request
        - more debug messages
        - 100% pod coverage.

4.25  2005-03-12 18:00:00
        - correct perl pathes for helper generated scripts (Tatsuhiko Miyagawa)
        - improved cgi engine docs (Christoper Hicks)

4.24  2005-03-12 01:00:00
        - updated cookbook example
        - fixed base for apache and https (Andrew Ruthven)

4.23  2005-03-09 20:00:00
        - no more regex actions in forward
        - added support for test directories t/m, t/v and t/c

4.22  2005-03-08 20:00:00
        - catch errors in application class
        - handle die properly.

4.21  2005-03-05 17:00:00
        - fixed docs

4.20  2005-03-04 22:00:00
        - moved bin to script

4.13  2005-03-03 11:00:00
        - improved documentation
        - pod coverage test for helper generated apps
        - new helper api

4.12  2005-03-02 11:00:00 2005
        - server_base sucks, removed
        - added $c->log->dump()

4.11  2005-03-02 11:00:00 2005
        - removed some warnings
        - improved docs
        - private prefixed actions override private non prefixed actions
        - added server_base
        - updated Catalyst::Manual::Intro

4.10  2005-03-02 10:00:00 2005
        - improved documentation
        - fixed upload bug
        - fixed prefixed private actions bug
        - fixed more little bugs

4.01  2005-03-01 10:00:00 2005
        - improved documentation
        - documentation fixes (Johan Lindstrom)

4.00  2005-02-27 22:00:00
        - more verbose debug messages, especially for forward()
        - implemented prefixed prvate actions, icluding built in
          !?default, !?begin and !?end
        - new Catalyst::Manual::Intro
        - new helpers, bin/catalyst
        - helper api

3.11  2005-02-23 21:00:00
        - added dependency to UNIVERSAL::require (Marcus Ramberg)
        - added a little workaround for a warning in Catalyst::Test
          (Marcus Ramberg)
        - improved documentation for actions

3.10  2005-02-19 20:00:00
        - removed roles management from Catalyst::Engine
          and added it to Catalyst::Plugin::Authentication::CDBI

3.04  2005-02-17 21:00:00
        - error reporting for app class
        - no more engine debug messages
        - class->method forwards get resolved now

3.03  2005-02-16 23:00:00
        - friendlier statistics

3.02  2005-02-16 22:00:00
        - fixed unintialized actions (Marcus Ramberg)

3.01  2005-02-16 20:30:00
        - better statistics

3.00  2005-02-16 20:00:00
        - real version number for CPAN.pm
        - fixed redirect in CGI engine
        - more statistics in debug logs
        - ? prefix for forward()

2.99_15  2005-02-02 22:00:00
        - support for short namespaces, MyApp::M, MyApp::V and MyApp::C
        - Replaced "Catched" with "Caught" in Catalyst::Engine
          (Gary Ashton Jones)
        - replaced _ with ! for private actions
        - added ? for prefixed actions
        - misc improvememts

2.99_14  2005-01-31 22:00:00 2005
        - arguments for _default
        - $c->entrance removed for more flexibility
        - added $c->req->method

2.99_13  2005-01-30 18:00:00 2005
        - POD fixes and improvements

2.99_12  2005-01-28 22:00:00 2005
        - first development release<|MERGE_RESOLUTION|>--- conflicted
+++ resolved
@@ -1,12 +1,9 @@
 # This file documents the revision history for Perl extension Catalyst.
 
-<<<<<<< HEAD
 TBA
-=======
   ! Stricter checking of attributes in Catalyst::DispatchType::Chained:
     1) Only allow one of either :CaptureArgs or :Args
     2) :CaptureArgs() argument must be numeric
->>>>>>> f3693c3c
   - Add Devel::InnerPackage to dependencies, fixing tests on perl 5.17.11
     as it's been removed from core. RT#84787
   - New support for closing over the PSGI $writer object, useful for working
