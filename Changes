--- conflicted
+++ resolved
@@ -1,8 +1,7 @@
 # This file documents the revision history for Perl extension Catalyst.
 
-<<<<<<< HEAD
-        - Add Catalyst::Test::crequest to return both HTTP::Response object
-          & $c for local requests (kane)
+        - Added Catalyst::Test::ctx_request to be able to inspect
+          the context object after a request is made (Jos Boumans)
         - debug() POD rewrite (jhannah)
         - Change the warning when you have conflicting components to
           present a list (t0m)
@@ -51,18 +50,6 @@
           (rafl) (Closes RT#42962)
 
 5.8000_05 2008-29-01 00:00
-=======
-5.71000_01 UNRELEASED
-        - Add failing test for passing arguments to visited chained 
-          actions (Radoslaw Zielinski)
-        - Support Moose components so that attribute defaults work
-          and BUILD methods are correctly called (t0m)
-          - Add tests for this (Florian Ragwitz)
-        - Added Catalyst::Test::ctx_request to be able to inspect
-          the context object after a request is made (Jos Boumans)
-
-5.71000   2009-01-19 17:50:00
->>>>>>> f2e13bbd
         - Text::SimpleTable's go as wide as $ENV{COLUMNS} (jhannah)
           Patch written by Oleg Kostyuk <cub.uanic@gmail.com>
         - Improve docs for visit (mateu)
