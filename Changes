--- conflicted
+++ resolved
@@ -1,6 +1,8 @@
 # This file documents the revision history for Perl extension Catalyst.
 
 5.8000_05
+        - Improve the clarity and verbosity of the warning when component
+          resolution uses regex fallback. (jhannah)
         - Handle leading CRLF in HTTP requests sometimes sent by IE6 in 
           keep-alive requests. (andyg)
         - Fixes for FastCGI with IIS 6.0 (janus)
@@ -162,13 +164,6 @@
         - Add visit, a returning ->go
 
 5.7XXXXXX XXXX
-<<<<<<< HEAD
-=======
-        - Add environment hack for FastCGI under IIS (Simon Bertrang)
-          - Test for this and preexisting Lighty hack (Simon Bertrang)
-        - Change streaming test to serve itself rather than 01use.t, making test
-          sync for engines easier (t0m)
->>>>>>> 108201b5
         - Workaround change in LWP that broke a cookie test (RT #40037)
         - Back out go() since that feature's been pushed to 5.80
         - Fix some Win32 test failures
