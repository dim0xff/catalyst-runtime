--- conflicted
+++ resolved
@@ -1,6 +1,5 @@
 # This file documents the revision history for Perl extension Catalyst.
 
-<<<<<<< HEAD
 5.90080_001 - TBD
   - MyApp->to_app is now an alias for MyApp->psgi_app in order to better support
     existing Plack conventions.
@@ -19,7 +18,7 @@
     path or pathparts in your actions.  query and body parameter keys are now also
     subject to utf8 decoding (or as specificed via the encoding configuration value).
   - lots of UTF8 changes.  Again we think this is now more correct but please test.
-=======
+
 5.90077 - 2014-11-18
   - We store the PSGI $env in Catalyst::Engine for backcompat reasons.  Changed
     this so that the storage is a weak reference, so that it goes out of scope
@@ -38,7 +37,6 @@
   - You don't need to install this update, but you should read about the exploit
     and review if your code is vulnerable.  If you use the $c->req->param interface
     you really need to review this exploit.
->>>>>>> ee2c12fd
 
 5.90074 - 2014-10-01
   - Specify Carp minimum version to avoid pointless test fails (valy++)
