--- conflicted
+++ resolved
@@ -1,12 +1,11 @@
 # This file documents the revision history for Perl extension Catalyst.
 
-<<<<<<< HEAD
 5.90089_001 - TBA
   - New Feature: Type Constraints on Args/CapturArgs.  ALlows you to declare
     a Moose, MooseX::Types or Type::Tiny named constraint on your Arg or 
     CaptureArg.
   - New top level document on Route matching. (Catalyst::RouteMatching).
-=======
+
 5.90085 - 2015-03-25
   - Small change to Catalyst::Action to prevent autovivication of Args value (dim1++)
   - Minor typo fixes (Abraxxa++)
@@ -20,7 +19,6 @@
   - Several new configuration options aimed to give improved backwards compatibility
     for when your URL query parameters or keywords have non UTF-8 encodings.
     See Catalyst::Upgrading.
->>>>>>> 77b90892
 
 5.90084 - 2015-02-23
   - Small change to the way body parameters are created in order to prevent
