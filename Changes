--- conflicted
+++ resolved
@@ -1,13 +1,10 @@
 # This file documents the revision history for Perl extension Catalyst.
 
-<<<<<<< HEAD
 5.90099 - 2015-08-XX
   - Document using namespace::autoclean with controllers that have actions
     with type constraints.
   - Look for type constraints in super classes and consumed roles.
-=======
-  - Add test that env does not get trampled (Arthur Axel fREW Schmidt)
->>>>>>> 878f6271
+  - Change the way the stash middleware works to no longer localize $psgi_env.
 
 5.90098 - 2015-08-11
   - Fix for RT#106373 (Issue when you try to install and also have an old
