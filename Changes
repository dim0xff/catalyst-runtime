--- conflicted
+++ resolved
@@ -1,12 +1,11 @@
 # This file documents the revision history for Perl extension Catalyst.
 
-<<<<<<< HEAD
  - Fixed Catalyst::Engine::Stomp compatibility. Applications using
    Catalyst::Engine::Stomp are believed to continue working without
    any changes with the new Catalyst major version.
 
  - Fixed issues auto-loading engine with older scripts.
- 
+
  - Catalyst::Engine::Wx is officially unsupported and BROKEN. If you
    are using this engine then please get in touch with us and we'll
    be happy to help with the changes it needs to be compatible with
@@ -14,7 +13,51 @@
 
  - XXX removal of engine_class?
  - XXX removal of setup_engine($name)?
-   
+
+5.80032 2011-02-23 01:10:00
+
+ Bug fixes:
+  - Fix compatibility issue with code which was testing the value of
+    $c->res->body multiple times. Previously this would cause the value
+    to be built, and ergo cause the $c->res->has_body predicate to start
+    returning true.
+    Having a response body is indicated by $c->res->body being defined.
+
+  - Fix bug with calling $upload->slurp multiple times in one request
+    not working as expected as the file handle wasn't returned to
+    the zero position. (Adam Sjøgren)
+
+  - Fix some weird perl 5.8 situations where $c can get squashed unexpectedly
+    in Catalyst::execute
+
+  - Fix chained dispatch where chains were being compared for length (number
+    of private parts in the chain) vs where they are being compared for
+    PathPart length (i.e. number of non-capturing URI elements in your path).
+
+    This bug meant that sometimes multiple Args or CaptureArgs (e.g. /*/*)
+    type paths would be preferred to those with fixed path elements
+    (e.g. /account/*)
+
+ New features:
+   - Add MYAPP_RESTARTER and CATALYST_RESTARTER environment variables to
+     allow the restarter class to be chosen per application or generally.
+
+     This feature was added to enable GUI restarters (such as the soon to
+     be released CatalystX::Restarter::GTK to be enabled more easily by
+     developers without changing their application code.
+
+5.80031 2011-01-31 08:13:02
+
+ Bug fixes:
+  - Update dependency on MooseX::Role::WithOverloading to ensure that
+    a version which can deal with / depends on a new Package::Stash
+    is installed. (As if some other dependency is pulled in during upgrading
+    which results in new Package::Stash, then it can leave you with a broken
+    version of MooseX::Role::WithOverloading.
+
+  - Fix undef warning in Catalyst::Engine::FastCGI when writing an empty
+    body (e.g. doing a redirect)
+
 5.89000 2011-01-24 09:28:45 (TRIAL release)
 
  This is a development release from psgi branch of Catalyst-Runtime.
@@ -33,51 +76,6 @@
     anything that could be done before with the various Catalyst::Engine::
     classes, but can't be done anymore with the single PSGI Catalyst::Engine
     class, please tell us *now*.
-=======
-5.80032 2011-02-23 01:10:00
-
- Bug fixes:
-  - Fix compatibility issue with code which was testing the value of
-    $c->res->body multiple times. Previously this would cause the value
-    to be built, and ergo cause the $c->res->has_body predicate to start
-    returning true.
-    Having a response body is indicated by $c->res->body being defined.
-
-  - Fix bug with calling $upload->slurp multiple times in one request
-    not working as expected as the file handle wasn't returned to
-    the zero position. (Adam Sjøgren)
-
-  - Fix some weird perl 5.8 situations where $c can get squashed unexpectedly
-    in Catalyst::execute
-
-  - Fix chained dispatch where chains were being compared for length (number
-    of private parts in the chain) vs where they are being compared for
-    PathPart length (i.e. number of non-capturing URI elements in your path).
-
-    This bug meant that sometimes multiple Args or CaptureArgs (e.g. /*/*)
-    type paths would be preferred to those with fixed path elements
-    (e.g. /account/*)
-
- New features:
-   - Add MYAPP_RESTARTER and CATALYST_RESTARTER environment variables to
-     allow the restarter class to be chosen per application or generally.
-
-     This feature was added to enable GUI restarters (such as the soon to
-     be released CatalystX::Restarter::GTK to be enabled more easily by
-     developers without changing their application code.
-
-5.80031 2011-01-31 08:13:02
-
- Bug fixes:
-  - Update dependency on MooseX::Role::WithOverloading to ensure that
-    a version which can deal with / depends on a new Package::Stash
-    is installed. (As if some other dependency is pulled in during upgrading
-    which results in new Package::Stash, then it can leave you with a broken
-    version of MooseX::Role::WithOverloading.
-
-  - Fix undef warning in Catalyst::Engine::FastCGI when writing an empty
-    body (e.g. doing a redirect)
->>>>>>> 82e80cb1
 
 5.80030 2011-01-04 13:13:02
 
