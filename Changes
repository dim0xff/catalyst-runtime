# This file documents the revision history for Perl extension Catalyst.

<<<<<<< HEAD
        - Throw an exception rather than loading an app if an action
          tries to chain to itself (t0m)
          - Tests for this
=======
        - Change the $c->visit and $c->go methods to optionally take
          CaptureArgs, making them useful to call ActionChains with (t0m)
          - Tests for this (radek)
        - Fix _invoke_as_component method to find the proper action instance
          for dispatchable actions so that ->visit or ->going to ActionChains
          with qw/Class::Name method_name/ works correctly (t0m)
          - Tests for this (radek)
>>>>>>> 02298d3a
        - Added Catalyst::Test::ctx_request to be able to inspect
          the context object after a request is made (Jos Boumans)
        - debug() POD rewrite (jhannah)
        - Change the warning when you have conflicting components to
          present a list (t0m)
        - Move NEXT use and testing deprecated features out to its own
          test application so that the main TestApp isn't polluted with
          spurious warnings (t0m)
        - Add a warning for the old ::[MVC]:: style naming scheme (t0m)
          - Test for this (t0m)
        - Kill Class::C3::Adopt::NEXT warnings for the Catalyst:: namespace
          in production versions (t0m)
        - Make MyApp.pm restartable by unsetting setup_finished in
          the restarter process (t0m)
        - Non-naive implementation of making mutable on restart using
          B::Hooks::OP::Check::StashChange if installed (t0m)
          - Tests for this (t0m)
        - Naive implementation of making all components mutable in the
          forked restart watcher process so native Moose apps using
          immutable restart correctly. (t0m)
          - Tests for this (t0m)
        - Bump Moose dependency to 0.70 so that we avoid nasty surprises
          with is_class_loaded and perl 5.80 when you Moosify MyApp.pm (t0m)
        - Clarify that request arguments aren't unescaped automatically
          (Simon Bertrang) (Closes RT#41153)
        - Don't require C3 for the MRO test (rafl)
        - Bump MX::Emulate::CAF prereq to support list assignment (rafl)
        - Remove useless column in chained action debug table. (rafl)
        - namespace::clean related cleanups (rafl)
        - Import related cleanups and consistency fixes (rafl)
        - Fix test suite TestApp /dump/env action (t0m)

5.8000_06 2009-02-04 21:00
        - Disallow writing to config after setup (rafl)
        - Disallow calling setup more than once (rafl)
        - Documentation fix regarding overloading of Engine and Dispatcher
          instances (rafl)
        - Several documentation typo fixes (rafl)
        - Stop Makefile.PL from warning about versions that fixed a conflict
          (t0m)
        - Improved upgrading documentation (t0m, rafl)
        - Seed the RNG in each FastCGI child process (Andrew Rodland)
        - Properly report dynamic bind port for the development server (rafl)
          (Closes RT#38544)
        - Use the way documented by IO::Socket::INET to get the error message
          after trying to create a listening socket (rafl) (Closes RT#41828)
        - Don't ignore SIGCHLD while handling requests with the dev server
          (rafl) (Closes RT#42962)

5.8000_05 2008-29-01 00:00
        - Text::SimpleTable's go as wide as $ENV{COLUMNS} (jhannah)
          Patch written by Oleg Kostyuk <cub.uanic@gmail.com>
        - Improve docs for visit (mateu)
        - Add docs for finalize hook (dhoss)
        - Added ru/ua translations to error page
        - Improve the clarity and verbosity of the warning when component
          resolution uses regex fallback. (jhannah)
        - Handle leading CRLF in HTTP requests sometimes sent by IE6 in 
          keep-alive requests. (andyg)
        - Fixes for FastCGI with IIS 6.0 (janus)
        - Passing request method exported by Catalyst::Test an extra
          parameter used to be ignored, but started breaking if the parameter
          was not a hash in 5.8000_04. Extra parameter is now ignored if
          it isn't a hashref (t0m)
        - Fix request argumentss getting corrupted if you override the 
          dispatcher and call an action which detaches (for 
          Catalyst::Plugin::Authorization::ACL) (t0m)
        - Fix calling use Catalyst::Test 'MyApp' 'foo' which used to work,
          but stopped as the 2nd parameter can be an options hash now (t0m)
        - Bump Moose dependency to fix make_immutable bug (t0m)
        - Use compile time extends in Catalyst::Controller (t0m)
        - Make Catalyst::Request::uploads attribute non-lazy, to fix
          test for Catalyst-Engine-Apache (t0m)
        - Bump version of MooseX::Emulate::Class::Accessor::Fast (t0m)
        - Stop using MooseX::Adopt::Class::Accessor::Fast by default, to stop
          breaking other packages which use Class::Accessor::Fast
        - Remove unused action_container_class attribute from 
          Catalyst::Dispatcher (t0m)
        - Replace {_body} instance access with calls to _body accessors (t0m)
        - Add backwards compatibility alias methods for private attributes on 
          Catalyst::Dispatcher which used to be public. Needed by 
          Catalyst::Plugin::Server and  Catalyst::Plugin::Authorization::ACL 
          (t0m)
        - Fix return value of $c->req->body, which delegates to the body
          method on the requests HTTP::Body instance (t0m)
          - Test for this (t0m)
        - Fix calling $c->req->body from inside an overridden prepare_action
          method in a plugin, as used by Catalyst::Plugin::Server (t0m)
          - Test for this (t0m)
        - Fix assignment to Catalyst::Dispatcher's preload_dispatch_types and
          postload_dispatch_types attributes - assigning a list should later 
          return a listref. Fixes Catalyst::Plugin::Server. (t0m)
          - Tests for this (t0m)
        - Change streaming test to serve itself rather than 01use.t, making 
          test sync for engines easier (t0m)
        - Refactor capturing of $app from Catalyst::Controller into
          Catalyst::Component::ApplicationAttribute for easier reuse in other
          components (Florian Ragwitz)
        - Make the test suites YAML dependency optional (Florian Ragwitz)
        - Make debug output show class name for the engine and dispatcher
          rather than the stringified ref. (t0m)
        - Make MyApp immutable at the end of the scope after the setup
          method is called, fixing issues with plugins which have their 
          own new methods by inlining a constructor on MyApp (t0m)
          - Test for this and method modifiers in MyApp (t0m)
        - Fix bug causing Catalyst::Request::Upload's basename method
          to return undef (t0m)
          - Test for this (Carl Franks)
        - Fix loading of classes which do not define any symbols to not
          die, as it didn't in 5.70 (t0m)
          - Test for this (t0m)
        - Bump MooseX::Emulate::Class::Accessor::Fast dependency
          to force new version which fixes a lot of plugins (t0m)
        - Make log levels additive, and add documentation and tests
          for the setup_log method, which previously had none.
          Sewn together by t0m from two patches provided by David E. Wheeler
        - Switch an around 'new' in Catalyst::Controller to a BUILDARGS
          method as it's much neater and more obvious what is going on (t0m)
        - Add a clearer method on request and response _context 
          attributes, and use if from ::Engine rather than deleting
          the key from the instance hash (t0m)
        - Use handles on tree attribute of Catalyst::Stats to replace
          trivial delegation methods (t0m)
        - Change the following direct hash accesses into attributes:
          Catalyst::Engine: _prepared_write
          Catalyst::Engine::CGI: _header_buf
          Catalyst::Engine::HTTP: options, _keepalive, _write_error
          Catalyst::Request: _path
          Catalyst::Stats: tree
          (t0m)
        - Fix issues in Catalyst::Controller::WrapCGI 
          and any other components which import (or define) their 
          own meta method by always explicitly calling
          Class::MOP::Object->meta inside Catalyst (t0m)
          - Add test for this (t0m)
        - Add test case for the bug which is causing the 
          Catalyst::Plugin::Authentication tests to fail (t0m)
        - Fix a bug in uri_for which could cause it to generate paths
          with multiple slashes in them. (t0m)
          - Add test for this (t0m)
        - Fix SKIP block name in t/optional_http-server-restart.t,
          stopping 'Label not found for "last SKIP"' error from 
          Test::More (t0m)
        - Workaround max_redirect 0 bug in LWP (andyg)
        - Move live_engine_response_print into aggregate (andyg)
        - Fix dependency bug, s/parent/base/ in new test (rafl)
        - Fix optional tests to run the live tests in the aggregate 
          dir (andyg)
        - Fix Catalyst->go error in remote tests (andyg)
        - Fix upload test to work with remote servers, don't check for 
          deleted files (andyg)
        - Fix engine_request_uri tests to work on remote server with 
          different URI (andyg)

5.8000_04  2008-12-05 12:15:00
        - Silence Class::C3::Adopt::NEXT warnings in the test suite (rafl)
        - Fix loads of 'used once, possible typo' warnings (rafl)
        - Additional tests to ensure upload temp files are deleted (andyg)
        - Remove use of NEXT from the test suite, except for one case
          which tests if Class::C3::Adopt::NEXT is working (t0m)
        - Use a predicate to avoid recursion in cases where the uri
          method is overridden by a plugin, and calls the base method,
          for example Catalyst::Plugin::SmartURI (t0m)
          - Test for this (caelum)
        - Compose the MooseX::Emulate::Class::Accessor::Fast role to 
          Catalyst::Action, Catalyst::Request, and all other modules which 
          inherit from Class::Accessor::Fast in 5.70.
          This fixes:
            - Catalyst::Controller::HTML::FormFu (zamolxes)
            - Catalyst::Request::REST (t0m)
          - Test for this (t0m)
        - Make hostname resolution lazy (Marc Mims)
        - Support mocking virtualhosts in test suite (Jason Gottshall)
        - Add README (marcus)
        - Fix TODO list (t0m)
        - Use Class::C3::Adopt::NEXT (rafl)
        - Ignore C3 warnings on 5.10 when testing ensure_class_loaded (rafl)
        - Add TODO test for chained bug (gbjk)
        - Fix list address in documentation (zarquon)
        - Fix ACCEPT_CONTEXT on MyApp, called as a class method (marcus)
           - Test for this (marcus)
        - Bump MooseX::Emulate::Class::Accessor::Fast version requirement to 
          get more back compatibility (t0m)
        - Improve documentation for $req->captures (caelum)
        - Fix a bug in Catalyst::Stats, stopping garbage being inserted into
          the stats if a user calls begin => but no end => (jhannah)
           - Test for this (jhannah)
        - Trim lines sooner in stats to avoid ugly Text::SimpleTable wrapping
          (jhannah)
        - Change Catalyst::ClassData to tweak the symbol table inline for
          performance after profiling (mst)
        - Fix POD typo in finalize_error (jhannah)
        - Add tests to ensure that we delete the temp files created by 
          HTTP::Body's OctetStream parser (t0m)

5.8000_03 2008-10-14 14:13:00
        - Fix forwarding to Catalyst::Action objects (Rafael Kitover).
        - Fix links to the mailing lists (RT #39754 and Florian Ragwitz).
        - Use Class::MOP instead of Class::Inspector (Florian Ragwitz).
        - Change Catalyst::Test to use Sub::Exporter (Florian Ragwitz).
        - Fixed typo in Engine::HTTP::Restarter::Watcher causing -r to complain.

5.8000_02 2008-10-14 07:59:00
       - Fix manifest

5.8000_01 2008-10-13 22:52:00
        - Port to Moose
        - Added test for action stringify
        - Added test for component instances getting $self->{value} from config.
        - Add Catalyst::Response->print() method (ilmari)
        - Optionally aggregate tests using Test::Aggregate (Florian Ragwitz).
        - Additional docs for uri_for to mention how to use $c->action and 
          $c->req->captures (jhannah)
        - List unattached chained actions in Debug mode (Florian Ragwitz).
        - Pod formatting fix for Engine::FastCGI (Oleg Kostyuk).
        - Add visit, a returning ->go

5.7XXXXXX XXXX
        - Workaround change in LWP that broke a cookie test (RT #40037)
        - Back out go() since that feature's been pushed to 5.80
        - Fix some Win32 test failures
        - Add pt translation of error message (wreis)
        - Make :Chained('../action') work (Florian Ragwitz)
        - Add test actions
        - Chained doc improvements (rev 8326-8328)

5.7099_03 2008-07-20 10:10:00
        - Fix regressions for regexp fallback in model(), view() and controller()
        - Added the supplied argument to the regexp fallback warning for easier
          debugging
        - Ensure ACCEPT_CONTEXT is called for results from component()

5.7099_02 2008-07-16 19:10:00
        - Added PathPrefix attribute
        - Removed Catalyst::Build; we've long since moved to Module::Install
        - Updated Catalyst::Test docs to mention the use of HTTP::Request
          objects (Rafael Kitover)

5.7099_01 2008-06-25 22:36:00
        - Refactored component resolution (component(), models(), model(), et al). We now
          throw warnings for two reasons:
          1) model() or view() was called with no arguments, and two results are returned
             -- set default_(model|view), current_(model|view) or current_(model|view)_instance
             instead
          2) you call a component resolution method with a string, and it resorts to a regexp 
             fallback wherein a result is returned -- if you really want to search, call the
             method with a regex as the argument
        - remove 0-length query string components so warnings aren't thrown (RT #36428)
        - Update HTTP::Body dep so that the uploadtmp config value will work (RT #22540)
        - Fix for LocalRegex when used in the Root controller
        - Get some of the optional_* tests working from dirs with spaces (RT #26455)
        - Fix Catalyst::Utils::home() when application .pm is in the current dir (RT #34437)
        - Added the ability to remove parameters in req->uri_with() by passing in
          an undef value (RT #34782)
        - Added $c->go, to do an internal redispatch to another action, while retaining the
          contents of the stash

5.7014  2008-05-25 15:26:00
        - Addition of .conf in restart regex in Catalyst::Engine::HTTP::Restarter::Watcher
        - Fix regression for relative uri_for arguments after a forward()   
          introduced in 5.7013 (Peter Karman)  
        - Fix regression for "sub foo : Path {}" in the root controller which 
          was introduced when attempting to allow "0" as a Path.

5.7013  2008-05-16 18:20:00
        - Provide backwards compatability methods in Catalyst::Stats
        - Fix subdirs for scripts that run in subdirs more than one level deep.
        - Added test and updated docs for handling the Authorization header
          under mod_fastcgi/mod_cgi.
        - Fixed bug in HTTP engine where the connection was not closed properly if the
          client disconnected before sending any headers. (Ton Voon)
        - POD fix, IO::FileHandle => IO::Handle (RT #35690)
        - Fix grammar on welcome page (RT #33236)
        - Fix for Path('0') handling (RT #29334)
        - Workaround for Win32 and c3_mro.t (RT #26452, tested by Kenichi Ishigaki)
        - Fix for encoding query parameters (edenc)
        - Fix Chained multiple test (t0m)

5.7012  2007-12-16 23:44:00
        - Fix uri_for()'s and uri_with()'s handling of multibyte chars
          (Daisuke Murase)
        - Fix __PACKAGE__->config->{foo} = 'bar' case with subclassing
        - Add Catalyst::Stats (Jon Schutz)
        - Fixed a bug where ?q=bar=baz is decoded as q=>'bar', not 'bar=baz'.
          (Tatsuhiko Miyagawa, Masahiro Nagano)
        - Fixed a bug where -rr (restart regex) command line option could cause
          shell errors. (Aristotle Pagaltzis, Chisel Wright)

5.7011  2007-10-18 20:40:00
        - Allow multiple restart directories and added option to follow
          symlinks in the HTTP::Restarter engine (Sebastian Willert)
        - Fixed t/optional_http-server-restart.t so it actually tests
          if the server restarted or notified of an error (Sebastian Willert)
        - Return child PID from the HTTP engine when run with the 'background' option.
          (Emanuele Zeppieri)
        - Fixed bug in HTTP engine where writes could fail with
          'Resource temporarily unavailable'.
        - Fixed bug where %2b in query parameter is doubly decoded to ' ', instead of '+'
          (RT #30087, Gavin Henry, Tatsuhiko Miyagawa, Oleg Pronin)
        - Fixed bug where req->base and req->uri would include a port number when running
          in SSL mode.
        - Removed unnecessary sprintf in debug mode that caused warnings on locales where
          commas are used for decimal markers.
        - Improved error message for case when server picks up editor save
          files as module names. (James Mastros)

5.7010  2007-08-22 07:41:00
        - Resource forks in 5.7009

5.7009  2007-08-22 00:14:00
        - Moved Manual.pod to Manual.pm and clarified status of 
          Catalyst-Manual dist
        - Doc patches to Catalyst::Controller
        - remove ignore_loaded from plugin load, commenting why
        - document the ignore_loaded feature in Catalyst::Utils
        - Add testing of inline plugins.

5.7008  2007-08-13 08:40:00
        - Added $c->request->query_keywords for getting the keywords
          (a query string with no parameters).
        - Add undef warning for uri_for.
        - Fix bug where a nested component would be setup twice.
        - Make ensure_class_loaded behave better with malformed class name.
        - Make _register_plugin use ensure_class_loaded.
        - Remove 'Argument "??" isn't numeric in sprintf' warning.
          (Emanuele Zeppieri)
        - Fixed a bug where Content-Length could be set to 0 if a filehandle
          object in $c->response->body did not report a size.
        - Fixed issue where development server running in fork mode did not
          properly exit after a write error.
          (http://rt.cpan.org/Ticket/Display.html?id=27135)
        - Remove warning for captures that are undef.
        - Fixed $c->read and parse_on_demand mode.
        - Fixed a bug with the HTTP engine where very large response bodies
          would not be sent properly.

5.7007  2007-03-13 14:18:00
        - Many performance improvements by not using URI.pm:
          * $c->uri_for (approx. 8x faster)
          * $c->engine->prepare_path (approx. 27x faster)
          * $c->engine->prepare_query_parameters (approx. 5x faster)
        - Updated HTTP::Body dependency to 0.9 which fixes the following issues:
          * Handle when IE sometimes sends an extra CRLF after the POST body.
          * Empty fields in multipart/form-data POSTs are no longer ignored.
          * Uploaded files with the name "0" are no longer ignored.
        - Sending SIGHUP to the dev server will now cause it to restart.
        - Allow "0" for a path in uri_for.
        - Performance and stability improvements to the built-in HTTP server.
        - Don't ignore file uploads if form contains a text field with the same name.
          (Carl Franks)
        - Support restart_delay of 0 (for use in the POE engine).
        - Skip body processing if we don't have a Content-Length header.
          Results in about a 9% performance increase when handling GET/HEAD
          requests.
        - Add a default body to redirect responses.
        - MyApp->model/view now looks at MyApp->config->{default_view/model}
          (Bogdan Lucaciu)

5.7006   2006-11-15 14.18
        - Updated manifest
        - Fix Slurp dependency
        - Updated HTTP::Body dependency to 0.6, 0.5 can break on large POST 
          requests.
        - Skip utf8 fix for undef values in uri_with() and uri_for()

5.7005   2006-11-07 19:37:35
        - Fixed lighttpd tests to be properly skipped.
        - Moved IE workarounds to exist only in the HTTP engine.
        - Added installation instructions (from Catalyst-Manual dist)

5.7004   2006-11-06 20:48:35
        - Fix Engine::HTTP crash when using IE. (Jesper Krogh, Peter Edwards)
        - clean up Catalyst::Utils to handle some edge cases
        - Properly work around lighttpd PATH_INFO vs. SCRIPT_NAME bug
          (Mark Blythe)
        - add _application accessor to Catalyst::Base
        - Support current_view
        - Allow use of Catalyst::Test without app name (Ton Voon, Altinity)
        - Catalyst::Manual moved to its own package
        - Add option to FastCGI engine to send errors to stdout, not the web server
        - Use Module::Install's auto_install to install prerequisite modules 
        - various documentation fixes and improvements
        
5.7003   2006-09-21 16:29:45
        - Additions and updates to tutorial

5.7002   2006-09-17 19:35:32
        - unescape captures to match args
        - fix for relative Chained under namespace '' (root)
        - fix for hashrefs in action attributes from config
        - fix for Chained to require correct number of CaptureArgs

5.7001   2006-07-19 23:46:54
        - fix for component loading
        - uri_for and uri_with now behave as they used to with non-
          array references

5.7000   2006-07-07 08:08:08
        - fix FCGI.pm warning message with FastCGI engine
        - bumped inc::Module::Install to 0.63 in Makefile.PL
        - fixes to uri_for_action for DispatchType::Chained
        - Further doc work.
        - Minor code cleanups 
        - Changed catalyst.pl to depend on Catalyst::Devel

5.70_03  2006-06-28 16:42:00
        - fixup to registered plugins debug at app startup
        - refactored Catalyst::Utils::home

5.70_02  2006-06-27 11:51:00
        - Updated tutorial.

5.70_01  2006-06-26 10:49:00

        - fixed a Catalyst::Base bug causing duplicate action registrations
        - modified DispatchTypes to support multiple registrations
        - added Catalyst::Runtime module as dist marker
        - added Catalyst::ActionChain and Chained DispatchType
        - removed retarded registration requirement in dispatcher
        - removed Module::Pluggable::Fast hack in favor of
          Module::Pluggable::Object
        - extended uri_for, added dispatcher->uri_for_action
        - added Catalyst::Base->action_for('methodname')
        - checked and tested :Args multimethod dispatch
        - added ability to set action attributes from controller config
        - added merge_config_hashes() as a convenience method
        - Swapped out CGI::Cookie in favour of CGI::Simple::Cookie
        - Removed test dependencies on Test::NoWarnings, Test::MockObject
        - Removed dependency on UNIVERSAL::require
        - Split out Catalyst::Helper into a new distribution
        - un-bundled the plugins as they are now pre-reqs for Catalyst::Helper
        - nuked each() out of core with prejudice (due to lurking buglets)
        - Added tests from phaylon for dispatcher precedence
        - Use Class::Inspector->loaded($class) instead of $class->can('can')
        - Added ActionClass attribute
        - Removed Test::WWW::Mechanize::Catalyst from Makefile.PL (circular dep)
        - Updated docs for Catalyst::Component
        - Separated execute and dispatch on Catalyst::Action
        - cleaned up logging and debug output
        - significant documentation revisions
        - Added warning for setup being called twice
        - Fix pod to use DBIC::Schema instead of DBIC model
        - Fix ->config failing to copy _config for subclassing
        - Updated log format
        - Updated debug dump

5.6902  2006-05-04 13:00:00
        - Remove tarballs and OSX metadata files.

5.6901  2006-05-03 11.17:00
        - Module::Install didn't overwrite META.yml. 

5.6900  2006-05-03 11.17:00
        - Stupid pause indexer can't count.
        - Better fix for Catalyst::Test
        - more tests.

5.682   2006-04-27 13:51:00
        - Damn OSX attributes again :( 

5.681   2006-04-27 08:47:00
        - Updated manifest.
        - Add basename to core . (Deprecates Catalyst::Plugin::Basename)
    
5.68    2006-04-26 12:23:00
        - ConfigLoader: Updated to version 0.06
        - fixed undef warnings in uri_for() and uri_with()
        - Fixed Catalyst::Test to report errors on failed Class load

5.678   2006-04-24 12:30:00
        - Re-release of 5.67 without OSX metadata files.

5.67    2006-04-23 08:50:00
        - Added $c->req->uri_with() helper
        - ConfigLoader: Updated to version 0.05
        - Fix up Engine to avoid a new 5.8.8 warning
        - Added app name with :: support for PAR
        - Added $c->models/views/controllers
        - Static::Simple: Unescape the URI path before looking for the file.
          This fixes issues with files that have spaces.
        - Looping and recursion tests plus a fix
        - Added lots of API documentation. Refactored main pod.
        - Changed default behaviors for $c->model/$c->controller/$c->view
          to more sane settings.
        - added the clear_errors method - an alias for error(0)
        - Added tmpdir option for uploads (woremacx)
        - Applied patch from GEOFFR to allow normal filehandles.
        - Refactored Dispatcher internals for better readability and speedup
          (stress tests run 12% faster)
        - Allow $c->error to run as a class method

5.66    2006-03-10 17:48:00
        - Added Test::WWW::Mechanize::Catalyst support
        - Cleaned generated tests
        - Added Root controller concept
        - Updated ConfigLoader plugin to version 0.04

5.65    2006-02-21 10:34:00
        - Added plugin introspection.
        - Support optional hashref as last param for parameters in uri_for.
        - Updated tutorial to be more complete.
        - Applied args patch from antirice (Fixes Ticket #67)

5.64    2006-02-07 20:29:00
        - Fixed bug in FastCGI proc manager mode where pm_post_dispatch
          was not run. (Eric Wong)
        - Cleaned up generated tests
        - Updated YAML support to use ConfigLoader
        - Fixed path dispatch to canonicalise correctly
            (see http://dev.catalyst.perl.org/ticket/62)
        - Added Catalyst::Manual::About

5.63    2006-01-22 00:00:00
        - Updated prereq versions

5.62    2006-01-17 16:30:00
        - Large update to the tutorial (castaway)
        - Added YAML config support
        - Added COMPONENT() and ACCEPT_CONTEXT() support
        - Action list in debug mode is now displayed as a tree in the
          correct execution order.
        - Fixed engine detection to allow custom mod_perl engines.
        - Static::Simple: Fixed bug in ignore_dirs under win32.
        - Display version numbers of loaded plugins. (Curtis Poe)
        - Added class and method for caught exception messages.
        - Updated PAR support to use "make catalyst_par",
          packages are no longer written by Makefile.PL.
        - Automatically determine Content-Length when serving a
          filehandle.
        - Exceptions now return status 500.
        - Updated for Module::Install 0.44.
        - Fixed additional file installation for multi level app names.
        - Added REDIRECT_URL support for applications running behind
          a RewriteRule in Apache. (Carl Franks)
        - Fixed FastCGI engine under win32. (Carl Franks)
        - FastCGI doc updates (Bill Moseley)
        - Bugfix for $c->model and friends (defined).

5.61    2005-12-02 00:00:00
        - Fixed ExtUtils::AutoInstall Bootstrap Code in Makefile.PL

5.60    2005-12-01 22:15:00
        - Fixed Path and index actions in the appclass,
          including those that attach to /
        - Index is now weighted higher than Path
        - Fixed restarter and -d debug switch in server.pl.
        - Added a warning if you attempt to retrieve a parameter
          using $c->req->params('foo').
        - Fixed the Module::Install::Catalyst @ISA bug

5.59    2005-11-30 13:25:00
        - Fixed shebang line for generated scripts
        - Fixed forward to classes ($c->forward(qw/MyApp foo/))
        - Wrap use block in begin to quelch C:C3 warnings
        - Removed scrollbar from debug output
        - Fixed catalyst_par_core() and catalyst_par_multiarch()

5.58    2005-11-24 10:51:00
        - Added ExtUtils::AutoInstall support
        - Allow overriding path in Catalyst::Helper.
        - Added -makefile to catalyst.pl to generate a new Makefile.PL.
        - Restored Catalyst::Build with a deprecation notice.
        - Improved PAR support
        - Replaced -short with auto-detection
        - Fixed prereqs, added File::Copy::Recursive
        - Static::Simple changes:
            - Made prepare_action play nice with other plugins by not short-
              circuiting.
            - Added tmpl to the ignored extensions.
            - Fixed security problem if req->path contained '..'.

5.57    2005-11-20 22:45:00
        - Updated uri_for to accept undef actions
        - Switched to Module::Install
        - Renamed tests for easier editing
        - Reformatted documentation
        - Renamed -nonew to -force
        - Added PAR support
        - Added keep-alive support and bug fixes to HTTP engine.
          (Sascha Kiefer)
        - Added daemonize option to FastCGI engine. (Sam Vilain)

5.56   2005-11-16 10:33:00
        - Fixed FastCGI engine to not clobber the global %ENV on each
          request. (Sam Vilain)
        - Updated benchmarking to work with detach
        - Fixed dispatcher, so $c->req->action(undef) works again
        - Updated Catalyst::Test to use HTTP::Request::AsCGI
        - Added -pidfile to external FastCGI server.

5.55    2005-11-15 12:55:00
        - Fixed multiple cookie handling

5.54    2005-11-14 22:55:00
        - Fixed a Module::Pluggable::Fast related bug

5.53    2005-11-14 15:55:00
        - Removed t/04prereq.t that was testing for non-required
          modules.

5.52    2005-11-14 10:57:00
        - Strip '..'s in static urls to fix security issue.

5.51    2005-11-14 00:45:00
        - Changed uri_for to use namespace instead of match.

5.50    2005-11-13 20:45:00
        - Fixed minor bugs.
        - Updated docs.

5.49_05 2005-11-12 20:45:00
        - Large update to the documentation. (David Kamholz)
        - Fixed args handling in forward()
        - Fixed forwarding to classes
        - Fixed catalyst.pl-generated Build.PL Makefile section.
        - Fixed relative forwarding
        - Fixed forward arrows in debug output

5.49_04 2005-11-09 23:00:00
        - Made context, dispatcher, engine, request and response classes
          configurable.
        - Added $c->stack.
        - Fixed dispatcher to ignore unknown attributes.
        - Improved format of startup debug log.
        - Updated built in server to restart on win32. (Will Hawes)
        - Fixed streaming write from a filehandle to stop writing
          if the browser is closed.
        - Added $c->controller, $c->model and $c->view shortcuts.
        - Switched to Text::SimpleTable.

5.49_03 2005-11-03 12:00:00
        - Fixed $c->req->{path} for backwards-compatibility.
        - Allow debug to be disabled via ENV as well as enabled.
        - Added -scripts option to catalyst.pl for script updating
        - Changed helpers to default to long types, Controller instead of C
        - Added Catalyst::Controller, Catalyst::Model and Catalyst::View
          base classes
        - Added JavaScript to debug screen to show and hide specific dumps
        - Added _DISPATCH, _BEGIN, _AUTO, _ACTION and _END actions
        - Added multi process external FastCGI support
          (see myapp_fastcgi.pl -help) (Sam Vilain)
        - Restarter process in HTTP engine now properly exits when the
          parent app is shut down.  
        - Improved performance of restarter loop while watching for
          changed files.
        - Restarter will now detect new files added to an app on systems
          that change directory mtimes when new files are created.
        - Restarter now properly handles modules that are deleted from an
          application.
        - Fixed memory leak in TestApp.

5.49_02 2005-10-26 12:39:00 
        - Whole new dispatcher!
        - Added index action
        - Added path_to method
        - Added support for passing an IO::Handle object to $c->res->body.
          (Andrew Bramble)
        - Added a new welcome screen.
        - Included Catalyst buttons and icons in helper.
        - Added Static::Simple plugin to core.
        - Added self restarting test server
        - Added filename to debug output for uploaded files.
        - Fixed forwarding with embedded arguments.
        - Fixed handling of escaped query strings.
        - Added upload parameters back into $c->req->params.
        - Added multiple paths support to dispatcher
        - Fixed bug in req->path where changing the path added a trailing
          slash.
        - Removed req->handle and res->handle
        - Added prepare_body_chunk method as a hook for upload progress.
        - Fixed bug in uri_for method when base has no path.
        - Added automated tests for HTTP, CGI, and FastCGI servers.

5.49_01 2005-10-10 10:15:00 
        - Refactored all internals, should be 99% compatible to previous
          versions.
        - *IMPORTANT* The Apache engines have been moved to a separate package
          for this release.  Please install Catalyst::Engine::Apache if you
          need Apache support.

        - Added support for calling forward with arguments in the path, i.e.
          $c->forward('/foo/bar/arg1/arg2')
        - Made $c->req->uri a URI object, added req->path_info for CGI compat.
          Raw query string is available as $c->req->uri->query.
        - Made $c->req->base a URI object.
        - Parameters with multiple values (?a=1&a=2) now display properly
          in the debug output.
        - Semi-colon separators in query strings now work properly.
        - Expanded documentation of catalyst.pl (Andrew Ford)
        - Added support for running as a backend server behind a frontend
          proxy so req->base and req->address are set properly.
        - Added an 'abort' method to the Log api, so that you can
          kill loggging for a whole request.
        - Added $c->uri_for method to simplify url handling.
        - Added more tests and reorganized the t directory.
        - Reimplemented core engines, all are now CGI based for better test
          coverage and maintainability.
        - Added fork support to built in test server.
        - Fixed all memory leaks.
        - Thread-related bug fixes and tests.  We now believe the Catalyst
          core to be thread-safe.
        - Added streaming IO support through $c->req->read() and
          $c->res->write()
        - Added MyApp->config->{parse_on_demand} (streaming input)
        - Added $c->req->handle and $c->res->handle
        - Improved documentation
        - Fixed mkpath in Catalyst::Helper (Autrijus Tang)
        - Fixed bug in dispatcher where an invalid path could call a valid
          action. (Andy Grundman)
        - Fixed Helper so it works with CRLF line-endings. (Andy Grundman)

5.33  2005-08-10 15:25:00
        - Now with updated manifest.

5.32  2005-08-10 15:10:00
        - Dispatcher might fail if object returns false. (Florian Ragwitz)

5.31  2005-06-04 12:35:00 (never released to CPAN)

        - helpers now create .new files where files already exist and differ
        - fixed $Data::Dumper::Terse (Robin Berjon)
        - added arguments for detach
        - new credits section in pod
        - fixed detach to allow relative action names (Matt and Robert)
        - added the ability to have whitespaces in Path( '' ) and Regex( '' )

5.30  2005-06-04 12:35:00

        - Fixed a bug where it was not possible to $c->forward to a 
          component 
          that was not inheriting from Catalyst::Base.
        - Fix for inheritance bug.
        - Allow forward with arguments.
        - Updated cookbook
        - Allow overriding home/root in config.
        - make module build cons README automatically.
        - prettify home path by resolving '..' (Andy Grundman)
        - improved helper templates a bit, new naming scheme for tests.
        - added support for case sensitivity, MyApp->config->{case_sensitive}
        - added $c->detach for non-returning forwards
        - added unified error handling, Catalyst::Exception
        - added section on param handling in Intro.pod
        - added $c->request->cookie
        - added Catalyst::Setup
        - refactored Catalyst::import()
        - improved rendering of error messages in debug mode
        - fixed a bug in Catalyst::Helper::mk_dir
        - further doc changes, esp. to Intro.pod

5.23  2005-06-03 02:30:00
        - added support for non Catalyst::Base components to live in namespace
        - improved concurrency connections in Catalyst::Engine::HTTP::Daemon

5.22  2005-05-26 14:24:00
        - improved base locating in MP engines
        - improved error messages in C::E::HTTP::Daemon
        - hostnames are now resolved on demand unless provided by engine
        - fixed memory leak in $c->execute (Michael Reece, Matt S Trout)

5.21  2005-05-24 14:56:00
        - fixed a bug in https detection
        - fixed auto chain finally
        - added MYAPP_HOME and CATALYST_HOME environment variables

5.20  2005-05-18 19:52:00
        - improved uploads and parameters
        - added $c->req->protocol and $c->req->secure
        - added $c->req->user and $c->req->uri
        - improved error message when forwarding to unknown module
        - fixed win32 installer
        - added deep recursion detection
        - fixed auto actions
        - fixed inheritance in dispatcher
        - allow whitespaces between brackets and quoted string
          in Path and Regex attributes
        - new helper templates
        - installer now supports install_base and destdir
        - allow multiple Catalyst apps to run on the same mod_perl
          instance (not the same app!)
        - fixed MP2 engines
        - removed apreq dependency from all MP engines
        - added support for MP registry scripts
        - added support for LocationMatch and ScriptAliasMatch in MP engines
        - added SpeedyCGI engine

5.10  2005-04-23 11:16:00
        - updated dependencies to require latest module::pluggable::fast
        - new installer for templates and stuff using Module::Build
        - scripts are now prefixed, for being installable
        IMPORTANT: You have to regenerate the script directory,
        remove Makefile.PL and add Build.PL
        - Added compat to install Module::Build if required.
        - Improved: Params handling with MP engines
        - Fixed: Params handling on POST with CGI engine (Andy Grundman)
        - Fixed: Helper.pm on Win32 (Matt S Trout)

5.03  2005-04-19 20:35:00 (Revision 462)
        - fixed Test example (Torsten Seeman)
        - added Plugins chapter to manual
        - applied doc patch from Robert Boone <robert@rlb3.com>
        - improved Dispatcher error messages.
        - refactored so we don't need to include helper from
          Catalyst.pm - Fixes issues with FindBin
        - applied HTTP.pm patch from Andy Grundman <andy@hybridized.org>
        - added plugin() method for instant plugins
        - FCGI is no more considered experimental

5.02  2005-04-18 10:00:00 
        - fixed manifest

5.01  2005-04-17 23:00:00 
        - some documentation bugs fixed
        - added Catalyst::Utils
        - fixed regexp bug (Matt S Trout)
        - fixed upload bug with MP19
        - added $c->req->body
        - aliased $c->res->output to $c->res->body
        - Read AUTHOR from passwd or $ENV{AUTHOR} when 
          generating code.
        - extended attribute handling
        - added global config for components

5.00  2005-04-15 18:00:00
        - new core to support inheritance trees
        - new syntax for action declaration
        - new helper system using TT2
        - problems with mod_perl2 fixed
        - added Test::Pod support
        - added new server backend with HTTP/1.1 support
        - added option to run tests against a remote server
        - renamed errors() to error()
        - more better docs
        - countless minor improvements
          IMPORTANT: This release is very incompatible to previous ones
          and you have to regenerate the helper scripts again...

4.34  2005-03-23 07:00:00 2005
        - added some messages to Makefile.PL
        - added Catalyst::Engine::Test
        - added Catalyst::Engine::CGI::NPH
        - simplified Catalyst::Log to be easier to implement/subclass
        - added cgi.pl
        - updated Catalyst::Test to use Catalyst::Engine::Test
        - updated helper scripts
          IMPORTANT: this will be the last time you'll have to regenerate
          the script directory. We promise!

4.33  2005-03-23 01:00:00 2005
        - documented the log() accessor method in Catalyst (Andrew Ford)
        - added optional arguments to Catalyst::Log methods (Andrew Ford)
        - removed cgi-server.pl
        - added fcgi.pl and Catalyst::Engine::FCGI
        - fixed an undef durng make test (Dan Sully)
        - new path test (Christian Hansen)
          IMPORTANT: you have to regenerate the script directory again

4.32  2005-03-22 02:10:00 2005
        - made a damn typo *AAAAAAAAAAAAAAHHHH!!!*

4.31  2005-03-22 02:00:00
        - fixed inheritance (Christian Hansen)
        - previous release was borked!
          fixed that, but you have to regenerate the scripts again :(

4.30  2005-03-21 23:00:00 
        - more documentation (Andrew Ford)
        - added connection informations (Christian Hansen)
        - HTTP::Request support in Catalyst::Test (Christian Hansen)
        - moved cgi.pl to nph-cgi.pl
        - added Catalyst::Engine::Server (Christian Hansen)
        - removed Catalyst::Test::server
        - updated helper scripts
          IMPORTANT: note that you have to regenerate script/server.pl,
          script/cgi-server.pl and script/cgi.pl (now nph-cgi.pl)

4.28  2005-03-19 22:00:00
        - fixed isa tree (Christian Hansen)
        - added script/cgi-server.pl, so no more server restarting after
          code changes
        - reworked documentation (Andrew Ford <A.Ford@ford-mason.co.uk>)

4.27  2005-03-19 01:00:00
        - debug message for parameters
        - Fix redirects (Christian Hansen <ch@ngmedia.com>)
        - some random fixes
        - new helper api for Catalyst::Helper::* support
          you have to update script/create.pl to use it

4.26  2005-03-16 10:00:00
        - fixed the weird bug that caused regex actions to fail on every
          second request
        - more debug messages
        - 100% pod coverage.

4.25  2005-03-12 18:00:00
        - correct perl pathes for helper generated scripts (Tatsuhiko Miyagawa)
        - improved cgi engine docs (Christoper Hicks)

4.24  2005-03-12 01:00:00
        - updated cookbook example  
        - fixed base for apache and https (Andrew Ruthven)
        
4.23  2005-03-09 20:00:00
        - no more regex actions in forward
        - added support for test directories t/m, t/v and t/c

4.22  2005-03-08 20:00:00
        - catch errors in application class
        - handle die properly.

4.21  2005-03-05 17:00:00
        - fixed docs

4.20  2005-03-04 22:00:00
        - moved bin to script

4.13  2005-03-03 11:00:00
        - improved documentation
        - pod coverage test for helper generated apps
        - new helper api

4.12  2005-03-02 11:00:00 2005
        - server_base sucks, removed
        - added $c->log->dump()

4.11  2005-03-02 11:00:00 2005
        - removed some warnings
        - improved docs
        - private prefixed actions override private non prefixed actions
        - added server_base
        - updated Catalyst::Manual::Intro

4.10  2005-03-02 10:00:00 2005
        - improved documentation
        - fixed upload bug
        - fixed prefixed private actions bug
        - fixed more little bugs

4.01  2005-03-01 10:00:00 2005
        - improved documentation
        - documentation fixes (Johan Lindstrom)

4.00  2005-02-27 22:00:00
        - more verbose debug messages, especially for forward()
        - implemented prefixed prvate actions, icluding built in
          !?default, !?begin and !?end
        - new Catalyst::Manual::Intro
        - new helpers, bin/catalyst
        - helper api

3.11  2005-02-23 21:00:00
        - added dependency to UNIVERSAL::require (Marcus Ramberg)
        - added a little workaround for a warning in Catalyst::Test
          (Marcus Ramberg)
        - improved documentation for actions

3.10  2005-02-19 20:00:00
        - removed roles management from Catalyst::Engine
          and added it to Catalyst::Plugin::Authentication::CDBI

3.04  2005-02-17 21:00:00 
        - error reporting for app class
        - no more engine debug messages
        - class->method forwards get resolved now

3.03  2005-02-16 23:00:00 
        - friendlier statistics

3.02  2005-02-16 22:00:00
        - fixed unintialized actions (Marcus Ramberg)

3.01  2005-02-16 20:30:00
        - better statistics

3.00  2005-02-16 20:00:00
        - real version number for CPAN.pm
        - fixed redirect in CGI engine
        - more statistics in debug logs
        - ? prefix for forward()

2.99_15  2005-02-02 22:00:00
        - support for short namespaces, MyApp::M, MyApp::V and MyApp::C
        - Replaced "Catched" with "Caught" in Catalyst::Engine
          (Gary Ashton Jones)
        - replaced _ with ! for private actions
        - added ? for prefixed actions
        - misc improvememts

2.99_14  2005-01-31 22:00:00 2005
        - arguments for _default
        - $c->entrance removed for more flexibility
        - added $c->req->method

2.99_13  2005-01-30 18:00:00 2005
        - POD fixes and improvements

2.99_12  2005-01-28 22:00:00 2005
        - first development release<|MERGE_RESOLUTION|>--- conflicted
+++ resolved
@@ -1,10 +1,8 @@
 # This file documents the revision history for Perl extension Catalyst.
 
-<<<<<<< HEAD
         - Throw an exception rather than loading an app if an action
           tries to chain to itself (t0m)
           - Tests for this
-=======
         - Change the $c->visit and $c->go methods to optionally take
           CaptureArgs, making them useful to call ActionChains with (t0m)
           - Tests for this (radek)
@@ -12,7 +10,6 @@
           for dispatchable actions so that ->visit or ->going to ActionChains
           with qw/Class::Name method_name/ works correctly (t0m)
           - Tests for this (radek)
->>>>>>> 02298d3a
         - Added Catalyst::Test::ctx_request to be able to inspect
           the context object after a request is made (Jos Boumans)
         - debug() POD rewrite (jhannah)
