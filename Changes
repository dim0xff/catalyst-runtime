--- conflicted
+++ resolved
@@ -1,6 +1,9 @@
 # This file documents the revision history for Perl extension Catalyst.
 
-<<<<<<< HEAD
+ Bug fixes:
+  - Fix the disable_component_resolution_regex_fallback config setting
+    to also work in the $c->component method.
+
 5.89002 2011-03-02 11:30:00 (TRIAL release)
 
  Bug fixes:
@@ -32,11 +35,6 @@
  Documentation:
   - The section of Catalyst::Upgrading describing how to upgrade to version 5.90
     of Catalyst has been much improved.
-=======
- Bug fixes:
-  - Fix the disable_component_resolution_regex_fallback config setting
-    to also work in the $c->component method.
->>>>>>> f899107d
 
 5.80032 2011-02-23 01:10:00
 
